/**
 * @fileoverview Embeds a single page in a story
 *
 * Example:
 * <code>
 * <amp-story-page>
 *   ...
 * </amp-story-page>
 * </code>
 */
import {CommonSignals_Enum} from '#core/constants/common-signals';
import {Deferred} from '#core/data-structures/promise';
import {iterateCursor} from '#core/dom';
import {whenUpgradedToCustomElement} from '#core/dom/amp-element-helpers';
import * as Preact from '#core/dom/jsx';
import {Layout_Enum} from '#core/dom/layout';
import {propagateAttributes} from '#core/dom/propagate-attributes';
import {
  closestAncestorElementBySelector,
  scopedQuerySelectorAll,
} from '#core/dom/query';
import {toggle} from '#core/dom/style';
import {isAutoplaySupported, tryPlay} from '#core/dom/video';
import {toArray} from '#core/types/array';
import {debounce, once} from '#core/types/function';

import {isExperimentOn} from '#experiments';
import {StoryAdSegmentTimes} from '#experiments/story-ad-progress-segment';

import {Services} from '#service';
import {LocalizedStringId_Enum} from '#service/localization/strings';

import {listen, listenOnce} from '#utils/event-helper';
import {dev} from '#utils/log';

import {embeddedElementsSelectors} from './amp-story-embedded-component';
import {localize} from './amp-story-localization-service';
import {
  Action,
  StateProperty,
  UIType,
  getStoreService,
} from './amp-story-store-service';
import {AnimationManager, hasAnimations} from './animation';
import {
  upgradeBackgroundAudio,
  waitForElementsWithUnresolvedAudio,
} from './audio';
import {EventType, dispatch} from './events';
import {renderLoadingSpinner, toggleLoadingSpinner} from './loading-spinner';
import {getMediaPerformanceMetricsService} from './media-performance-metrics-service';
import {MediaPool} from './media-pool';
import {AdvancementConfig} from './page-advancement';
import {isPrerenderActivePage} from './prerender-active-page';
import {renderPageDescription} from './semantic-render';
import {setTextBackgroundColor} from './utils';

import {getFriendlyIframeEmbedOptional} from '../../../src/iframe-helper';
import {VideoEvents_Enum, delegateAutoplay} from '../../../src/video-interface';

/**
 * CSS class for an amp-story-page that indicates the entire page is loaded.
 * @const {string}
 */
const PAGE_LOADED_CLASS_NAME = 'i-amphtml-story-page-loaded';

/**
 * Selectors for media elements.
 * Only get the page media: direct children of amp-story-page (ie:
 * background-audio), or descendant of amp-story-grid-layer. That excludes media
 * contained in amp-story-page-attachment.
 * @enum {string}
 */
export const Selectors = {
  // which media to wait for on page layout.
  ALL_AMP_MEDIA:
    'amp-story-grid-layer amp-audio, ' +
    'amp-story-grid-layer amp-video, amp-story-grid-layer amp-img, ' +
    'amp-story-grid-layer amp-anim',
  ALL_AMP_VIDEO: 'amp-story-grid-layer amp-video',
  ALL_PLAYBACK_AMP_MEDIA:
    'amp-story-grid-layer amp-audio, amp-story-grid-layer amp-video',
  // TODO(gmajoulet): Refactor the way these selectors are used. They will be
  // passed to scopedQuerySelectorAll which expects only one selector and not
  // multiple separated by commas. `> audio` has to be kept first of the list to
  // work with this current implementation.
  ALL_PLAYBACK_MEDIA:
    '> audio, amp-story-grid-layer audio, amp-story-grid-layer video',
  ALL_VIDEO: 'amp-story-grid-layer video',
  ALL_TABBABLE: 'a, amp-twitter > iframe',
};

/** @private @const {string} */
const TAG = 'amp-story-page';

/** @private @const {string} */
const ADVERTISEMENT_ATTR_NAME = 'ad';

/** @private @const {string} */
const DEFAULT_PREVIEW_AUTO_ADVANCE_DURATION = '2s';

/** @private @const {string} */
const VIDEO_PREVIEW_AUTO_ADVANCE_DURATION = '5s';

/** @private @const {number} */
const VIDEO_MINIMUM_AUTO_ADVANCE_DURATION_S = 2;

/**
 * @param {!Element} context
 * @param {function(Event)} onClick
 * @return {!Element}
 */
const renderPlayMessageElement = (context, onClick) => (
  <button
    role="button"
    class="i-amphtml-story-page-play-button i-amphtml-story-system-reset"
    onClick={onClick}
  >
    <span class="i-amphtml-story-page-play-label">
      {localize(context, LocalizedStringId_Enum.AMP_STORY_PAGE_PLAY_VIDEO)}
    </span>
    <span class="i-amphtml-story-page-play-icon"></span>
  </button>
);

/**
 * @return {!Element}
 */
const renderErrorMessageElement = () => (
  <div class="i-amphtml-story-page-error i-amphtml-story-system-reset">
    <span class="i-amphtml-story-page-error-label"></span>
    <span class="i-amphtml-story-page-error-icon"></span>
  </div>
);

/**
 * amp-story-page states.
 * @enum {number}
 */
export const PageState = {
  NOT_ACTIVE: 0, // Page is not displayed. Could still be visible on desktop.
  PLAYING: 1, // Page is currently the main page, and playing.
  PAUSED: 2, // Page is currently the main page, but not playing.
};

/** @const @enum {string}*/
export const NavigationDirection = {
  NEXT: 'next',
  PREVIOUS: 'previous',
};

/**
 * The <amp-story-page> custom element, which represents a single page of
 * an <amp-story>.
 */
export class AmpStoryPage extends AMP.BaseElement {
  /** @override @nocollapse */
  static prerenderAllowed(element) {
    return isPrerenderActivePage(element);
  }

  /** @param {!AmpElement} element */
  constructor(element) {
    super(element);

    /** @private {?AnimationManager} */
    this.animationManager_ = null;

    /** @private {?AdvancementConfig} */
    this.advancement_ = null;

    /** @const @private {!function(boolean)} */
    this.debounceToggleLoadingSpinner_ = debounce(
      this.win,
      (isActive) => this.toggleLoadingSpinner_(!!isActive),
      100
    );

    /**
     * @return {!Element}
     * @private
     */
    this.getLoadingSpinner_ = once(() =>
      this.buildAndAppendVideoLoadingSpinner_()
    );

    /** @private {?Element} */
    this.playMessageEl_ = null;

    /** @private {?Element} */
    this.errorMessageEl_ = null;

    const deferred = new Deferred();

    /** @private @const {!./media-performance-metrics-service.MediaPerformanceMetricsService} */
    this.mediaPerformanceMetricsService_ = getMediaPerformanceMetricsService(
      this.win
    );

    /** @private {!Array<!HTMLMediaElement>} */
    this.performanceTrackedVideos_ = [];

    /** @private {?Promise} */
    this.registerAllMediaPromise_ = null;

    /** @private @const {!Promise<!MediaPool>} */
    this.mediaPoolPromise_ = deferred.promise;

    /** @private @const {!function(!MediaPool)} */
    this.mediaPoolResolveFn_ = deferred.resolve;

    /** @private @const {!function(*)} */
    this.mediaPoolRejectFn_ = deferred.reject;

    /** @private {!PageState} */
    this.state_ = PageState.NOT_ACTIVE;

    /** @private @const {!./amp-story-store-service.AmpStoryStoreService} */
    this.storeService_ = getStoreService(this.win);

    /** @private {!Array<function()>} */
    this.unlisteners_ = [];

    /** @private {!Deferred} */
    this.backgroundAudioDeferred_ = new Deferred();

    /**
     * Whether the user agent matches a bot.  This is used to prevent resource
     * optimizations that make the document less useful at crawl time, e.g.
     * removing sources from videos.
     * @private @const {boolean}
     */
    this.isBotUserAgent_ = Services.platformFor(this.win).isBot();

    /** @private {?number} Time at which an audio element failed playing. */
    this.playAudioElementFromTimestamp_ = null;
  }

  /**
   * @private
   */
  maybeCreateAnimationManager_() {
    if (this.animationManager_) {
      return;
    }
    if (!hasAnimations(this.element)) {
      return;
    }
    this.animationManager_ = AnimationManager.create(
      this.element,
      this.getAmpDoc(),
      this.getAmpDoc().getUrl()
    );
  }

  /** @override */
  buildCallback() {
    this.delegateVideoAutoplay();
    this.markMediaElementsWithPreload_();
    this.initializeMediaPool_();
    this.maybeCreateAnimationManager_();
    this.maybeSetPreviewDuration_();
    this.maybeSetStoryNextUp_();
    this.advancement_ = AdvancementConfig.forElement(this.win, this.element);
    this.advancement_.addPreviousListener(() => this.previous());
    this.advancement_.addAdvanceListener(() =>
      this.next(/* opt_isAutomaticAdvance */ true)
    );
    this.advancement_.addProgressListener((progress) =>
      this.emitProgress_(progress)
    );
    this.setDescendantCssTextStyles_();
    this.storeService_.subscribe(
      StateProperty.UI_STATE,
      (uiState) => this.onUIStateUpdate_(uiState),
      true /* callToInitialize */
    );
    this.setPageDescription_();
    this.element.setAttribute('role', 'region');
    this.initializeImgAltTags_();
    this.initializeTabbableElements_();
  }

  /** @private */
  maybeSetPreviewDuration_() {
    if (this.storeService_.get(StateProperty.PREVIEW_STATE)) {
      const videos = this.getAllVideos_();

      const autoAdvanceAttr =
        videos.length > 0
          ? VIDEO_PREVIEW_AUTO_ADVANCE_DURATION
          : DEFAULT_PREVIEW_AUTO_ADVANCE_DURATION;

      this.element.setAttribute('auto-advance-after', autoAdvanceAttr);
    }
  }

  /**
   * Reads the storyNextUp param if provided and sets the auto-advance-after
   * attribute to the given value if there isn't one set by the publisher. The
   * auto-advance-after attribute may later be set to the duration of the first
   * video if there is one, once the metadata is available.
   * @private
   */
  maybeSetStoryNextUp_() {
    const autoAdvanceAttr = this.element.getAttribute('auto-advance-after');
    // This is a private param used for testing, it may be changed
    // or removed without notice.
    const storyNextUpParam = Services.viewerForDoc(this.element).getParam(
      'storyNextUp'
    );
    if (
      autoAdvanceAttr !== null ||
      storyNextUpParam === null ||
      // This is a special value that indicates we are in the viewer indicated control group.
      storyNextUpParam === StoryAdSegmentTimes.SENTINEL
    ) {
      return;
    }
    this.element.setAttribute('auto-advance-after', storyNextUpParam);
    this.listenAndUpdateAutoAdvanceDuration_();
  }

  /**
   * If there's a video on the page, this sets a listener to update
   * the TimeBasedAdvancement when the first video's duration becomes available.
   * @private
   */
  listenAndUpdateAutoAdvanceDuration_() {
    const video = this.getFirstAmpVideo_();
    if (video === null) {
      return;
    }
    whenUpgradedToCustomElement(video)
      .then(() => video.getImpl())
      .then((videoImpl) => {
        const videoDuration = videoImpl.getDuration();
        if (!isNaN(videoDuration)) {
          this.maybeUpdateAutoAdvanceTime_(videoDuration);
          return;
        }
        listenOnce(video, VideoEvents_Enum.LOADEDMETADATA, () => {
          this.maybeUpdateAutoAdvanceTime_(videoImpl.getDuration());
        });
      });
  }

  /**
   * If advancement_ is a TimeBasedConfig, this updates the 'auto-advance-after'
   * attribute and updates the time delay used by the page's AdvancementConfig.
   * If the duration is < 2 seconds, the default is left unchanged.
   * @param {number} duration The updated duration for the page, in seconds.
   * @private
   */
  maybeUpdateAutoAdvanceTime_(duration) {
    if (
      duration < VIDEO_MINIMUM_AUTO_ADVANCE_DURATION_S ||
      !this.advancement_ ||
      !this.advancement_.updateTimeDelay
    ) {
      return;
    }
    this.advancement_.updateTimeDelay(duration + 's');
    // 'auto-advance-after' is only read during buildCallback(), but we update it
    // here to keep the DOM consistent with the AdvancementConfig.
    this.element.setAttribute('auto-advance-after', duration + 's');
  }

  /**
   * Returns the first amp-video in the amp-story-page if there is one, otherwise
   * returns null.
   * @return {?Element}
   * @private
   */
  getFirstAmpVideo_() {
    const videos = this.getAllAmpVideos_();
    return videos.length === 0 ? null : videos[0];
  }

  /**
   * Delegates video autoplay so the video manager does not follow the
   * autoplay attribute that may have been set by a publisher, which could
   * play videos from an inactive page.
   */
  delegateVideoAutoplay() {
    iterateCursor(this.element.querySelectorAll('amp-video'), delegateAutoplay);
  }

  /** @private */
  initializeMediaPool_() {
    const storyEl = dev().assertElement(
      closestAncestorElementBySelector(this.element, 'amp-story'),
      'amp-story-page must be a descendant of amp-story.'
    );

    whenUpgradedToCustomElement(storyEl)
      .then(() => storyEl.getImpl())
      .then(
        (storyImpl) => this.mediaPoolResolveFn_(MediaPool.for(storyImpl)),
        (reason) => this.mediaPoolRejectFn_(reason)
      );
  }

  /**
   * Marks any AMP elements that represent media elements with preload="auto".
   * @private
   */
  markMediaElementsWithPreload_() {
    const mediaSet = this.element.querySelectorAll('amp-audio, amp-video');
    Array.prototype.forEach.call(mediaSet, (mediaItem) => {
      mediaItem.setAttribute('preload', 'auto');
    });
  }

  /** @override */
  isLayoutSupported(layout) {
    return layout == Layout_Enum.CONTAINER;
  }

  /**
   * Updates the state of the page.
   * @param {!PageState} state
   */
  setState(state) {
    switch (state) {
      case PageState.NOT_ACTIVE:
        this.element.removeAttribute('active');
        this.pause_();
        this.state_ = state;
        break;
      case PageState.PLAYING:
        if (this.state_ === PageState.NOT_ACTIVE) {
          this.element.setAttribute('active', '');
          this.resume_();
        }

        if (this.state_ === PageState.PAUSED) {
          this.advancement_.start();
          this.playAllMedia_();
          this.animationManager_?.resumeAll();
        }

        this.state_ = state;
        break;
      case PageState.PAUSED:
        this.advancement_.stop(true /** canResume */);
        this.pauseAllMedia_(false /** rewindToBeginning */);
        this.animationManager_?.pauseAll();
        this.state_ = state;
        break;
      default:
        dev().warn(TAG, `PageState ${state} does not exist`);
        break;
    }
  }

  /**
   * @private
   */
  pause_() {
    this.advancement_.stop(false /** canResume */);

    this.stopMeasuringAllVideoPerformance_();
    this.stopListeningToVideoEvents_();
    this.toggleErrorMessage_(false);
    this.togglePlayMessage_(false);
    this.playAudioElementFromTimestamp_ = null;

    this.pauseAllMedia_(true /** rewindToBeginning */);

    if (!this.storeService_.get(StateProperty.MUTED_STATE)) {
      this.muteAllMedia();
    }

    this.animationManager_?.cancelAll();
  }

  /**
   * @private
   */
  resume_() {
    const registerAllPromise = this.registerAllMedia_();

    if (this.isActive()) {
      registerAllPromise.then(() => {
        this.signals()
          .whenSignal(CommonSignals_Enum.LOAD_END)
          .then(() => {
            if (this.state_ == PageState.PLAYING) {
              this.advancement_.start();
            }
          });
        this.preloadAllMedia_().then(() => {
          this.startMeasuringAllVideoPerformance_();
          this.startListeningToVideoEvents_();
          // iOS 14.2 and 14.3 requires play to be called before unmute
          this.playAllMedia_().then(() => {
            if (!this.storeService_.get(StateProperty.MUTED_STATE)) {
              this.unmuteAllMedia();
            }
          });
        });
      });
      this.maybeStartAnimations_();
      this.checkPageHasAudio_();
      this.checkPageHasElementWithPlayback_();
      this.findAndPrepareEmbeddedComponents_();
    }
  }

  /** @override */
  layoutCallback() {
    // Do not loop if the audio is used to auto-advance.
    const loop =
      this.element.getAttribute('id') !==
      this.element.getAttribute('auto-advance-after');
    upgradeBackgroundAudio(this.element, loop);
    this.backgroundAudioDeferred_.resolve();

    this.muteAllMedia();

    this.renderOpenAttachmentUI_();

    return Promise.all([
      this.beforeVisible(),
      this.waitForMediaLayout_().then(() => this.markPageAsLoaded_()),
      this.mediaPoolPromise_,
    ]);
  }

  /**
   * Reacts to UI state updates.
   * @param {!UIType} uiState
   * @private
   */
  onUIStateUpdate_(uiState) {
    // On vertical rendering, render all the animations with their final state.
    if (uiState === UIType.VERTICAL) {
      this.maybeFinishAnimations_();
    }
  }

  /** @return {!Promise} */
  beforeVisible() {
    // Ensures a dynamically added page-attachment or page-outlink element is built.
    // This happens by amp-story-ads.
    this.renderOpenAttachmentUI_();
    return this.maybeApplyFirstAnimationFrameOrFinish();
  }

  /**
   * @return {!Promise}
   * @private
   */
  waitForMediaLayout_() {
    const mediaSet = toArray(this.getMediaBySelector_(Selectors.ALL_AMP_MEDIA));

    const mediaPromises = mediaSet.map((mediaEl) => {
      return new Promise((resolve) => {
        switch (mediaEl.tagName.toLowerCase()) {
          case 'amp-anim':
          case 'amp-img':
          case 'amp-story-360':
            // Don't block media layout on a fallback element that will likely
            // never build/load.
            if (mediaEl.hasAttribute('fallback')) {
              resolve();
              return;
            }

            whenUpgradedToCustomElement(mediaEl)
              .then((el) =>
                el.signals().whenSignal(CommonSignals_Enum.LOAD_END)
              )
              .then(resolve, resolve);
            break;
          case 'amp-audio':
          case 'amp-video':
            const innerMediaEl = mediaEl.querySelector('audio, video');
            if (innerMediaEl && innerMediaEl.readyState >= 2) {
              resolve();
              return;
            }
            mediaEl.addEventListener('canplay', resolve, true /* useCapture */);
            break;
          default:
            // Any other tags should not block loading.
            resolve();
        }

        // We suppress errors so that Promise.all will still wait for all
        // promises to complete, even if one has failed.  We do nothing with the
        // error, as the resource itself and/or code that loads it should handle
        // the error.
        mediaEl.addEventListener('error', resolve, true /* useCapture */);
      });
    });
    return Promise.all(mediaPromises);
  }

  /**
   * @return {!Promise}
   * @private
   */
  waitForPlaybackMediaLayout_() {
    const mediaSet = toArray(
      this.getMediaBySelector_(Selectors.ALL_PLAYBACK_AMP_MEDIA)
    );

    const mediaPromises = mediaSet.map((mediaEl) => {
      return new Promise((resolve) => {
        switch (mediaEl.tagName.toLowerCase()) {
          case 'amp-audio':
          case 'amp-video':
            const signal =
              mediaEl.getAttribute('layout') === Layout_Enum.NODISPLAY
                ? CommonSignals_Enum.BUILT
                : CommonSignals_Enum.LOAD_END;

            whenUpgradedToCustomElement(mediaEl)
              .then((el) => el.signals().whenSignal(signal))
              .then(resolve, resolve);
            break;
          case 'audio': // Already laid out as built from background-audio attr.
          default:
            // Any other tags should not block loading.
            resolve();
        }
      });
    });

    if (this.element.hasAttribute('background-audio')) {
      mediaPromises.push(this.backgroundAudioDeferred_.promise);
    }

    return Promise.all(mediaPromises);
  }

  /**
   * Finds embedded components in page and prepares them.
   * @private
   */
  findAndPrepareEmbeddedComponents_() {
    this.addClickShieldToEmbeddedComponents_();
  }

  /**
   * Adds a pseudo element on top of the embed to block clicks from going into
   * the iframe.
   * @private
   */
  addClickShieldToEmbeddedComponents_() {
    const componentEls = toArray(
      scopedQuerySelectorAll(this.element, embeddedElementsSelectors())
    );

    if (componentEls.length <= 0) {
      return;
    }

    this.mutateElement(() => {
      componentEls.forEach((el) => {
        el.classList.add('i-amphtml-embedded-component');
      });
    });
  }

  /** @private */
  markPageAsLoaded_() {
    dispatch(
      this.win,
      this.element,
      EventType.PAGE_LOADED,
      /* payload */ undefined,
      {bubbles: true}
    );
    this.mutateElement(() => {
      this.element.classList.add(PAGE_LOADED_CLASS_NAME);
    });
  }

  /**
   * Gets all media elements on this page.
   * @return {!Array<?Element>}
   * @private
   */
  getAllMedia_() {
    return this.getMediaBySelector_(Selectors.ALL_PLAYBACK_MEDIA);
  }

  /**
   * Gets all video elements on this page.
   * @return {!Array<?Element>}
   * @private
   */
  getAllVideos_() {
    return this.getMediaBySelector_(Selectors.ALL_VIDEO);
  }

  /**
   * Gets all amp video elements on this page.
   * @return {!Array<?Element>}
   * @private
   */
  getAllAmpVideos_() {
    return this.getMediaBySelector_(Selectors.ALL_AMP_VIDEO);
  }

  /**
   * Gets media on page by given selector. Finds elements through friendly
   * iframe (if one exists).
   * @param {string} selector
   * @return {!Array<?Element>}
   * @private
   */
  getMediaBySelector_(selector) {
    const iframe = this.element.querySelector('iframe');
    const fie =
      iframe &&
      getFriendlyIframeEmbedOptional(
        /** @type {!HTMLIFrameElement} */ (iframe)
      );
    const mediaSet = [];

    iterateCursor(scopedQuerySelectorAll(this.element, selector), (el) =>
      mediaSet.push(el)
    );

    if (fie) {
      iterateCursor(
        scopedQuerySelectorAll(
          fie.win.document.body,
          selector.replace(/amp-story-grid-layer/g, '')
        ),
        (el) => mediaSet.push(el)
      );
    }

    return mediaSet;
  }

  /**
   * @return {!Promise<boolean>}
   * @private
   */
  isAutoplaySupported_() {
    return isAutoplaySupported(this.win);
  }

  /**
   * Applies the specified callback to each media element on the page, after the
   * media element is loaded.
   * @param {function(!./media-pool.MediaPool, !Element)} callbackFn The
   *     callback to be applied to each media element.
   * @return {!Promise} Promise that resolves after the callbacks are called.
   * @private
   */
  whenAllMediaElements_(callbackFn) {
    const mediaSet = toArray(this.getAllMedia_());

    return this.mediaPoolPromise_.then((mediaPool) => {
      const promises = mediaSet.map((mediaEl) => {
        return callbackFn(mediaPool, dev().assertElement(mediaEl));
      });

      return Promise.all(promises);
    });
  }

  /**
   * Pauses all media on this page.
   * @param {boolean=} rewindToBeginning Whether to rewind the currentTime
   *     of media items to the beginning.
   * @return {!Promise} Promise that resolves after the callbacks are called.
   * @private
   */
  pauseAllMedia_(rewindToBeginning = false) {
    return this.whenAllMediaElements_((mediaPool, mediaEl) => {
      return this.pauseMedia_(
        mediaPool,
        mediaEl,
        /** @type {boolean} */ (rewindToBeginning)
      );
    });
  }

  /**
   * Pauses the given media.
   * @param {!./media-pool.MediaPool} mediaPool
   * @param {!Element} mediaEl
   * @param {boolean} rewindToBeginning Whether to rewind the currentTime
   *     of media items to the beginning.
   * @return {!Promise} Promise that resolves after the media is paused.
   * @private
   */
  pauseMedia_(mediaPool, mediaEl, rewindToBeginning) {
    if (this.isBotUserAgent_) {
      mediaEl.pause();
      return Promise.resolve();
    } else {
      return mediaPool.pause(
        /** @type {!./media-pool.DomElementDef} */ (mediaEl),
        rewindToBeginning
      );
    }
  }

  /**
   * Plays all media on this page.
   * @return {!Promise} Promise that resolves after the callbacks are called.
   * @private
   */
  playAllMedia_() {
    return this.whenAllMediaElements_((mediaPool, mediaEl) => {
      return this.playMedia_(mediaPool, mediaEl);
    });
  }

  /**
   * Plays the given media.
   * @param {!./media-pool.MediaPool} mediaPool
   * @param {!Element} mediaEl
   * @return {!Promise} Promise that resolves after the media is played.
   * @private
   */
  playMedia_(mediaPool, mediaEl) {
    if (this.isBotUserAgent_) {
      tryPlay(mediaEl);
      return Promise.resolve();
    } else {
      return this.loadPromise(mediaEl).then(
        () => {
          return mediaPool
            .play(/** @type {!./media-pool.DomElementDef} */ (mediaEl))
            .catch((unusedError) => {
              // Auto playing the media failed, which could be caused by a data
              // saver, or a battery saving mode. Display a message so we can
              // get a user gesture to bless the media elements, and play them.
              if (mediaEl.tagName === 'VIDEO') {
                this.debounceToggleLoadingSpinner_(false);

                // If autoplay got rejected, display a "play" button. If
                // autoplay was supported, dispay an error message.
                this.isAutoplaySupported_().then((isAutoplaySupported) => {
                  if (isAutoplaySupported) {
                    this.toggleErrorMessage_(true);
                    return;
                  }

                  // Error was expected, don't send the performance metrics.
                  this.stopMeasuringAllVideoPerformance_(
                    false /** sendMetrics */
                  );
                  this.togglePlayMessage_(true);
                });
              }

              if (mediaEl.tagName === 'AUDIO') {
                this.playAudioElementFromTimestamp_ = Date.now();
              }
            });
        },
        () => {
          this.debounceToggleLoadingSpinner_(false);
          this.toggleErrorMessage_(true);
        }
      );
    }
  }

  /**
   * Preloads all media on this page.
   * @return {!Promise} Promise that resolves after the callbacks are called.
   * @private
   */
  preloadAllMedia_() {
    return this.whenAllMediaElements_((mediaPool, mediaEl) =>
      this.preloadMedia_(mediaPool, mediaEl)
    );
  }

  /**
   * Preloads the given media.
   * @param {!./media-pool.MediaPool} mediaPool
   * @param {!Element} mediaEl
   * @return {!Promise<!Element|undefined>} Promise that resolves with the preloading element.
   * @private
   */
  preloadMedia_(mediaPool, mediaEl) {
    if (this.isBotUserAgent_) {
      // No-op.
      return Promise.resolve();
    } else {
      return mediaPool.preload(
        /** @type {!./media-pool.DomElementDef} */ (mediaEl)
      );
    }
  }

  /**
   * Mutes all media on this page.
   * @return {!Promise} Promise that resolves after the callbacks are called.
   */
  muteAllMedia() {
    return this.whenAllMediaElements_((mediaPool, mediaEl) => {
      this.muteMedia_(mediaPool, mediaEl);
    });
  }

  /**
   * Mutes the given media.
   * @param {!./media-pool.MediaPool} mediaPool
   * @param {!Element} mediaEl
   * @return {!Promise} Promise that resolves after the media is muted.
   * @private
   */
  muteMedia_(mediaPool, mediaEl) {
    if (this.isBotUserAgent_) {
      mediaEl.muted = true;
      mediaEl.setAttribute('muted', '');
      return Promise.resolve();
    } else {
      return mediaPool.mute(
        /** @type {!./media-pool.DomElementDef} */ (mediaEl)
      );
    }
  }

  /**
   * Unmutes all media on this page.
   * @return {!Promise} Promise that resolves after the callbacks are called.
   */
  unmuteAllMedia() {
    return this.whenAllMediaElements_((mediaPool, mediaEl) => {
      this.unmuteMedia_(mediaPool, mediaEl);
    });
  }

  /**
   * Unmutes the given media.
   * @param {!./media-pool.MediaPool} mediaPool
   * @param {!Element} mediaEl
   * @return {!Promise} Promise that resolves after the media is unmuted.
   * @private
   */
  unmuteMedia_(mediaPool, mediaEl) {
    if (this.isBotUserAgent_) {
      mediaEl.muted = false;
      mediaEl.removeAttribute('muted');
      if (mediaEl.tagName === 'AUDIO' && mediaEl.paused) {
        tryPlay(mediaEl);
      }
      return Promise.resolve();
    } else {
      mediaEl = /** @type {!./media-pool.DomElementDef} */ (mediaEl);
      const promises = [mediaPool.unmute(mediaEl)];

      // Audio element might not be playing if the page navigation did not
      // happen after a user intent, and the media element was not "blessed".
      // On unmute, make sure this audio element is playing, at the expected
      // currentTime.
      if (
        mediaEl.tagName === 'AUDIO' &&
        mediaEl.paused &&
        this.playAudioElementFromTimestamp_
      ) {
        const currentTime =
          (Date.now() - this.playAudioElementFromTimestamp_) / 1000;
        if (mediaEl.hasAttribute('loop') || currentTime < mediaEl.duration) {
          promises.push(
            mediaPool.setCurrentTime(mediaEl, currentTime % mediaEl.duration)
          );
          promises.push(mediaPool.play(mediaEl));
        }

        this.playAudioElementFromTimestamp_ = null;
      }

      return Promise.all(promises);
    }
  }

  /**
   * Registers all media on this page.
   * @return {!Promise} Promise that resolves after the callbacks are called.
   * @private
   */
  registerAllMedia_() {
    if (!this.registerAllMediaPromise_) {
      this.registerAllMediaPromise_ = this.waitForPlaybackMediaLayout_().then(
        () => this.whenAllMediaElements_((p, e) => this.registerMedia_(p, e))
      );
    }

    return this.registerAllMediaPromise_;
  }

  /**
   * Registers the given media.
   * @param {!./media-pool.MediaPool} mediaPool
   * @param {!Element} mediaEl
   * @return {!Promise} Promise that resolves after the media is registered.
   * @private
   */
  registerMedia_(mediaPool, mediaEl) {
    if (this.isBotUserAgent_) {
      // No-op.
      return Promise.resolve();
    } else {
      return mediaPool.register(
        /** @type {!./media-pool.DomElementDef} */ (mediaEl)
      );
    }
  }

  /**
   * Starts playing animations, if the animation manager is available.
   * @private
   */
  maybeStartAnimations_() {
    if (!this.animationManager_) {
      return;
    }
    this.animationManager_.animateIn();
  }

  /**
   * Finishes playing animations instantly, if the animation manager is
   * available.
   * @private
   */
  maybeFinishAnimations_() {
    if (!this.animationManager_) {
      return;
    }
    this.signals()
      .whenSignal(CommonSignals_Enum.LOAD_END)
      .then(() => this.animationManager_.applyLastFrame());
  }

  /**
   * @return {!Promise}
   */
  maybeApplyFirstAnimationFrameOrFinish() {
    return Promise.resolve(this.animationManager_?.applyFirstFrameOrFinish());
  }

  /**
   * @return {number} The distance from the current page to the active page.
   */
  getDistance() {
    return parseInt(this.element.getAttribute('distance'), 10);
  }

  /**
   * @param {number} distance The distance from the current page to the active
   *     page.
   */
  setDistance(distance) {
    // TODO(ccordry) refactor this when pages are managed
    if (this.isAd()) {
      distance = Math.min(distance, 2);
    }
    if (distance == this.getDistance()) {
      return;
    }

    this.element.setAttribute('distance', distance);
    this.element.setAttribute('aria-hidden', distance != 0);

    const registerAllPromise = this.registerAllMedia_();

    if (distance > 0 && distance <= 2) {
      this.findAndPrepareEmbeddedComponents_();
      registerAllPromise.then(() => this.preloadAllMedia_());
    }
    this.toggleTabbableElements_(distance == 0);
  }

  /**
   * @return {boolean} Whether this page is currently active.
   */
  isActive() {
    return this.element.hasAttribute('active');
  }

  /**
   * Emits an event indicating that the progress of the current page has changed
   * to the specified value.
   * @param {number} progress The progress from 0.0 to 1.0.
   */
  emitProgress_(progress) {
    // Don't emit progress for ads, since the progress bar is hidden.
    // Don't emit progress for inactive pages, because race conditions.
    if (this.isAd() || this.state_ === PageState.NOT_ACTIVE) {
      return;
    }

    const payload = {
      'pageId': this.element.id,
      'progress': progress,
    };
    const eventInit = {bubbles: true};
    dispatch(
      this.win,
      this.element,
      EventType.PAGE_PROGRESS,
      payload,
      eventInit
    );
  }

  /**
   * Returns all of the pages that are one hop from this page.
   * @return {!Array<string>}
   */
  getAdjacentPageIds() {
    const adjacentPageIds = isExperimentOn(this.win, 'amp-story-branching')
      ? this.actions_()
      : [];

    const autoAdvanceNext = this.getNextPageId(
      true /* opt_isAutomaticAdvance */
    );
    const manualAdvanceNext = this.getNextPageId(
      false /* opt_isAutomaticAdvance */
    );
    const previous = this.getPreviousPageId();

    if (autoAdvanceNext) {
      adjacentPageIds.push(autoAdvanceNext);
    }

    if (manualAdvanceNext && manualAdvanceNext != autoAdvanceNext) {
      adjacentPageIds.push(manualAdvanceNext);
    }

    if (previous) {
      adjacentPageIds.push(previous);
    }

    return adjacentPageIds;
  }

  /**
   * Gets the ID of the previous page in the story (before the current page).
   * @return {?string} Returns the ID of the next page in the story, or null if
   *     there isn't one.
   */
  getPreviousPageId() {
    if (this.element.hasAttribute('i-amphtml-return-to')) {
      return this.element.getAttribute('i-amphtml-return-to');
    }

    const navigationPath = this.storeService_.get(
      StateProperty.NAVIGATION_PATH
    );

    const pagePathIndex = navigationPath.lastIndexOf(this.element.id);
    const previousPageId = navigationPath[pagePathIndex - 1];

    if (previousPageId) {
      return previousPageId;
    }

    // If the page was loaded with a `#page=foo` hash, it could have no
    // navigation path but still a previous page in the DOM.
    const previousElement = this.element.previousElementSibling;
    if (previousElement && previousElement.tagName.toLowerCase() === TAG) {
      return previousElement.id;
    }

    return null;
  }

  /**
   * Gets the ID of the next page in the story (after the current page).
   * @param {boolean=} isAutomaticAdvance Whether this navigation was caused
   *     by an automatic advancement after a timeout.
   * @return {?string} Returns the ID of the next page in the story, or null if
   *     there isn't one.
   */
  getNextPageId(isAutomaticAdvance = false) {
    if (isAutomaticAdvance && this.element.hasAttribute('auto-advance-to')) {
      return this.element.getAttribute('auto-advance-to');
    }

    const advanceAttr = isExperimentOn(this.win, 'amp-story-branching')
      ? 'advance-to'
      : 'i-amphtml-advance-to';

    if (this.element.hasAttribute(advanceAttr)) {
      return this.element.getAttribute(advanceAttr);
    }
    const nextElement = this.element.nextElementSibling;
    if (nextElement && nextElement.tagName.toLowerCase() === TAG) {
      return nextElement.id;
    }

    return null;
  }

  /**
   * Finds any elements in the page that has a goToPage action.
   * @return {!Array<string>} The IDs of the potential next pages in the story
   * or null if there aren't any.
   * @private
   */
  actions_() {
    const actionElements = Array.prototype.slice.call(
      this.element.querySelectorAll('[on*=goToPage]')
    );

    const actionAttrs = actionElements.map((action) =>
      action.getAttribute('on')
    );

    return actionAttrs.reduce((res, actions) => {
      // Handling for multiple actions on one event or multiple events.
      const actionList = /** @type {!Array} */ (actions.split(/[;,]+/));
      actionList.forEach((action) => {
        if (action.indexOf('goToPage') >= 0) {
          // The pageId is in between the equals sign & closing parenthesis.
          res.push(action.slice(action.search('=(.*)') + 1, -1));
        }
      });
      return res;
    }, []);
  }

  /**
   * Navigates to the previous page in the story.
   */
  previous() {
    const pageId = this.getPreviousPageId();

    if (pageId === null) {
      dispatch(
        this.win,
        this.element,
        EventType.NO_PREVIOUS_PAGE,
        /* payload */ undefined,
        {bubbles: true}
      );
      return;
    }

    this.storeService_.dispatch(Action.TOGGLE_PAUSED, false);
    this.switchTo_(pageId, NavigationDirection.PREVIOUS);
  }

  /**
   * Navigates to the next page in the story.
   * @param {boolean=} isAutomaticAdvance Whether this navigation was caused
   *     by an automatic advancement after a timeout.
   */
  next(isAutomaticAdvance = false) {
    const pageId = this.getNextPageId(isAutomaticAdvance);

    if (!pageId) {
      dispatch(
        this.win,
        this.element,
        EventType.NO_NEXT_PAGE,
        /* payload */ undefined,
        {bubbles: true}
      );
      return;
    }

    this.storeService_.dispatch(Action.TOGGLE_PAUSED, false);
    this.switchTo_(pageId, NavigationDirection.NEXT);
  }

  /**
   * @param {string} targetPageId
   * @param {!NavigationDirection} direction
   * @private
   */
  switchTo_(targetPageId, direction) {
    const payload = {
      'targetPageId': targetPageId,
      'direction': direction,
    };
    const eventInit = {bubbles: true};
    dispatch(this.win, this.element, EventType.SWITCH_PAGE, payload, eventInit);
  }

  /**
   * Checks if the page has audio elements or video elements with audio.
   * @private
   */
  checkPageHasAudio_() {
    const hasAudioElements =
      this.element.hasAttribute('background-audio') ||
      this.element.querySelector('amp-audio');

    const hasAudioPromise = hasAudioElements
      ? Promise.resolve(true)
      : this.hasVideoWithAudio_();

    hasAudioPromise.then((hasAudio) =>
      this.storeService_.dispatch(Action.TOGGLE_PAGE_HAS_AUDIO, hasAudio)
    );
  }

  /**
   * Checks if the page has any videos with audio.
   * @return {!Promise<boolean>}
   * @private
   */
  hasVideoWithAudio_() {
    const ampVideoEls = this.element.querySelectorAll('amp-video');
<<<<<<< HEAD
    return Array.prototype.some.call(
      ampVideoEls,
      (video) => !video.hasAttribute('noaudio') && parseFloat(video.getAttribute('volume')) !== 0
=======
    return waitForElementsWithUnresolvedAudio(this.element).then(() =>
      Array.prototype.some.call(
        ampVideoEls,
        (video) => !video.hasAttribute('noaudio')
      )
>>>>>>> ff631a56
    );
  }

  /**
   * Checks if the page has elements with playback.
   * @private
   */
  checkPageHasElementWithPlayback_() {
    const pageHasElementWithPlayback =
      this.isAutoAdvance() ||
      this.element.hasAttribute('background-audio') ||
      this.getAllMedia_().length > 0;

    this.storeService_.dispatch(
      Action.TOGGLE_PAGE_HAS_ELEMENT_WITH_PLAYBACK,
      pageHasElementWithPlayback
    );
  }

  /**
   * Starts measuring video performance metrics, if performance tracking is on.
   * Has to be called directly before playing the video.
   * @private
   */
  startMeasuringAllVideoPerformance_() {
    if (!this.mediaPerformanceMetricsService_.isPerformanceTrackingOn()) {
      return;
    }

    const videoEls = /** @type {!Array<!HTMLMediaElement>} */ (
      this.getAllVideos_()
    );
    for (let i = 0; i < videoEls.length; i++) {
      this.startMeasuringVideoPerformance_(videoEls[i]);
    }
  }

  /**
   * @param {!HTMLMediaElement} videoEl
   * @private
   */
  startMeasuringVideoPerformance_(videoEl) {
    if (!this.mediaPerformanceMetricsService_.isPerformanceTrackingOn()) {
      return;
    }

    this.performanceTrackedVideos_.push(videoEl);
    this.mediaPerformanceMetricsService_.startMeasuring(videoEl);
  }

  /**
   * Stops measuring video performance metrics, if performance tracking is on.
   * Computes and sends the metrics.
   * @param {boolean=} sendMetrics
   * @private
   */
  stopMeasuringAllVideoPerformance_(sendMetrics = true) {
    if (!this.mediaPerformanceMetricsService_.isPerformanceTrackingOn()) {
      return;
    }

    for (let i = 0; i < this.performanceTrackedVideos_.length; i++) {
      this.mediaPerformanceMetricsService_.stopMeasuring(
        this.performanceTrackedVideos_[i],
        sendMetrics
      );
    }
  }

  /**
   * Displays a loading spinner whenever the video is buffering.
   * Has to be called after the mediaPool preload method, that swaps the video
   * elements with new amp elements.
   * @private
   */
  startListeningToVideoEvents_() {
    const videoEls = this.getAllVideos_();

    if (videoEls.length) {
      const alreadyPlaying = videoEls.some((video) => video.currentTime != 0);
      if (!alreadyPlaying) {
        this.debounceToggleLoadingSpinner_(true);
      }
    }

    Array.prototype.forEach.call(videoEls, (videoEl) => {
      this.unlisteners_.push(
        listen(videoEl, 'playing', () =>
          this.debounceToggleLoadingSpinner_(false)
        )
      );
      this.unlisteners_.push(
        listen(videoEl, 'waiting', () =>
          this.debounceToggleLoadingSpinner_(true)
        )
      );
    });
  }

  /**
   * @private
   */
  stopListeningToVideoEvents_() {
    this.debounceToggleLoadingSpinner_(false);
    this.unlisteners_.forEach((unlisten) => unlisten());
    this.unlisteners_ = [];
  }

  /**
   * @return {!Element}
   * @private
   */
  buildAndAppendVideoLoadingSpinner_() {
    const loadingSpinner = renderLoadingSpinner();
    loadingSpinner.setAttribute('aria-label', 'Loading video');
    return this.element.appendChild(loadingSpinner);
  }

  /**
   * Has to be called through the `debounceToggleLoadingSpinner_` method, to
   * avoid the spinner flashing on the screen when the video loops, or during
   * navigation transitions.
   * Builds the loading spinner and attaches it to the DOM on first call.
   * @param {boolean} isActive
   * @private
   */
  toggleLoadingSpinner_(isActive) {
    this.mutateElement(() => {
      toggleLoadingSpinner(this.getLoadingSpinner_(), isActive);
    });
  }

  /**
   * Builds and appends a message and icon to play the story on tap.
   * This message is built when the playback failed (data saver, low battery
   * modes, ...).
   * @private
   */
  buildAndAppendPlayMessage_() {
    this.playMessageEl_ = renderPlayMessageElement(this.element, () => {
      this.togglePlayMessage_(false);
      this.startMeasuringAllVideoPerformance_();
      this.mediaPoolPromise_
        .then((mediaPool) => mediaPool.blessAll())
        .then(() => this.playAllMedia_());
    });

    this.mutateElement(() => this.element.appendChild(this.playMessageEl_));
  }

  /**
   * Toggles the visibility of the "Play video" fallback message.
   * @param {boolean} isActive
   * @private
   */
  togglePlayMessage_(isActive) {
    if (!isActive) {
      this.playMessageEl_ &&
        this.mutateElement(() =>
          toggle(dev().assertElement(this.playMessageEl_), false)
        );
      return;
    }

    if (!this.playMessageEl_) {
      this.buildAndAppendPlayMessage_();
    }

    this.mutateElement(() =>
      toggle(dev().assertElement(this.playMessageEl_), true)
    );
  }

  /**
   * Builds and appends a message and icon to indicate a video error state.
   * @private
   */
  buildAndAppendErrorMessage_() {
    this.errorMessageEl_ = renderErrorMessageElement();
    const labelEl = this.errorMessageEl_.querySelector(
      '.i-amphtml-story-page-error-label'
    );
    labelEl.textContent = localize(
      this.element,
      LocalizedStringId_Enum.AMP_STORY_PAGE_ERROR_VIDEO
    );

    this.mutateElement(() => this.element.appendChild(this.errorMessageEl_));
  }

  /**
   * Toggles the visibility of the "Play video" fallback message.
   * @param {boolean} isActive
   * @private
   */
  toggleErrorMessage_(isActive) {
    if (!isActive) {
      this.errorMessageEl_ &&
        this.mutateElement(() =>
          toggle(dev().assertElement(this.errorMessageEl_), false)
        );
      return;
    }

    if (!this.errorMessageEl_) {
      this.buildAndAppendErrorMessage_();
    }

    this.mutateElement(() =>
      toggle(dev().assertElement(this.errorMessageEl_), true)
    );
  }

  /**
   * Renders the open attachment UI affordance.
   * @private
   */
  renderOpenAttachmentUI_() {
    // AttachmentEl can be any component that extends draggable drawer.
    const attachmentEl = this.element.querySelector(
      'amp-story-page-attachment, amp-story-page-outlink, amp-story-shopping-attachment'
    );

    if (
      !attachmentEl ||
      (attachmentEl.tagName === 'AMP-STORY-SHOPPING-ATTACHMENT' &&
        this.element.getElementsByTagName('amp-story-shopping-tag').length ===
          0)
    ) {
      return;
    }

    Services.extensionsFor(this.win).installExtensionForDoc(
      this.getAmpDoc(),
      'amp-story-page-attachment',
      '0.1'
    );
  }

  /**
   * check to see if this page is a wrapper for an ad
   * @return {boolean}
   */
  isAd() {
    return this.element.hasAttribute(ADVERTISEMENT_ATTR_NAME);
  }

  /**
   * Sets text styles for descendants of the
   * <amp-story-page> element.
   * @private
   */
  setDescendantCssTextStyles_() {
    setTextBackgroundColor(this.element);
  }

  /**
   * Sets the description of the page, from its title and its videos
   * alt/title attributes.
   * @private
   */
  setPageDescription_() {
    if (this.isBotUserAgent_) {
      renderPageDescription(this, this.getAllAmpVideos_());
    }

    if (!this.isBotUserAgent_ && this.element.hasAttribute('title')) {
      // Strip the title attribute from the page on non-bot user agents, to
      // prevent the browser tooltip.
      if (!this.element.getAttribute('aria-label')) {
        this.element.setAttribute(
          'aria-label',
          this.element.getAttribute('title')
        );
      }
      this.element.removeAttribute('title');
    }
  }

  /**
   * Adds an empty alt tag to amp-img elements if not present.
   * Prevents screen readers from announcing the img src value.
   * @private
   */
  initializeImgAltTags_() {
    toArray(this.element.querySelectorAll('amp-img')).forEach((ampImgNode) => {
      if (!ampImgNode.getAttribute('alt')) {
        ampImgNode.setAttribute('alt', '');
        // If the child img element is in the dom, propogate the attribute to it.
        const childImgNode = ampImgNode.querySelector('img');
        childImgNode &&
          ampImgNode
            .getImpl()
            .then((impl) =>
              propagateAttributes('alt', impl.element, childImgNode)
            );
      }
    });
  }

  /**
   * Returns whether the page will automatically advance
   * @return {boolean}
   */
  isAutoAdvance() {
    return this.advancement_.isAutoAdvance();
  }

  /**
   * Set the i-amphtml-orig-tabindex to the default tabindex of tabbable elements
   */
  initializeTabbableElements_() {
    toArray(
      scopedQuerySelectorAll(this.element, Selectors.ALL_TABBABLE)
    ).forEach((el) => {
      el.setAttribute(
        'i-amphtml-orig-tabindex',
        el.getAttribute('tabindex') || 0
      );
    });
  }

  /**
   * Toggles the tabbable elements (buttons, links, etc) to only reach them when page is active.
   * @param {boolean} toggle
   */
  toggleTabbableElements_(toggle) {
    toArray(
      scopedQuerySelectorAll(this.element, Selectors.ALL_TABBABLE)
    ).forEach((el) => {
      el.setAttribute(
        'tabindex',
        toggle ? el.getAttribute('i-amphtml-orig-tabindex') : -1
      );
    });
  }
}<|MERGE_RESOLUTION|>--- conflicted
+++ resolved
@@ -1311,17 +1311,11 @@
    */
   hasVideoWithAudio_() {
     const ampVideoEls = this.element.querySelectorAll('amp-video');
-<<<<<<< HEAD
-    return Array.prototype.some.call(
-      ampVideoEls,
-      (video) => !video.hasAttribute('noaudio') && parseFloat(video.getAttribute('volume')) !== 0
-=======
     return waitForElementsWithUnresolvedAudio(this.element).then(() =>
       Array.prototype.some.call(
         ampVideoEls,
-        (video) => !video.hasAttribute('noaudio')
+        (video) => !video.hasAttribute('noaudio') && parseFloat(video.getAttribute('volume')) !== 0
       )
->>>>>>> ff631a56
     );
   }
 
