--- conflicted
+++ resolved
@@ -14,7 +14,7 @@
  * limitations under the License.
  */
 import {KeyCodes} from '../../../src/utils/key-codes';
-import {ShareWidget, ShareWidgetLayout} from './share';
+import {ShareWidget} from './share';
 import {EventType, dispatch} from './events';
 import {Services} from '../../../src/services';
 import {closest} from '../../../src/dom';
@@ -213,15 +213,7 @@
     this.closeBtn_ = null;
 
     /** @private {!ShareWidget} */
-<<<<<<< HEAD
-    this.shareWidget_ =
-        ShareWidget.create(win, ShareWidgetLayout.ROW_SCROLLABLE);
-
-    /** @private {boolean} */
-    this.isActive_ = false;
-=======
     this.shareWidget_ = ShareWidget.create(win);
->>>>>>> d00aa0a1
   }
 
   /**
