--- conflicted
+++ resolved
@@ -66,12 +66,9 @@
 import {SwipeXYRecognizer} from '../../../src/gesture-recognizers';
 import {dict} from '../../../src/utils/object';
 import {renderSimpleTemplate} from './simple-template';
-<<<<<<< HEAD
 import {MediaPool, MediaType} from './media-pool';
-=======
 import {PaginationButtons} from './pagination-buttons';
 
->>>>>>> 903ab55b
 
 /** @private @const {string} */
 const PRE_ACTIVE_PAGE_ATTRIBUTE_NAME = 'pre-active';
@@ -91,16 +88,16 @@
 /** @private @const {number} */
 const DESKTOP_HEIGHT_THRESHOLD = 550;
 
-<<<<<<< HEAD
+/** @private @const {number} */
+const MIN_SWIPE_FOR_HINT_OVERLAY_PX = 50;
+
+
 /** @const {!Object<string, number>} */
 const MAX_MEDIA_ELEMENT_COUNTS = {
   [MediaType.AUDIO]: 4,
   [MediaType.VIDEO]: 8,
 };
-=======
-/** @private @const {number} */
-const MIN_SWIPE_FOR_HINT_OVERLAY_PX = 50;
->>>>>>> 903ab55b
+
 
 /**
  * @private @const {string}
