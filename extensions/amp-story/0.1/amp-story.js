/**
 * Copyright 2017 The AMP HTML Authors. All Rights Reserved.
 *
 * Licensed under the Apache License, Version 2.0 (the "License");
 * you may not use this file except in compliance with the License.
 * You may obtain a copy of the License at
 *
 *      http://www.apache.org/licenses/LICENSE-2.0
 *
 * Unless required by applicable law or agreed to in writing, software
 * distributed under the License is distributed on an "AS-IS" BASIS,
 * WITHOUT WARRANTIES OR CONDITIONS OF ANY KIND, either express or implied.
 * See the License for the specific language governing permissions and
 * limitations under the License.
 */

/**
 * @fileoverview Embeds a story
 *
 * Example:
 * <code>
 * <amp-story standalone bookend-config-src="bookend.json">
 *   [...]
 * </amp-story>
 * </code>
 */
import './amp-story-grid-layer';
import './amp-story-page';
import {AmpStoryAnalytics} from './analytics';
import {AmpStoryVariableService} from './variable-service';
import {AmpStoryBackground} from './background';
import {Bookend} from './bookend';
import {CSS} from '../../../build/amp-story-0.1.css';
import {EventType, dispatch} from './events';
import {KeyCodes} from '../../../src/utils/key-codes';
import {NavigationState} from './navigation-state';
import {SystemLayer} from './system-layer';
import {Layout} from '../../../src/layout';
import {Services} from '../../../src/services';
import {relatedArticlesFromJson} from './related-articles';
import {ShareWidget} from './share';
import {
  fullscreenEnter,
  fullscreenExit,
  isFullscreenElement,
  matches,
  removeElement,
  scopedQuerySelector,
  scopedQuerySelectorAll,
} from '../../../src/dom';
import {dev, user} from '../../../src/log';
import {once} from '../../../src/utils/function';
import {debounce} from '../../../src/utils/rate-limit';
import {isExperimentOn, toggleExperiment} from '../../../src/experiments';
import {registerServiceBuilder} from '../../../src/service';
import {AudioManager, upgradeBackgroundAudio} from './audio';
import {setStyle, setImportantStyles, resetStyles} from '../../../src/style';
import {findIndex} from '../../../src/utils/array';
import {ActionTrust} from '../../../src/action-trust';
import {getMode} from '../../../src/mode';
import {getSourceOrigin, parseUrl} from '../../../src/url';
import {stringHash32} from '../../../src/string';
import {AmpStoryHint} from './amp-story-hint';
import {Gestures} from '../../../src/gesture';
import {SwipeXYRecognizer} from '../../../src/gesture-recognizers';
import {dict} from '../../../src/utils/object';
import {renderSimpleTemplate} from './simple-template';
import {PaginationButtons} from './pagination-buttons';


/** @private @const {string} */
const PRE_ACTIVE_PAGE_ATTRIBUTE_NAME = 'pre-active';

/** @private @const {string} */
const BOOKEND_CONFIG_ATTRIBUTE_NAME = 'bookend-config-src';

/** @private @const {string} */
const AMP_STORY_STANDALONE_ATTRIBUTE = 'standalone';

/** @private @const {number} */
const FULLSCREEN_THRESHOLD = 1024;

/** @private @const {number} */
const DESKTOP_WIDTH_THRESHOLD = 1024;

/** @private @const {number} */
const DESKTOP_HEIGHT_THRESHOLD = 550;

/** @private @const {number} */
const MIN_SWIPE_FOR_HINT_OVERLAY_PX = 50;

/**
 * @private @const {string}
 */
const AUDIO_MUTED_ATTRIBUTE = 'muted';

/** @type {string} */
const TAG = 'amp-story';

const LANDSCAPE_OVERLAY_CLASS = 'i-amphtml-story-landscape';



const LANDSCAPE_ORIENTATION_WARNING = [
  {
    tag: 'div',
    attrs: dict({'class': 'i-amphtml-story-no-rotation-overlay'}),
    children: [
      {
        tag: 'div',
        attrs: dict({'class': 'i-amphtml-overlay-container'}),
        children: [
          {
            tag: 'div',
            attrs: dict({'class': 'i-amphtml-rotate-icon'}),
          },
          {
            tag: 'div',
            text: 'The page is best viewed in Portrait mode.',
          },
        ],
      },
    ],
  },
];


/**
 * Selector for elements that should be hidden when the bookend is open on
 * desktop view.
 * @private @const {string}
 */
const HIDE_ON_BOOKEND_SELECTOR =
    'amp-story-page, .i-amphtml-story-system-layer';


export class AmpStory extends AMP.BaseElement {
  /** @param {!AmpElement} element */
  constructor(element) {
    super(element);

    /** @private {!NavigationState} */
    this.navigationState_ =
        new NavigationState(element, () => this.hasBookend_());

    /**
     * Whether entering into fullscreen automatically on navigation is enabled.
     * @private {boolean}
     */
    this.isAutoFullScreenEnabled_ =
        isExperimentOn(this.win, 'amp-story-auto-fullscreen');

    /** @const @private {!../../../src/service/vsync-impl.Vsync} */
    this.vsync_ = this.getVsync();

    /** @private @const {!Bookend} */
    this.bookend_ = new Bookend(this.win);

    /** @private @const {!SystemLayer} */
    this.systemLayer_ = new SystemLayer(this.win);

    /** @private @const {!Array<string>} */
    this.pageHistoryStack_ = [];

    /** @private @const {!Array<!./amp-story-page.AmpStoryPage>} */
    this.pages_ = [];

    /** @const @private {!AmpStoryVariableService} */
    this.variableService_ = new AmpStoryVariableService();

    /** @const @private {!AudioManager} */
    this.audioManager_ = new AudioManager(this.win, this.element);

    /** @private @const {!function():!Promise<?./bookend.BookendConfigDef>} */
    this.loadBookendConfig_ = once(() => this.loadBookendConfigImpl_());

    /** @private {?./amp-story-page.AmpStoryPage} */
    this.activePage_ = null;

    /** @private @const */
    this.desktopMedia_ = this.win.matchMedia(
        `(min-width: ${DESKTOP_WIDTH_THRESHOLD}px) and ` +
        `(min-height: ${DESKTOP_HEIGHT_THRESHOLD}px)`);

    /** @private @const */
    this.canRotateToDesktopMedia_ = this.win.matchMedia(
        `(min-width: ${DESKTOP_HEIGHT_THRESHOLD}px) and ` +
        `(min-height: ${DESKTOP_WIDTH_THRESHOLD}px)`);

    /** @private {?AmpStoryBackground} */
    this.background_ = null;

    /** @private {?./pagination-buttons.PaginationButtons} */
    this.paginationButtons_ = null;

    /** @private {?Element} */
    this.topBar_ = null;

    /** @private {?ShareWidget} */
    this.shareWidget_ = null;

    /** @private {?function()} */
    this.boundOnResize_ = null;

    /** @private @const {!Array<string>} */
    this.originWhitelist_ = [
      '3451824873', '834917366', '4273375831', '750731789', '3322156041',
      '878041739', '2199838184', '708478954', '142793127', '2414533450',
      '212690086',
    ];

    /** @private {!AmpStoryHint} */
    this.ampStoryHint_ = new AmpStoryHint(this.win);
  }


  /** @override */
  buildCallback() {
    this.assertAmpStoryExperiment_();

    if (this.element.hasAttribute(AMP_STORY_STANDALONE_ATTRIBUTE)) {
      this.getAmpDoc().win.document.documentElement.classList
          .add('i-amphtml-story-standalone');

      // Lock body to prevent overflow.
      this.lockBody_();
    }

    this.initializeListeners_();
    this.initializeListenersForDev_();

    this.navigationState_.observe(stateChangeEvent =>
      (new AmpStoryAnalytics(this.element)).onStateChange(stateChangeEvent));

    this.navigationState_.observe(stateChangeEvent =>
      this.variableService_.onStateChange(stateChangeEvent));

    // Mute `amp-story` in beginning.
    this.mute_();

    upgradeBackgroundAudio(this.element);

    registerServiceBuilder(this.win, 'story-variable',
        () => this.variableService_);

    this.buildLandscapeOrientationOverlay_();
  }


  /**
   * Builds the system layer DOM.  This is dependent on the pages_ array having
   * been initialized, so it cannot happen at build time.
   * @private
   */
  buildSystemLayer_() {
    this.element.appendChild(this.systemLayer_.build(this.getPageCount()));
  }

  /**
   * Builds the hint layer DOM.
   * @private
   */
  buildHintLayer_() {
    this.element.appendChild(this.ampStoryHint_.buildHintContainer());
  }


  /** @private */
  initializeListeners_() {
    this.element.addEventListener(EventType.EXIT_FULLSCREEN, () => {
      this.exitFullScreen_(/* opt_explicitUserAction */ true);
    });

    this.element.addEventListener(EventType.NEXT_PAGE, () => {
      this.next_();
    });

    this.element.addEventListener(EventType.PREVIOUS_PAGE, () => {
      this.previous_();
    });

    this.element.addEventListener(EventType.ENTER_FULLSCREEN, () => {
      this.enterFullScreen_();
    });

    this.element.addEventListener(EventType.SHOW_BOOKEND, () => {
      this.showBookend_();
    });

    this.element.addEventListener(EventType.CLOSE_BOOKEND, () => {
      this.hideBookend_();
    });

    this.element.addEventListener(EventType.MUTE, () => {
      this.mute_();
    });

    this.element.addEventListener(EventType.UNMUTE, () => {
      this.unmute_();
    });

    this.element.addEventListener(EventType.AUDIO_PLAYING, () => {
      this.audioPlaying_();
    });

    this.element.addEventListener(EventType.AUDIO_STOPPED, () => {
      this.audioStopped_();
    });

    this.element.addEventListener(EventType.SWITCH_PAGE, e => {
      const targetPageId = e.detail.targetPageId;

      if (targetPageId === 'i-amphtml-story-bookend') {
        this.showBookend_();
      } else {
        this.switchTo_(targetPageId);
      }

      this.ampStoryHint_.hideAllNavigationHint();
    });

    this.element.addEventListener(EventType.PAGE_PROGRESS, e => {
      const pageId = e.detail.pageId;
      const progress = e.detail.progress;

      if (pageId !== this.activePage_.element.id) {
        // Ignore progress update events from inactive pages.
        return;
      }

      const pageIndex = this.getPageIndexById_(pageId);
      this.systemLayer_.updateProgress(pageIndex, progress);
    });

    this.element.addEventListener(EventType.REPLAY, () => {
      this.replay_();
    });

    this.element.addEventListener(EventType.SHOW_NO_PREVIOUS_PAGE_HELP, () => {
      this.ampStoryHint_.showFirstPageHintOverlay();
    });

    this.element.addEventListener('play', e => {
      if (e.target instanceof HTMLMediaElement) {
        this.audioManager_.play(e.target);
      }
    }, true);

    this.element.addEventListener('pause', e => {
      if (e.target instanceof HTMLMediaElement) {
        this.audioManager_.stop(e.target);
      }
    }, true);

    const gestures = Gestures.get(this.element,
        /* shouldNotPreventDefault */ true);

    gestures.onGesture(SwipeXYRecognizer, e => {
      if (this.bookend_.isActive()) {
        return;
      }

      if (!this.isSwipeLargeEnoughForHint_(e.data.deltaX, e.data.deltaY)) {
        return;
      }

      this.ampStoryHint_.showNavigationOverlay();
    });

    this.win.document.addEventListener('keydown', e => {
      this.onKeyDown_(e);
    }, true);

    this.win.document.addEventListener('fullscreenchange',
        () => { this.onFullscreenChanged_(); });

    this.win.document.addEventListener('webkitfullscreenchange',
        () => { this.onFullscreenChanged_(); });

    this.win.document.addEventListener('mozfullscreenchange',
        () => { this.onFullscreenChanged_(); });

    this.boundOnResize_ = debounce(this.win, () => this.onResize(), 300);
    this.getViewport().onResize(this.boundOnResize_);
    this.onResize();
  }

  /** @private */
  isSwipeLargeEnoughForHint_(deltaX, deltaY) {
    return (Math.sqrt(Math.pow(deltaX, 2) + Math.pow(deltaY, 2))
      >= MIN_SWIPE_FOR_HINT_OVERLAY_PX);
  }

  /** @private */
  initializeListenersForDev_() {
    if (!getMode().development) {
      return;
    }

    this.element.addEventListener(EventType.DEV_LOG_ENTRIES_AVAILABLE, e => {
      this.systemLayer_.logAll(e.detail);
    });
  }

  /** @private */
  lockBody_() {
    const document = this.win.document;
    setImportantStyles(document.documentElement, {
      'overflow': 'hidden',
    });
    setImportantStyles(document.body, {
      'overflow': 'hidden',
    });

    this.maybeLockScreenOrientation_();
  }


  /** @private */
  maybeLockScreenOrientation_() {
    const screen = this.win.screen;
    if (!screen || !this.canRotateToDesktopMedia_.matches) {
      return;
    }

    const lockOrientation = screen.lockOrientation ||
        screen.mozLockOrientation || screen.msLockOrientation ||
        (unusedOrientation => {});

    lockOrientation('portrait');
  }

  /** @private */
  buildPaginationButtons_() {
    this.paginationButtons_ = PaginationButtons.create(this.win.document);

    this.paginationButtons_.attach(this.element);

    this.navigationState_.observe(e =>
      this.paginationButtons_.onNavigationStateChange(e));
  }

  /** @visibleForTesting */
  buildPaginationButtonsForTesting() {
    this.buildPaginationButtons_();
  }

  /** @private */
  buildTopBar_() {
    const doc = this.element.ownerDocument;
    this.topBar_ = doc.createElement('div');
    this.topBar_.classList.add('i-amphtml-story-top');

    const share = doc.createElement('div');
    share.classList.add('i-amphtml-story-share');

    this.shareWidget_ = new ShareWidget(this.win);
    share.appendChild(this.shareWidget_.build(this.getAmpDoc()));

    this.loadBookendConfig_().then(bookendConfig => {
      if (bookendConfig !== null) {
        this.shareWidget_.setProviders(bookendConfig.shareProviders);
      }
    });

    this.topBar_.appendChild(share);
    this.element.insertBefore(this.topBar_, this.element.firstChild);
  }

  /** @override */
  layoutCallback() {
    const firstPageEl = user().assertElement(
        scopedQuerySelector(this.element, 'amp-story-page'),
        'Story must have at least one page.');

    return this.initializePages_()
        .then(() => this.buildSystemLayer_())
        .then(() => this.buildHintLayer_())
        .then(() => {
          this.pages_.forEach(page => {
            page.setActive(false);
          });
        })
        .then(() => this.switchTo_(firstPageEl.id))
        .then(() => this.preloadPagesByDistance_());
  }


  /** @override */
  isLayoutSupported(layout) {
    return layout == Layout.CONTAINER;
  }


  /** @override */
  prerenderAllowed() {
    return true;
  }


  /** @private */
  isAmpStoryEnabled_() {
    if (isExperimentOn(this.win, TAG) || getMode().test) {
      return true;
    }

    const origin = getSourceOrigin(this.win.location);
    return this.isOriginWhitelisted_(origin);
  }


  /**
   * @param {string} domain The domain part of the origin, to be hashed.
   * @return {string} The hashed origin.
   * @private
   */
  hashOrigin_(domain) {
    return stringHash32(domain.toLowerCase());
  }


  /**
   * @param {string} origin The origin to check.
   * @return {boolean} Whether the specified origin is whitelisted to use the
   *     amp-story extension.
   * @private
   */
  isOriginWhitelisted_(origin) {
    const hostName = parseUrl(origin).hostname;
    const domains = hostName.split('.');

    // Check all permutations of the domain to see if any level of the domain is
    // whitelisted.  Taking the example of the whitelisted domain
    // example.co.uk, if the page is served from www.example.co.uk/page.html:
    //
    //   www.example.co.uk => false
    //   example.co.uk => true
    //   co.uk => false
    //   uk => false
    //
    // This is necessary, since we don't have any guarantees of which level of
    // the domain is whitelisted.  For many domains (e.g. .com), the second
    // level of the domain is likely to be whitelisted, whereas for others
    // (e.g. .co.uk) the third level may be whitelisted.  Additionally, this
    // allows subdomains to be whitelisted individually.
    return domains.some((unusedDomain, index) => {
      const domain = domains.slice(index, domains.length).join('.');
      const domainHash = this.hashOrigin_(domain);
      return this.originWhitelist_.includes(domainHash);
    });
  }


  /** @private */
  assertAmpStoryExperiment_() {
    if (this.isAmpStoryEnabled_()) {
      return;
    }

    const errorIconEl = this.win.document.createElement('div');
    errorIconEl.classList.add('i-amphtml-story-experiment-icon');
    errorIconEl.classList.add('i-amphtml-story-experiment-icon-error');

    const errorMsgEl = this.win.document.createElement('span');
    errorMsgEl.textContent = 'You must enable the amp-story experiment to ' +
        'view this content.';

    const experimentsLinkEl = this.win.document.createElement('button');
    experimentsLinkEl.textContent = 'Enable';
    experimentsLinkEl.addEventListener('click', () => {
      toggleExperiment(this.win, 'amp-story', true);
      errorIconEl.classList.remove('i-amphtml-story-experiment-icon-error');
      errorIconEl.classList.add('i-amphtml-story-experiment-icon-done');
      errorMsgEl.textContent = 'Experiment enabled.  Please reload.';
      removeElement(experimentsLinkEl);
    });

    const errorEl = this.win.document.createElement('div');
    errorEl.classList.add('i-amphtml-story-experiment-error');
    errorEl.appendChild(errorIconEl);
    errorEl.appendChild(errorMsgEl);
    errorEl.appendChild(experimentsLinkEl);
    this.element.appendChild(errorEl);

    user().error(TAG, 'enable amp-story experiment');
  }


  /** @private */
  initializePages_() {
    const pageImplPromises = Array.prototype.map.call(
        scopedQuerySelectorAll(this.element, 'amp-story-page'),
        (pageEl, index) => {
          return pageEl.getImpl().then(pageImpl => {
            this.pages_[index] = pageImpl;
          });
        });

    return Promise.all(pageImplPromises);
  }


  /**
   * Advance to the next screen in the story, if there is one.
   * @param {boolean=} opt_isAutomaticAdvance Whether this navigation was caused
   *     by an automatic advancement after a timeout.
   * @private
   */
  next_(opt_isAutomaticAdvance) {
    const activePage = dev().assert(this.activePage_,
        'No active page set when navigating to next page.');

    if (this.getPageIndex(activePage) < this.getPageCount() - 1) {
      activePage.next();
      return;
    }

    this.hasBookend_().then(hasBookend => {
      if (hasBookend) {
        dispatch(this.element, EventType.SHOW_BOOKEND);
      }
    });
  }


  /**
   * Go back to the previous screen in the story, if there is one.
   * @private
   */
  previous_() {
    const activePage = dev().assert(this.activePage_,
        'No active page set when navigating to next page.');
    activePage.previous();
  }


  /**
   * Switches to a particular page.
   * @param {string} targetPageId
   * @return {!Promise}
   */
  // TODO(newmuis): Update history state
  switchTo_(targetPageId) {
    if (this.bookend_.isActive()) {
      // Disallow switching pages while the bookend is active.
      return Promise.resolve();
    }

    const targetPage = this.getPageById_(targetPageId);
    const pageIndex = this.getPageIndex(targetPage);

    if (this.shouldEnterFullScreenOnSwitch_()) {
      this.enterFullScreen_();
    }

    this.updateBackground_(targetPage.element);

    // TODO(alanorozco): decouple this using NavigationState
    this.systemLayer_.setActivePageIndex(pageIndex);

    // TODO(alanorozco): check if autoplay
    this.navigationState_.updateActivePage(
        pageIndex,
        this.getPageCount(),
        targetPage.element.id);

    const oldPage = this.activePage_;

    // TODO(cvializ): Move this to the page class?
    const activePriorSibling = targetPage.element.previousElementSibling;
    const previousActivePriorSibling = scopedQuerySelector(
        this.element, `[${PRE_ACTIVE_PAGE_ATTRIBUTE_NAME}]`);

    return this.mutateElement(() => {
      this.activePage_ = targetPage;
      this.triggerActiveEventForPage_();
      this.systemLayer_.resetDeveloperLogs();
      this.systemLayer_.setDeveloperLogContextString(
          this.activePage_.element.id);
    })
        .then(() => targetPage.beforeVisible())
        .then(() => {
          if (oldPage) {
            oldPage.setActive(false);
          }
          targetPage.setActive(true);

          if (activePriorSibling &&
              matches(activePriorSibling, 'amp-story-page')) {
            activePriorSibling.setAttribute(PRE_ACTIVE_PAGE_ATTRIBUTE_NAME, '');
          }
          if (previousActivePriorSibling) {
            previousActivePriorSibling.removeAttribute(
                PRE_ACTIVE_PAGE_ATTRIBUTE_NAME);
          }
        })
        .then(() => this.preloadPagesByDistance_())
        .then(() => this.forceRepaintForSafari_());
  }


  /** @private */
  triggerActiveEventForPage_() {
    // TODO(alanorozco): pass event priority once amphtml-story repo is merged
    // with upstream.
    Services.actionServiceForDoc(this.element)
        .trigger(this.activePage_.element, 'active', /* event */ null,
            ActionTrust.HIGH);
  }


  /**
   * For some reason, Safari has an issue where sometimes when pages become
   * visible, some descendants are not painted.  This is a hack where we detect
   * that the browser is Safari and force it to repaint, to avoid this case.
   * See newmuis/amphtml-story#106 for details.
   * @private
   */
  forceRepaintForSafari_() {
    const platform = Services.platformFor(this.win);
    if (platform.isSafari() || platform.isIos()) {
      this.mutateElement(() => {
        setStyle(this.element, 'display', 'none');

        // Reading the height is what forces the repaint.  The conditional exists
        // only to workaround the fact that the closure compiler would otherwise
        // think that only reading the height has no effect.  Since the height is
        // always >= 0, this conditional will always be executed.
        const height = this.element./*OK*/offsetHeight;
        if (height >= 0) {
          setStyle(this.element, 'display', '');
        }
      });
    }
  }


  /**
   * @return {boolean}
   * @private
   */
  shouldEnterFullScreenOnSwitch_() {
    if (this.isDesktop_()) {
      return false;
    }

    const {width, height} = this.getViewport().getSize();

    const inFullScreenThreshold =
        width <= FULLSCREEN_THRESHOLD && height <= FULLSCREEN_THRESHOLD;

    return inFullScreenThreshold && this.isAutoFullScreenEnabled_;
  }


  /**
   * Handles all key presses within the story.
   * @param {!Event} e The keydown event.
   * @private
   */
  onKeyDown_(e) {
    if (this.bookend_.isActive()) {
      return;
    }

    switch (e.keyCode) {
      // TODO(newmuis): This will need to be flipped for RTL.
      case KeyCodes.LEFT_ARROW:
        this.previous_();
        break;
      case KeyCodes.RIGHT_ARROW:
        this.next_();
        break;
    }
  }


  /**
   * @param {boolean} isEnabled
   */
  setAutoFullScreen(isEnabled) {
    this.isAutoFullScreenEnabled_ = isEnabled;
  }


  /** @private */
  enterFullScreen_() {
    fullscreenEnter(this.element);
  }


  /**
   * @param {boolean=} opt_explicitUserAction
   * @private
   */
  exitFullScreen_(opt_explicitUserAction) {
    if (opt_explicitUserAction) {
      this.setAutoFullScreen(false);
    }

    fullscreenExit(this.element);
  }


  /**
   * Invoked when the document has actually transitioned into or out of
   * fullscreen mode.
   * @private
   */
  onFullscreenChanged_() {
    const isFullscreen = isFullscreenElement(this.element);
    this.systemLayer_.setInFullScreen(isFullscreen);
  }



  /**
   * Handle resize events and set the story's desktop state.
   */
  onResize() {
    if (this.isDesktop_()) {
      this.element.setAttribute('desktop','');
<<<<<<< HEAD
      if (!this.paginationButtons_) {
        this.buildPaginationButtons_();
=======
      this.element.classList.remove(LANDSCAPE_OVERLAY_CLASS);

      if (!this.nextButtonContainer_) {
        this.buildButtons_();
>>>>>>> bde8583d
      }
      if (!this.topBar_) {
        this.buildTopBar_();
      }
      if (!this.background_) {
        this.background_ = new AmpStoryBackground(this.element);
        this.background_.attach();
      }
      if (this.activePage_) {
        this.updateBackground_(this.activePage_.element);
      }
    } else {
      this.vsync_.run({
        measure: state => {
          const {offsetWidth, offsetHeight} = this.element;
          state.isLandscape = offsetWidth > offsetHeight;
        },
        mutate: state => {
          this.element.classList.toggle(LANDSCAPE_OVERLAY_CLASS,
              state.isLandscape);
          this.element.removeAttribute('desktop');
        },
      }, {});
    }
  }

  /**
   * @return {boolean} True if the screen size matches the desktop media query.
   */
  isDesktop_() {
    return !isExperimentOn(this.win, 'disable-amp-story-desktop') &&
        this.desktopMedia_.matches;
  }


  /**
   * Build overlay for Landscape mode mobile
   */
  buildLandscapeOrientationOverlay_() {
    this.element.insertBefore(
        renderSimpleTemplate(this.win.document, LANDSCAPE_ORIENTATION_WARNING),
        this.element.firstChild);
  }
  /**
   * Get the URL of the given page's background resource.
   * @param {!Element} pageElement
   * @return {?string} The URL of the background resource
   */
  getBackgroundUrl_(pageElement) {
    let fillElement = scopedQuerySelector(pageElement, '[template="fill"]');

    if (!fillElement) {
      return null;
    }

    fillElement = dev().assertElement(fillElement);

    const fillPosterElement = scopedQuerySelector(fillElement, '[poster]');
    const srcElement = scopedQuerySelector(fillElement, '[src]');

    const fillPoster = fillPosterElement ?
      fillPosterElement.getAttribute('poster') : '';
    const src = srcElement ? srcElement.getAttribute('src') : '';

    return fillPoster || src;
  }

  /**
   * Update the background to the specified page's background.
   * @param {!Element} pageElement
   */
  updateBackground_(pageElement) {
    if (!this.background_) {
      return;
    }

    const backgroundUrl = this.getBackgroundUrl_(pageElement);
    if (backgroundUrl) {
      this.background_.setBackground(backgroundUrl);
    } else {
      this.background_.removeBackground();
    }
  }


  /**
   * Shows the bookend overlay.
   * @private
   */
  showBookend_() {
    if (this.bookend_.isActive()) {
      return;
    }

    this.buildBookend_().then(() => {
      this.systemLayer_.hideDeveloperLog();

      this.activePage_.pause();

      this.toggleElementsOnBookend_(/* display */ false);

      this.exitFullScreen_();

      this.element.classList.add('i-amphtml-story-bookend-active');

      this.bookend_.show();
    });
  }


  /**
   * Hides the bookend overlay.
   * @private
   */
  hideBookend_() {
    if (!this.bookend_.isActive()) {
      return;
    }

    this.activePage_.setActive(true);

    this.toggleElementsOnBookend_(/* display */ true);

    this.element.classList.remove('i-amphtml-story-bookend-active');

    this.bookend_.hide();
  }

  /**
   * Toggle content when bookend is opened/closed.
   * @param {boolean} display
   * @private
   */
  toggleElementsOnBookend_(display) {
    if (!this.isDesktop_()) {
      return;
    }

    const elements =
        scopedQuerySelectorAll(this.element, HIDE_ON_BOOKEND_SELECTOR);

    Array.prototype.forEach.call(elements, el => {
      if (display) {
        resetStyles(el, ['opacity', 'transition']);
      } else {
        setImportantStyles(el, {
          opacity: 0,
          transition: 'opacity 0.3s',
        });
      }
    });
  }

  /**
   * @return {!Array<!Array<string>>} A 2D array representing lists of pages by
   *     distance.  The outer array index represents the distance from the
   *     active page; the inner array is a list of page IDs at the specified
   *     distance.
   */
  getPagesByDistance_() {
    const distanceMap = this.getPageDistanceMapHelper_(
        /* distance */ 0, /* map */ {}, this.activePage_.element.id);

    // Transpose the map into a 2D array.
    const pagesByDistance = [];
    Object.keys(distanceMap).forEach(pageId => {
      const distance = distanceMap[pageId];
      if (!pagesByDistance[distance]) {
        pagesByDistance[distance] = [];
      }
      pagesByDistance[distance].push(pageId);
    });

    return pagesByDistance;
  }

  /**
   * Creates a map of a page and all of the pages reachable from that page, by
   * distance.
   *
   * @param {number} distance The distance that the page with the specified
   *     pageId is from the active page.
   * @param {!Object<string, number>} map A mapping from pageId to its distance
   *     from the active page.
   * @param {string} pageId The page to be added to the map.
   * @return {!Object<string, number>} A mapping from page ID to the priority of
   *     that page.
   * @private
   */
  getPageDistanceMapHelper_(distance, map, pageId) {
    if (map[pageId] !== undefined && map[pageId] <= distance) {
      return map;
    }

    map[pageId] = distance;
    const page = this.getPageById_(pageId);
    page.getAdjacentPageIds().forEach(adjacentPageId => {
      if (map[adjacentPageId] !== undefined
          && map[adjacentPageId] <= distance) {
        return;
      }

      // TODO(newmuis): Remove the assignment and return, as they're unnecessary.
      map = this.getPageDistanceMapHelper_(distance + 1, map, adjacentPageId);
    });

    return map;
  }


  /** @private */
  preloadPagesByDistance_() {
    if (this.isDesktop_()) {
      return;
    }
    const pagesByDistance = this.getPagesByDistance_();

    this.mutateElement(() => {
      pagesByDistance.forEach((pageIds, distance) => {
        pageIds.forEach(pageId => {
          const page = this.getPageById_(pageId);
          page.element.setAttribute('distance', distance);
        });
      });
    });
  }


  /** @private */
  buildBookend_() {
    if (this.bookend_.isBuilt()) {
      return Promise.resolve();
    }

    this.element.appendChild(this.bookend_.build(this.getAmpDoc()));

    this.setAsOwner(this.bookend_.getRoot());

    return this.loadBookendConfig_().then(bookendConfig => {
      if (bookendConfig !== null) {
        this.bookend_.setConfig(dev().assert(bookendConfig));
      }
      this.scheduleResume(this.bookend_.getRoot());
    });
  }


  /**
   * @return {!Promise<?./bookend.BookendConfigDef>}
   * @private
   */
  loadBookendConfigImpl_() {
    return this.loadJsonFromAttribute_(BOOKEND_CONFIG_ATTRIBUTE_NAME)
        .then(response => response && {
          shareProviders: response['share-providers'],
          relatedArticles:
              relatedArticlesFromJson(response['related-articles']),
        })
        .catch(e => {
          user().error(TAG, 'Error fetching bookend configuration', e.message);
          return null;
        });
  }


  /**
   * @return {!Promise<boolean>}
   * @private
   */
  hasBookend_() {
    if (!this.isDesktop_()) {
      return Promise.resolve(true);
    }
    return this.loadBookendConfig_().then(config =>
      config && config.relatedArticles && config.relatedArticles.length);
  }


  /**
   * @param {string} attributeName
   * @return {(!Promise<!JsonObject>|!Promise<null>)}
   * @private
   */
  loadJsonFromAttribute_(attributeName) {
    if (!this.element.hasAttribute(attributeName)) {
      return Promise.resolve(null);
    }

    const rawUrl = this.element.getAttribute(attributeName);
    const opts = {};
    opts.requireAmpResponseSourceOrigin = false;

    return Services.urlReplacementsForDoc(this.getAmpDoc())
        .expandAsync(user().assertString(rawUrl))
        .then(url => Services.xhrFor(this.win).fetchJson(url, opts))
        .then(response => {
          user().assert(response.ok, 'Invalid HTTP response for bookend JSON');
          return response.json();
        });
  }


  /**
   * @param {!Element} el
   * @return {boolean}
   * @private
   */
  isBookend_(el) {
    return this.bookend_.isBuilt() && el === this.bookend_.getRoot();
  }


  /**
   * @param {!Element} el
   * @return {boolean}
   * @private
   */
  isTopBar_(el) {
    return !!this.topBar_ && this.topBar_.contains(el);
  }


  /**
   * @param {string} id The ID of the page whose index should be retrieved.
   * @return {number} The index of the page.
   * @private
   */
  getPageIndexById_(id) {
    const pageIndex = findIndex(this.pages_, page => page.element.id === id);

    if (pageIndex < 0) {
      user().error(TAG,
          `Story refers to page "${id}", but no such page exists.`);
    }

    return pageIndex;
  }


  /**
   * @param {string} id The ID of the page to be retrieved.
   * @return {!./amp-story-page.AmpStoryPage} Retrieves the page with the
   *     specified ID.
   * @private
   */
  getPageById_(id) {
    const pageIndex = this.getPageIndexById_(id);
    return dev().assert(this.pages_[pageIndex],
        `Page at index ${pageIndex} exists, but is missing from the array.`);
  }


  /**
   * @return {number}
   */
  getPageCount() {
    return this.pages_.length;
  }

  /**
   * @param {!./amp-story-page.AmpStoryPage} desiredPage
   * @return {number} The index of the page.
   */
  getPageIndex(desiredPage) {
    return findIndex(this.pages_, page => page === desiredPage);
  }

  /**
   * Mutes the audio for the story.
   * @private
   */
  mute_() {
    this.audioManager_.muteAll();
    this.toggleMutedAttribute_(true);
  }

  /**
   * Unmutes the audio for the story.
   * @private
   */
  unmute_() {
    this.audioManager_.unmuteAll();
    this.toggleMutedAttribute_(false);
  }

  /**
   * Toggles mute or unmute attribute on element.
   * @param {boolean} isMuted
   * @private
   */
  toggleMutedAttribute_(isMuted) {
    if (isMuted) {
      this.element.setAttribute(AUDIO_MUTED_ATTRIBUTE, '');
    } else {
      this.element.removeAttribute(AUDIO_MUTED_ATTRIBUTE);
    }
  }

  /**
   * Marks the story as having audio playing on the active page.
   * @private
   */
  audioPlaying_() {
    this.element.classList.add('audio-playing');
  }

  /**
   * Marks the story as not having audio playing on the active page.
   * @private
   */
  audioStopped_() {
    this.element.classList.remove('audio-playing');
  }

  /** @private */
  replay_() {
    if (this.bookend_.isActive()) {
      // Dispaching event instead of calling method directly so that all
      // listeners can respond.
      dispatch(this.element, EventType.CLOSE_BOOKEND);
    }
    this.switchTo_(dev().assertElement(this.pages_[0].element).id);
  }
}

AMP.registerElement('amp-story', AmpStory, CSS);<|MERGE_RESOLUTION|>--- conflicted
+++ resolved
@@ -820,15 +820,9 @@
   onResize() {
     if (this.isDesktop_()) {
       this.element.setAttribute('desktop','');
-<<<<<<< HEAD
+      this.element.classList.remove(LANDSCAPE_OVERLAY_CLASS);
       if (!this.paginationButtons_) {
         this.buildPaginationButtons_();
-=======
-      this.element.classList.remove(LANDSCAPE_OVERLAY_CLASS);
-
-      if (!this.nextButtonContainer_) {
-        this.buildButtons_();
->>>>>>> bde8583d
       }
       if (!this.topBar_) {
         this.buildTopBar_();
