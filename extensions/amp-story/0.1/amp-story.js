/**
 * Copyright 2017 The AMP HTML Authors. All Rights Reserved.
 *
 * Licensed under the Apache License, Version 2.0 (the "License");
 * you may not use this file except in compliance with the License.
 * You may obtain a copy of the License at
 *
 *      http://www.apache.org/licenses/LICENSE-2.0
 *
 * Unless required by applicable law or agreed to in writing, software
 * distributed under the License is distributed on an "AS-IS" BASIS,
 * WITHOUT WARRANTIES OR CONDITIONS OF ANY KIND, either express or implied.
 * See the License for the specific language governing permissions and
 * limitations under the License.
 */

/**
 * @fileoverview Embeds a story
 *
 * Example:
 * <code>
 * <amp-story standalone bookend-config-src="bookend.json">
 *   [...]
 * </amp-story>
 * </code>
 */
import './amp-story-grid-layer';
import './amp-story-page';
import {AmpStoryAnalytics} from './analytics';
import {AmpStoryVariableService} from './variable-service';
import {AmpStoryBackground} from './background';
import {Bookend} from './bookend';
import {CSS} from '../../../build/amp-story-0.1.css';
import {EventType, dispatch} from './events';
import {KeyCodes} from '../../../src/utils/key-codes';
import {NavigationState} from './navigation-state';
import {SystemLayer} from './system-layer';
import {Layout} from '../../../src/layout';
import {Services} from '../../../src/services';
import {relatedArticlesFromJson} from './related-articles';
import {ShareWidget} from './share';
import {
  closest,
  fullscreenEnter,
  fullscreenExit,
  isFullscreenElement,
  matches,
  removeElement,
  scopedQuerySelector,
  scopedQuerySelectorAll,
} from '../../../src/dom';
import {dev, user} from '../../../src/log';
import {once} from '../../../src/utils/function';
import {debounce} from '../../../src/utils/rate-limit';
import {isExperimentOn, toggleExperiment} from '../../../src/experiments';
import {registerServiceBuilder} from '../../../src/service';
import {upgradeBackgroundAudio} from './audio';
import {
  computedStyle,
  setStyle,
  setImportantStyles,
  resetStyles,
} from '../../../src/style';
import {findIndex} from '../../../src/utils/array';
import {ActionTrust} from '../../../src/action-trust';
import {getMode} from '../../../src/mode';
import {getSourceOrigin, parseUrl} from '../../../src/url';
import {stringHash32} from '../../../src/string';
import {AmpStoryHint} from './amp-story-hint';
import {Gestures} from '../../../src/gesture';
import {SwipeXYRecognizer} from '../../../src/gesture-recognizers';
import {dict} from '../../../src/utils/object';
import {renderSimpleTemplate} from './simple-template';
import {MediaPool, MediaType} from './media-pool';
import {PaginationButtons} from './pagination-buttons';



/** @private @const {string} */
const PRE_ACTIVE_PAGE_ATTRIBUTE_NAME = 'pre-active';

/** @private @const {string} */
const BOOKEND_CONFIG_ATTRIBUTE_NAME = 'bookend-config-src';

/** @private @const {string} */
const AMP_STORY_STANDALONE_ATTRIBUTE = 'standalone';

/** @private @const {number} */
const FULLSCREEN_THRESHOLD = 1024;

/** @private @const {number} */
const DESKTOP_WIDTH_THRESHOLD = 1024;

/** @private @const {number} */
const DESKTOP_HEIGHT_THRESHOLD = 550;

/** @private @const {number} */
const MIN_SWIPE_FOR_HINT_OVERLAY_PX = 50;


/** @const {!Object<string, number>} */
const MAX_MEDIA_ELEMENT_COUNTS = {
  [MediaType.AUDIO]: 4,
  [MediaType.VIDEO]: 8,
};


/**
 * @private @const {string}
 */
const AUDIO_MUTED_ATTRIBUTE = 'muted';

/** @type {string} */
const TAG = 'amp-story';

const LANDSCAPE_OVERLAY_CLASS = 'i-amphtml-story-landscape';



const LANDSCAPE_ORIENTATION_WARNING = [
  {
    tag: 'div',
    attrs: dict({'class': 'i-amphtml-story-no-rotation-overlay'}),
    children: [
      {
        tag: 'div',
        attrs: dict({'class': 'i-amphtml-overlay-container'}),
        children: [
          {
            tag: 'div',
            attrs: dict({'class': 'i-amphtml-rotate-icon'}),
          },
          {
            tag: 'div',
            text: 'The page is best viewed in Portrait mode.',
          },
        ],
      },
    ],
  },
];


/**
 * Selector for elements that should be hidden when the bookend is open on
 * desktop view.
 * @private @const {string}
 */
const HIDE_ON_BOOKEND_SELECTOR =
    'amp-story-page, .i-amphtml-story-system-layer';


export class AmpStory extends AMP.BaseElement {
  /** @param {!AmpElement} element */
  constructor(element) {
    super(element);

    /** @private {!NavigationState} */
    this.navigationState_ =
        new NavigationState(element, () => this.hasBookend_());

    /**
     * Whether entering into fullscreen automatically on navigation is enabled.
     * @private {boolean}
     */
    this.isAutoFullScreenEnabled_ =
        isExperimentOn(this.win, 'amp-story-auto-fullscreen');

    /** @const @private {!../../../src/service/vsync-impl.Vsync} */
    this.vsync_ = this.getVsync();

    /** @private @const {!Bookend} */
    this.bookend_ = new Bookend(this.win);

    /** @private @const {!SystemLayer} */
    this.systemLayer_ = new SystemLayer(this.win);

    /** @private @const {!Array<string>} */
    this.pageHistoryStack_ = [];

    /** @private @const {!Array<!./amp-story-page.AmpStoryPage>} */
    this.pages_ = [];

    /** @const @private {!AmpStoryVariableService} */
    this.variableService_ = new AmpStoryVariableService();

    /** @private @const {!function():!Promise<?./bookend.BookendConfigDef>} */
    this.loadBookendConfig_ = once(() => this.loadBookendConfigImpl_());

    /** @private {?./amp-story-page.AmpStoryPage} */
    this.activePage_ = null;

    /** @private @const */
    this.desktopMedia_ = this.win.matchMedia(
        `(min-width: ${DESKTOP_WIDTH_THRESHOLD}px) and ` +
        `(min-height: ${DESKTOP_HEIGHT_THRESHOLD}px)`);

    /** @private @const */
    this.canRotateToDesktopMedia_ = this.win.matchMedia(
        `(min-width: ${DESKTOP_HEIGHT_THRESHOLD}px) and ` +
        `(min-height: ${DESKTOP_WIDTH_THRESHOLD}px)`);

    /** @private {?AmpStoryBackground} */
    this.background_ = null;

    /** @private {?./pagination-buttons.PaginationButtons} */
    this.paginationButtons_ = null;

    /** @private {?Element} */
    this.topBar_ = null;

    /** @private {?ShareWidget} */
    this.shareWidget_ = null;

    /** @private {?function()} */
    this.boundOnResize_ = null;

    /** @private @const {!Array<string>} */
    this.originWhitelist_ = [
      '3451824873', '834917366', '4273375831', '750731789', '3322156041',
      '878041739', '2199838184', '708478954', '142793127', '2414533450',
      '212690086',
    ];

    /** @private {!AmpStoryHint} */
    this.ampStoryHint_ = new AmpStoryHint(this.win);

    /** @private {!MediaPool} */
    this.mediaPool_ = new MediaPool(this.win, MAX_MEDIA_ELEMENT_COUNTS,
        element => this.getElementDistanceFromActivePage_(element));
  }


  /** @override */
  buildCallback() {
    this.assertAmpStoryExperiment_();

    if (this.element.hasAttribute(AMP_STORY_STANDALONE_ATTRIBUTE)) {
      this.getAmpDoc().win.document.documentElement.classList
          .add('i-amphtml-story-standalone');

      // Lock body to prevent overflow.
      this.lockBody_();
    }

    this.initializeListeners_();
    this.initializeListenersForDev_();

    this.navigationState_.observe(stateChangeEvent =>
      (new AmpStoryAnalytics(this.element)).onStateChange(stateChangeEvent));

    this.navigationState_.observe(stateChangeEvent =>
      this.variableService_.onStateChange(stateChangeEvent));

    // Mute `amp-story` in beginning.
    this.mute_();

    upgradeBackgroundAudio(this.element);

    registerServiceBuilder(this.win, 'story-variable',
        () => this.variableService_);

    this.buildLandscapeOrientationOverlay_();
  }


  /**
   * Builds the system layer DOM.  This is dependent on the pages_ array having
   * been initialized, so it cannot happen at build time.
   * @private
   */
  buildSystemLayer_() {
    this.element.appendChild(this.systemLayer_.build(this.getPageCount()));
  }

  /**
   * Builds the hint layer DOM.
   * @private
   */
  buildHintLayer_() {
    this.element.appendChild(this.ampStoryHint_.buildHintContainer());
  }


  /** @private */
  initializeListeners_() {
    this.element.addEventListener(EventType.EXIT_FULLSCREEN, () => {
      this.exitFullScreen_(/* opt_explicitUserAction */ true);
    });

    this.element.addEventListener(EventType.NEXT_PAGE, () => {
      this.next_();
    });

    this.element.addEventListener(EventType.PREVIOUS_PAGE, () => {
      this.previous_();
    });

    this.element.addEventListener(EventType.ENTER_FULLSCREEN, () => {
      this.enterFullScreen_();
    });

    this.element.addEventListener(EventType.SHOW_BOOKEND, () => {
      this.showBookend_();
    });

    this.element.addEventListener(EventType.CLOSE_BOOKEND, () => {
      this.hideBookend_();
    });

    this.element.addEventListener(EventType.MUTE, () => {
      this.mute_();
    });

    this.element.addEventListener(EventType.UNMUTE, () => {
      this.unmute_();
    });

    this.element.addEventListener(EventType.AUDIO_PLAYING, () => {
      this.audioPlaying_();
    });

    this.element.addEventListener(EventType.AUDIO_STOPPED, () => {
      this.audioStopped_();
    });

    this.element.addEventListener(EventType.SWITCH_PAGE, e => {
<<<<<<< HEAD
=======
      if (this.bookend_.isActive()) {
        // Disallow switching pages while the bookend is active.
        return;
      }

>>>>>>> 746b00da
      this.switchTo_(e.detail.targetPageId);
      this.ampStoryHint_.hideAllNavigationHint();
    });

    this.element.addEventListener(EventType.PAGE_PROGRESS, e => {
      const pageId = e.detail.pageId;
      const progress = e.detail.progress;

      if (pageId !== this.activePage_.element.id) {
        // Ignore progress update events from inactive pages.
        return;
      }

      const pageIndex = this.getPageIndexById_(pageId);
      this.systemLayer_.updateProgress(pageIndex, progress);
    });

    this.element.addEventListener(EventType.REPLAY, () => {
      this.replay_();
    });

    this.element.addEventListener(EventType.SHOW_NO_PREVIOUS_PAGE_HELP, () => {
      this.ampStoryHint_.showFirstPageHintOverlay();
    });

    const gestures = Gestures.get(this.element,
        /* shouldNotPreventDefault */ true);

    gestures.onGesture(SwipeXYRecognizer, e => {
      if (this.bookend_.isActive()) {
        return;
      }

      if (!this.isSwipeLargeEnoughForHint_(e.data.deltaX, e.data.deltaY)) {
        return;
      }

      this.ampStoryHint_.showNavigationOverlay();
    });

    this.win.document.addEventListener('keydown', e => {
      this.onKeyDown_(e);
    }, true);

    this.win.document.addEventListener('fullscreenchange',
        () => { this.onFullscreenChanged_(); });

    this.win.document.addEventListener('webkitfullscreenchange',
        () => { this.onFullscreenChanged_(); });

    this.win.document.addEventListener('mozfullscreenchange',
        () => { this.onFullscreenChanged_(); });

    this.boundOnResize_ = debounce(this.win, () => this.onResize(), 300);
    this.getViewport().onResize(this.boundOnResize_);
    this.onResize();
  }

  /** @private */
  isSwipeLargeEnoughForHint_(deltaX, deltaY) {
    return (Math.sqrt(Math.pow(deltaX, 2) + Math.pow(deltaY, 2))
      >= MIN_SWIPE_FOR_HINT_OVERLAY_PX);
  }

  /** @private */
  initializeListenersForDev_() {
    if (!getMode().development) {
      return;
    }

    this.element.addEventListener(EventType.DEV_LOG_ENTRIES_AVAILABLE, e => {
      this.systemLayer_.logAll(e.detail);
    });
  }

  /** @private */
  lockBody_() {
    const document = this.win.document;
    setImportantStyles(document.documentElement, {
      'overflow': 'hidden',
    });
    setImportantStyles(document.body, {
      'overflow': 'hidden',
    });

    this.maybeLockScreenOrientation_();
  }


  /** @private */
  maybeLockScreenOrientation_() {
    const screen = this.win.screen;
    if (!screen || !this.canRotateToDesktopMedia_.matches) {
      return;
    }

    const lockOrientation = screen.lockOrientation ||
        screen.mozLockOrientation || screen.msLockOrientation ||
        (unusedOrientation => {});

    try {
      lockOrientation('portrait');
    } catch (e) {
      dev().warn(TAG, 'Failed to lock screen orientation:', e.message);
    }
  }

  /** @private */
  buildPaginationButtons_() {
    this.paginationButtons_ = PaginationButtons.create(this.win.document);

    this.paginationButtons_.attach(this.element);

    this.navigationState_.observe(e =>
      this.paginationButtons_.onNavigationStateChange(e));
  }

  /** @visibleForTesting */
  buildPaginationButtonsForTesting() {
    this.buildPaginationButtons_();
  }

  /** @private */
  buildTopBar_() {
    const doc = this.element.ownerDocument;
    this.topBar_ = doc.createElement('div');
    this.topBar_.classList.add('i-amphtml-story-top');

    const share = doc.createElement('div');
    share.classList.add('i-amphtml-story-share');

    this.shareWidget_ = new ShareWidget(this.win);
    share.appendChild(this.shareWidget_.build(this.getAmpDoc()));

    this.loadBookendConfig_().then(bookendConfig => {
      if (bookendConfig !== null) {
        this.shareWidget_.setProviders(bookendConfig.shareProviders);
      }
    });

    this.topBar_.appendChild(share);
    this.element.insertBefore(this.topBar_, this.element.firstChild);
  }

  /** @override */
  layoutCallback() {
    const firstPageEl = user().assertElement(
        scopedQuerySelector(this.element, 'amp-story-page'),
        'Story must have at least one page.');

    if (!this.paginationButtons_) {
      this.buildPaginationButtons_();
    }

    return this.initializePages_()
        .then(() => this.buildSystemLayer_())
        .then(() => this.buildHintLayer_())
        .then(() => {
          this.pages_.forEach(page => {
            page.setActive(false);
          });
        })
        .then(() => this.switchTo_(firstPageEl.id))
        .then(() => this.preloadPagesByDistance_());
  }


  /** @override */
  isLayoutSupported(layout) {
    return layout == Layout.CONTAINER;
  }


  /** @override */
  prerenderAllowed() {
    return true;
  }


  /** @private */
  isAmpStoryEnabled_() {
    if (isExperimentOn(this.win, TAG) || getMode().test) {
      return true;
    }

    const origin = getSourceOrigin(this.win.location);
    return this.isOriginWhitelisted_(origin);
  }


  /**
   * @param {string} domain The domain part of the origin, to be hashed.
   * @return {string} The hashed origin.
   * @private
   */
  hashOrigin_(domain) {
    return stringHash32(domain.toLowerCase());
  }


  /**
   * @param {string} origin The origin to check.
   * @return {boolean} Whether the specified origin is whitelisted to use the
   *     amp-story extension.
   * @private
   */
  isOriginWhitelisted_(origin) {
    const hostName = parseUrl(origin).hostname;
    const domains = hostName.split('.');

    // Check all permutations of the domain to see if any level of the domain is
    // whitelisted.  Taking the example of the whitelisted domain
    // example.co.uk, if the page is served from www.example.co.uk/page.html:
    //
    //   www.example.co.uk => false
    //   example.co.uk => true
    //   co.uk => false
    //   uk => false
    //
    // This is necessary, since we don't have any guarantees of which level of
    // the domain is whitelisted.  For many domains (e.g. .com), the second
    // level of the domain is likely to be whitelisted, whereas for others
    // (e.g. .co.uk) the third level may be whitelisted.  Additionally, this
    // allows subdomains to be whitelisted individually.
    return domains.some((unusedDomain, index) => {
      const domain = domains.slice(index, domains.length).join('.');
      const domainHash = this.hashOrigin_(domain);
      return this.originWhitelist_.includes(domainHash);
    });
  }


  /** @private */
  assertAmpStoryExperiment_() {
    if (this.isAmpStoryEnabled_()) {
      return;
    }

    const errorIconEl = this.win.document.createElement('div');
    errorIconEl.classList.add('i-amphtml-story-experiment-icon');
    errorIconEl.classList.add('i-amphtml-story-experiment-icon-error');

    const errorMsgEl = this.win.document.createElement('span');
    errorMsgEl.textContent = 'You must enable the amp-story experiment to ' +
        'view this content.';

    const experimentsLinkEl = this.win.document.createElement('button');
    experimentsLinkEl.textContent = 'Enable';
    experimentsLinkEl.addEventListener('click', () => {
      toggleExperiment(this.win, 'amp-story', true);
      errorIconEl.classList.remove('i-amphtml-story-experiment-icon-error');
      errorIconEl.classList.add('i-amphtml-story-experiment-icon-done');
      errorMsgEl.textContent = 'Experiment enabled.  Please reload.';
      removeElement(experimentsLinkEl);
    });

    const errorEl = this.win.document.createElement('div');
    errorEl.classList.add('i-amphtml-story-experiment-error');
    errorEl.appendChild(errorIconEl);
    errorEl.appendChild(errorMsgEl);
    errorEl.appendChild(experimentsLinkEl);
    this.element.appendChild(errorEl);

    user().error(TAG, 'enable amp-story experiment');
  }


  /** @private */
  initializePages_() {
    const pageImplPromises = Array.prototype.map.call(
        scopedQuerySelectorAll(this.element, 'amp-story-page'),
        (pageEl, index) => {
          return pageEl.getImpl().then(pageImpl => {
            this.pages_[index] = pageImpl;
            pageImpl.setMediaPool(this.mediaPool_);
          });
        });

    return Promise.all(pageImplPromises);
  }


  /**
   * Advance to the next screen in the story, if there is one.
   * @param {boolean=} opt_isAutomaticAdvance Whether this navigation was caused
   *     by an automatic advancement after a timeout.
   * @private
   */
  next_(opt_isAutomaticAdvance) {
    const activePage = dev().assert(this.activePage_,
        'No active page set when navigating to next page.');

    const lastPage = this.pages_[this.getPageCount() - 1];

    if (activePage !== lastPage) {
      activePage.next();
    } else {
      this.hasBookend_().then(hasBookend => {
        if (hasBookend) {
          dispatch(this.element, EventType.SHOW_BOOKEND);
        }
      });
    }
  }


  /**
   * Go back to the previous screen in the story, if there is one.
   * @private
   */
  previous_() {
    const activePage = dev().assert(this.activePage_,
        'No active page set when navigating to next page.');
    activePage.previous();
  }


  /**
   * Switches to a particular page.
   * @param {string} targetPageId
   * @return {!Promise}
   */
  // TODO(newmuis): Update history state
  switchTo_(targetPageId) {
    const targetPage = this.getPageById_(targetPageId);
    const pageIndex = this.getPageIndex(targetPage);

    if (this.shouldEnterFullScreenOnSwitch_()) {
      this.enterFullScreen_();
    }

    this.updateBackground_(targetPage.element, /* initial */ !this.activePage_);

    // TODO(alanorozco): decouple this using NavigationState
    this.systemLayer_.setActivePageIndex(pageIndex);

    // TODO(alanorozco): check if autoplay
    this.navigationState_.updateActivePage(
        pageIndex,
        this.getPageCount(),
        targetPage.element.id);

    const oldPage = this.activePage_;

    // TODO(cvializ): Move this to the page class?
    const activePriorSibling = targetPage.element.previousElementSibling;
    const previousActivePriorSibling = scopedQuerySelector(
        this.element, `[${PRE_ACTIVE_PAGE_ATTRIBUTE_NAME}]`);

    return this.mutateElement(() => {
      this.activePage_ = targetPage;
      this.triggerActiveEventForPage_();
      this.systemLayer_.resetDeveloperLogs();
      this.systemLayer_.setDeveloperLogContextString(
          this.activePage_.element.id);
    })
        .then(() => targetPage.beforeVisible())
        .then(() => {
          if (oldPage) {
            oldPage.setActive(false);
          }
          targetPage.setActive(true);

          if (activePriorSibling &&
              matches(activePriorSibling, 'amp-story-page')) {
            activePriorSibling.setAttribute(PRE_ACTIVE_PAGE_ATTRIBUTE_NAME, '');
          }
          if (previousActivePriorSibling) {
            previousActivePriorSibling.removeAttribute(
                PRE_ACTIVE_PAGE_ATTRIBUTE_NAME);
          }
        })
        .then(() => this.preloadPagesByDistance_())
        .then(() => this.reapplyMuting_())
        .then(() => this.forceRepaintForSafari_());
  }


  /** @private */
  triggerActiveEventForPage_() {
    // TODO(alanorozco): pass event priority once amphtml-story repo is merged
    // with upstream.
    Services.actionServiceForDoc(this.element)
        .trigger(this.activePage_.element, 'active', /* event */ null,
            ActionTrust.HIGH);
  }


  /**
   * For some reason, Safari has an issue where sometimes when pages become
   * visible, some descendants are not painted.  This is a hack where we detect
   * that the browser is Safari and force it to repaint, to avoid this case.
   * See newmuis/amphtml-story#106 for details.
   * @private
   */
  forceRepaintForSafari_() {
    const platform = Services.platformFor(this.win);
    if (!platform.isSafari() && !platform.isIos()) {
      return;
    }
    if (this.isDesktop_()) {
      // Force repaint is only needed when transitioning from invisible to visible
      return;
    }

    this.mutateElement(() => {
      setStyle(this.element, 'display', 'none');

      // Reading the height is what forces the repaint.  The conditional exists
      // only to workaround the fact that the closure compiler would otherwise
      // think that only reading the height has no effect.  Since the height is
      // always >= 0, this conditional will always be executed.
      const height = this.element./*OK*/offsetHeight;
      if (height >= 0) {
        setStyle(this.element, 'display', '');
      }
    });
  }


  /**
   * @return {boolean}
   * @private
   */
  shouldEnterFullScreenOnSwitch_() {
    if (this.isDesktop_()) {
      return false;
    }

    const {width, height} = this.getViewport().getSize();

    const inFullScreenThreshold =
        width <= FULLSCREEN_THRESHOLD && height <= FULLSCREEN_THRESHOLD;

    return inFullScreenThreshold && this.isAutoFullScreenEnabled_;
  }


  /**
   * Handles all key presses within the story.
   * @param {!Event} e The keydown event.
   * @private
   */
  onKeyDown_(e) {
    if (this.bookend_.isActive()) {
      return;
    }

    switch (e.keyCode) {
      // TODO(newmuis): This will need to be flipped for RTL.
      case KeyCodes.LEFT_ARROW:
        this.previous_();
        break;
      case KeyCodes.RIGHT_ARROW:
        this.next_();
        break;
    }
  }


  /**
   * @param {boolean} isEnabled
   */
  setAutoFullScreen(isEnabled) {
    this.isAutoFullScreenEnabled_ = isEnabled;
  }


  /** @private */
  enterFullScreen_() {
    fullscreenEnter(this.element);
  }


  /**
   * @param {boolean=} opt_explicitUserAction
   * @private
   */
  exitFullScreen_(opt_explicitUserAction) {
    if (opt_explicitUserAction) {
      this.setAutoFullScreen(false);
    }

    fullscreenExit(this.element);
  }


  /**
   * Invoked when the document has actually transitioned into or out of
   * fullscreen mode.
   * @private
   */
  onFullscreenChanged_() {
    const isFullscreen = isFullscreenElement(this.element);
    this.systemLayer_.setInFullScreen(isFullscreen);
  }



  /**
   * Handle resize events and set the story's desktop state.
   */
  onResize() {
    if (this.isDesktop_()) {
      this.element.setAttribute('desktop','');
      this.element.classList.remove(LANDSCAPE_OVERLAY_CLASS);
      if (!this.topBar_) {
        this.buildTopBar_();
      }
      if (!this.background_) {
        this.background_ = new AmpStoryBackground(this.win, this.element);
        this.background_.attach();
      }
      if (this.activePage_) {
        this.updateBackground_(this.activePage_.element, /* initial */ true);
      }
    } else {
      this.vsync_.run({
        measure: state => {
          const {offsetWidth, offsetHeight} = this.element;
          state.isLandscape = offsetWidth > offsetHeight;
        },
        mutate: state => {
          this.element.classList.toggle(LANDSCAPE_OVERLAY_CLASS,
              state.isLandscape);
          this.element.removeAttribute('desktop');
        },
      }, {});
    }
  }

  /**
   * @return {boolean} True if the screen size matches the desktop media query.
   */
  isDesktop_() {
    return !isExperimentOn(this.win, 'disable-amp-story-desktop') &&
        this.desktopMedia_.matches;
  }


  /**
   * Build overlay for Landscape mode mobile
   */
  buildLandscapeOrientationOverlay_() {
    this.element.insertBefore(
        renderSimpleTemplate(this.win.document, LANDSCAPE_ORIENTATION_WARNING),
        this.element.firstChild);
  }
  /**
   * Get the URL of the given page's background resource.
   * @param {!Element} pageElement
   * @return {?string} The URL of the background resource
   */
  getBackgroundUrl_(pageElement) {
    let fillElement = scopedQuerySelector(pageElement,
        '[template="fill"]:not(.i-amphtml-hidden-by-media-query)');

    if (!fillElement) {
      return null;
    }

    fillElement = dev().assertElement(fillElement);

    const fillPosterElement = scopedQuerySelector(fillElement,
        '[poster]:not(.i-amphtml-hidden-by-media-query)');

    const srcElement = scopedQuerySelector(fillElement,
        '[src]:not(.i-amphtml-hidden-by-media-query)');

    const fillPoster = fillPosterElement ?
      fillPosterElement.getAttribute('poster') : '';
    const src = srcElement ? srcElement.getAttribute('src') : '';

    return fillPoster || src;
  }


  /**
   * Update the background to the specified page's background.
   * @param {!Element} pageElement
   * @param {boolean=} initial
   */
  updateBackground_(pageElement, initial = false) {
    if (!this.background_) {
      return;
    }

    this.getVsync().run({
      measure: state => {
        state.url = this.getBackgroundUrl_(pageElement);
        state.color = computedStyle(this.win, pageElement)
            .getPropertyValue('background-color');
      },
      mutate: state => {
        this.background_.setBackground(state.color, state.url, initial);
      },
    }, {});
  }


  /**
   * Shows the bookend overlay.
   * @private
   */
  showBookend_() {
    if (this.bookend_.isActive()) {
      return;
    }

    this.buildBookend_().then(() => {
      this.systemLayer_.hideDeveloperLog();

      this.activePage_.pauseCallback();

      this.toggleElementsOnBookend_(/* display */ false);

      this.exitFullScreen_();

      this.element.classList.add('i-amphtml-story-bookend-active');

      this.bookend_.show();
    });
  }


  /**
   * Hides the bookend overlay.
   * @private
   */
  hideBookend_() {
    if (!this.bookend_.isActive()) {
      return;
    }

    this.activePage_.resumeCallback();

    this.toggleElementsOnBookend_(/* display */ true);

    this.element.classList.remove('i-amphtml-story-bookend-active');

    this.bookend_.hide();
  }

  /**
   * Toggle content when bookend is opened/closed.
   * @param {boolean} display
   * @private
   */
  toggleElementsOnBookend_(display) {
    if (!this.isDesktop_()) {
      return;
    }

    const elements =
        scopedQuerySelectorAll(this.element, HIDE_ON_BOOKEND_SELECTOR);

    Array.prototype.forEach.call(elements, el => {
      if (display) {
        resetStyles(el, ['opacity', 'transition']);
      } else {
        setImportantStyles(el, {
          opacity: 0,
          transition: 'opacity 0.3s',
        });
      }
    });
  }

  /**
   * @return {!Array<!Array<string>>} A 2D array representing lists of pages by
   *     distance.  The outer array index represents the distance from the
   *     active page; the inner array is a list of page IDs at the specified
   *     distance.
   */
  getPagesByDistance_() {
    const distanceMap = this.getPageDistanceMapHelper_(
        /* distance */ 0, /* map */ {}, this.activePage_.element.id);

    // Transpose the map into a 2D array.
    const pagesByDistance = [];
    Object.keys(distanceMap).forEach(pageId => {
      const distance = distanceMap[pageId];
      if (!pagesByDistance[distance]) {
        pagesByDistance[distance] = [];
      }
      pagesByDistance[distance].push(pageId);
    });

    return pagesByDistance;
  }

  /**
   * Creates a map of a page and all of the pages reachable from that page, by
   * distance.
   *
   * @param {number} distance The distance that the page with the specified
   *     pageId is from the active page.
   * @param {!Object<string, number>} map A mapping from pageId to its distance
   *     from the active page.
   * @param {string} pageId The page to be added to the map.
   * @return {!Object<string, number>} A mapping from page ID to the priority of
   *     that page.
   * @private
   */
  getPageDistanceMapHelper_(distance, map, pageId) {
    if (map[pageId] !== undefined && map[pageId] <= distance) {
      return map;
    }

    map[pageId] = distance;
    const page = this.getPageById_(pageId);
    page.getAdjacentPageIds().forEach(adjacentPageId => {
      if (map[adjacentPageId] !== undefined
          && map[adjacentPageId] <= distance) {
        return;
      }

      // TODO(newmuis): Remove the assignment and return, as they're unnecessary.
      map = this.getPageDistanceMapHelper_(distance + 1, map, adjacentPageId);
    });

    return map;
  }


  /** @private */
  preloadPagesByDistance_() {
    const pagesByDistance = this.getPagesByDistance_();

    this.mutateElement(() => {
      pagesByDistance.forEach((pageIds, distance) => {
        pageIds.forEach(pageId => {
          const page = this.getPageById_(pageId);
          page.setDistance(distance);
        });
      });
    });
  }


  /** @private */
  buildBookend_() {
    if (this.bookend_.isBuilt()) {
      return Promise.resolve();
    }

    this.element.appendChild(this.bookend_.build(this.getAmpDoc()));

    this.setAsOwner(this.bookend_.getRoot());

    return this.loadBookendConfig_().then(bookendConfig => {
      if (bookendConfig !== null) {
        this.bookend_.setConfig(dev().assert(bookendConfig));
      }
      this.scheduleResume(this.bookend_.getRoot());
    });
  }


  /**
   * @return {!Promise<?./bookend.BookendConfigDef>}
   * @private
   */
  loadBookendConfigImpl_() {
    return this.loadJsonFromAttribute_(BOOKEND_CONFIG_ATTRIBUTE_NAME)
        .then(response => response && {
          shareProviders: response['share-providers'],
          relatedArticles:
              relatedArticlesFromJson(response['related-articles']),
        })
        .catch(e => {
          user().error(TAG, 'Error fetching bookend configuration', e.message);
          return null;
        });
  }


  /**
   * @return {!Promise<boolean>}
   * @private
   */
  hasBookend_() {
    // On mobile there is always a bookend. On desktop, the bookend will only
    // be shown if related articles have been configured.
    if (!this.isDesktop_()) {
      return Promise.resolve(true);
    }
    return this.loadBookendConfig_().then(config =>
      config && config.relatedArticles && config.relatedArticles.length);
  }


  /**
   * @param {string} attributeName
   * @return {(!Promise<!JsonObject>|!Promise<null>)}
   * @private
   */
  loadJsonFromAttribute_(attributeName) {
    if (!this.element.hasAttribute(attributeName)) {
      return Promise.resolve(null);
    }

    const rawUrl = this.element.getAttribute(attributeName);
    const opts = {};
    opts.requireAmpResponseSourceOrigin = false;

    return Services.urlReplacementsForDoc(this.getAmpDoc())
        .expandAsync(user().assertString(rawUrl))
        .then(url => Services.xhrFor(this.win).fetchJson(url, opts))
        .then(response => {
          user().assert(response.ok, 'Invalid HTTP response for bookend JSON');
          return response.json();
        });
  }


  /**
   * @param {!Element} el
   * @return {boolean}
   * @private
   */
  isBookend_(el) {
    return this.bookend_.isBuilt() && el === this.bookend_.getRoot();
  }


  /**
   * @param {!Element} el
   * @return {boolean}
   * @private
   */
  isTopBar_(el) {
    return !!this.topBar_ && this.topBar_.contains(el);
  }


  /**
   * @param {string} id The ID of the page whose index should be retrieved.
   * @return {number} The index of the page.
   * @private
   */
  getPageIndexById_(id) {
    const pageIndex = findIndex(this.pages_, page => page.element.id === id);

    if (pageIndex < 0) {
      user().error(TAG,
          `Story refers to page "${id}", but no such page exists.`);
    }

    return pageIndex;
  }


  /**
   * @param {string} id The ID of the page to be retrieved.
   * @return {!./amp-story-page.AmpStoryPage} Retrieves the page with the
   *     specified ID.
   * @private
   */
  getPageById_(id) {
    const pageIndex = this.getPageIndexById_(id);
    return dev().assert(this.pages_[pageIndex],
        `Page at index ${pageIndex} exists, but is missing from the array.`);
  }


  /**
   * @return {number}
   */
  getPageCount() {
    return this.pages_.length;
  }

  /**
   * @param {!./amp-story-page.AmpStoryPage} desiredPage
   * @return {number} The index of the page.
   */
  getPageIndex(desiredPage) {
    return findIndex(this.pages_, page => page === desiredPage);
  }


  /**
   * @param {!Element} element The element whose containing AmpStoryPage should
   *     be retrieved
   * @return {!./amp-story-page.AmpStoryPage} The AmpStoryPage containing the
   *     specified element.
   */
  getPageContainingElement_(element) {
    const pageIndex = findIndex(this.pages_, page => {
      const pageEl = closest(element, el => {
        return el === page.element;
      });

      return !!pageEl;
    });

    return dev().assert(this.pages_[pageIndex],
        'Element not contained on any amp-story-page');
  }


  /**
   * @param {!Element} element The element whose distance should be retrieved.
   * @return {number} The number of pages the specified element is from the
   *     currently active page.
   */
  getElementDistanceFromActivePage_(element) {
    const page = this.getPageContainingElement_(element);
    return page.getDistance();
  }


  /**
   * Mutes the audio for the story.
   * @private
   */
  mute_() {
    this.pages_.forEach(page => {
      page.muteAllMedia();
    });
    this.toggleMutedAttribute_(true);
  }

  /**
   * Unmutes the audio for the story.
   * @private
   */
  unmute_() {
    this.mediaPool_.blessAll().then(() => {
      this.activePage_.unmuteAllMedia();
    });
    this.toggleMutedAttribute_(false);
  }


  /**
   * Reapplies the muting status for the currently-active media in the story.
   */
  reapplyMuting_() {
    const isMuted = this.isMuted_();
    if (!isMuted) {
      this.mute_();
      this.unmute_();
    }
  }


  /**
   * @return {boolean} Whether the story is currently muted.
   * @private
   */
  isMuted_() {
    return this.element.hasAttribute(AUDIO_MUTED_ATTRIBUTE);
  }


  /**
   * Toggles mute or unmute attribute on element.
   * @param {boolean} isMuted
   * @private
   */
  toggleMutedAttribute_(isMuted) {
    if (isMuted) {
      this.element.setAttribute(AUDIO_MUTED_ATTRIBUTE, '');
    } else {
      this.element.removeAttribute(AUDIO_MUTED_ATTRIBUTE);
    }
  }

  /**
   * Marks the story as having audio playing on the active page.
   * @private
   */
  audioPlaying_() {
    this.element.classList.add('audio-playing');
  }

  /**
   * Marks the story as not having audio playing on the active page.
   * @private
   */
  audioStopped_() {
    this.element.classList.remove('audio-playing');
  }

  /** @private */
  replay_() {
    if (this.bookend_.isActive()) {
      // Dispaching event instead of calling method directly so that all
      // listeners can respond.
      dispatch(this.element, EventType.CLOSE_BOOKEND);
    }
    this.switchTo_(dev().assertElement(this.pages_[0].element).id);
  }
}

AMP.registerElement('amp-story', AmpStory, CSS);<|MERGE_RESOLUTION|>--- conflicted
+++ resolved
@@ -325,14 +325,11 @@
     });
 
     this.element.addEventListener(EventType.SWITCH_PAGE, e => {
-<<<<<<< HEAD
-=======
       if (this.bookend_.isActive()) {
         // Disallow switching pages while the bookend is active.
         return;
       }
 
->>>>>>> 746b00da
       this.switchTo_(e.detail.targetPageId);
       this.ampStoryHint_.hideAllNavigationHint();
     });
