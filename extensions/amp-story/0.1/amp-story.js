/**
 * Copyright 2017 The AMP HTML Authors. All Rights Reserved.
 *
 * Licensed under the Apache License, Version 2.0 (the "License");
 * you may not use this file except in compliance with the License.
 * You may obtain a copy of the License at
 *
 *      http://www.apache.org/licenses/LICENSE-2.0
 *
 * Unless required by applicable law or agreed to in writing, software
 * distributed under the License is distributed on an "AS-IS" BASIS,
 * WITHOUT WARRANTIES OR CONDITIONS OF ANY KIND, either express or implied.
 * See the License for the specific language governing permissions and
 * limitations under the License.
 */

/**
 * @fileoverview Embeds a story
 *
 * Example:
 * <code>
 * <amp-story standalone bookend-config-src="bookend.json">
 *   [...]
 * </amp-story>
 * </code>
 */
import './amp-story-grid-layer';
import './amp-story-page';
import {AmpStoryAnalytics} from './analytics';
import {AmpStoryVariableService} from './variable-service';
import {AmpStoryBackground} from './background';
import {Bookend} from './bookend';
import {CSS} from '../../../build/amp-story-0.1.css';
import {EventType, dispatch} from './events';
import {KeyCodes} from '../../../src/utils/key-codes';
import {NavigationState} from './navigation-state';
import {SystemLayer} from './system-layer';
import {Layout} from '../../../src/layout';
import {Services} from '../../../src/services';
import {relatedArticlesFromJson} from './related-articles';
import {ShareWidget} from './share';
import {
  closest,
  matches,
  removeElement,
  scopedQuerySelector,
  scopedQuerySelectorAll,
} from '../../../src/dom';
import {dev, user} from '../../../src/log';
import {once} from '../../../src/utils/function';
import {debounce} from '../../../src/utils/rate-limit';
import {isExperimentOn, toggleExperiment} from '../../../src/experiments';
import {registerServiceBuilder} from '../../../src/service';
import {upgradeBackgroundAudio} from './audio';
import {
  computedStyle,
  setStyle,
  setImportantStyles,
  resetStyles,
} from '../../../src/style';
import {findIndex} from '../../../src/utils/array';
import {ActionTrust} from '../../../src/action-trust';
import {getMode} from '../../../src/mode';
import {getSourceOrigin, parseUrl} from '../../../src/url';
import {stringHash32} from '../../../src/string';
import {AmpStoryHint} from './amp-story-hint';
import {Gestures} from '../../../src/gesture';
import {SwipeXYRecognizer} from '../../../src/gesture-recognizers';
import {dict} from '../../../src/utils/object';
import {renderSimpleTemplate} from './simple-template';
import {MediaPool, MediaType} from './media-pool';
import {PaginationButtons} from './pagination-buttons';
import {TapNavigationDirection} from './page-advancement';


/** @private @const {string} */
const PRE_ACTIVE_PAGE_ATTRIBUTE_NAME = 'pre-active';

/** @private @const {string} */
const BOOKEND_CONFIG_ATTRIBUTE_NAME = 'bookend-config-src';

/** @private @const {string} */
const AMP_STORY_STANDALONE_ATTRIBUTE = 'standalone';

/** @private @const {number} */
const DESKTOP_WIDTH_THRESHOLD = 1024;

/** @private @const {number} */
const DESKTOP_HEIGHT_THRESHOLD = 550;

/** @private @const {number} */
const MIN_SWIPE_FOR_HINT_OVERLAY_PX = 50;


/** @const {!Object<string, number>} */
const MAX_MEDIA_ELEMENT_COUNTS = {
  [MediaType.AUDIO]: 4,
  [MediaType.VIDEO]: 8,
};


/**
 * @private @const {string}
 */
const AUDIO_MUTED_ATTRIBUTE = 'muted';

/** @type {string} */
const TAG = 'amp-story';

const LANDSCAPE_OVERLAY_CLASS = 'i-amphtml-story-landscape';



const LANDSCAPE_ORIENTATION_WARNING = [
  {
    tag: 'div',
    attrs: dict({'class': 'i-amphtml-story-no-rotation-overlay'}),
    children: [
      {
        tag: 'div',
        attrs: dict({'class': 'i-amphtml-overlay-container'}),
        children: [
          {
            tag: 'div',
            attrs: dict({'class': 'i-amphtml-rotate-icon'}),
          },
          {
            tag: 'div',
            text: 'The page is best viewed in Portrait mode.',
          },
        ],
      },
    ],
  },
];


/**
 * Container for "pill-style" share widget, rendered on desktop.
 * @private @const {!./simple-template.ElementDef}
 */
const SHARE_WIDGET_PILL_CONTAINER = {
  tag: 'div',
  attrs: dict({'class': 'i-amphtml-story-share-pill'}),
};



/**
 * Selector for elements that should be hidden when the bookend is open on
 * desktop view.
 * @private @const {string}
 */
const HIDE_ON_BOOKEND_SELECTOR =
    'amp-story-page, .i-amphtml-story-system-layer';


export class AmpStory extends AMP.BaseElement {
  /** @param {!AmpElement} element */
  constructor(element) {
    super(element);

    /** @private {!NavigationState} */
    this.navigationState_ =
        new NavigationState(element, () => this.hasBookend_());

    /** @const @private {!../../../src/service/vsync-impl.Vsync} */
    this.vsync_ = this.getVsync();

    /** @private @const {!Bookend} */
    this.bookend_ = new Bookend(this.win);

    /** @private @const {!SystemLayer} */
    this.systemLayer_ = new SystemLayer(this.win);

    /** @private @const {!Array<string>} */
    this.pageHistoryStack_ = [];

    /** @private @const {!Array<!./amp-story-page.AmpStoryPage>} */
    this.pages_ = [];

    /** @const @private {!AmpStoryVariableService} */
    this.variableService_ = new AmpStoryVariableService();

    /** @private @const {!function():!Promise<?./bookend.BookendConfigDef>} */
    this.loadBookendConfig_ = once(() => this.loadBookendConfigImpl_());

    /** @private {?./amp-story-page.AmpStoryPage} */
    this.activePage_ = null;

    /** @private @const */
    this.desktopMedia_ = this.win.matchMedia(
        `(min-width: ${DESKTOP_WIDTH_THRESHOLD}px) and ` +
        `(min-height: ${DESKTOP_HEIGHT_THRESHOLD}px)`);

    /** @private @const */
    this.canRotateToDesktopMedia_ = this.win.matchMedia(
        `(min-width: ${DESKTOP_HEIGHT_THRESHOLD}px) and ` +
        `(min-height: ${DESKTOP_WIDTH_THRESHOLD}px)`);

    /** @private {?AmpStoryBackground} */
    this.background_ = null;

    /** @private {?./pagination-buttons.PaginationButtons} */
    this.paginationButtons_ = null;

    /** @private {?Element} */
    this.topBar_ = null;

    /** @private {?ShareWidget} */
    this.shareWidget_ = null;

    /** @private {?function()} */
    this.boundOnResize_ = null;

    /** @private @const {!Array<string>} */
    this.originWhitelist_ = [
      '3451824873', '834917366', '4273375831', '750731789', '3322156041',
      '878041739', '2199838184', '708478954', '142793127', '2414533450',
      '212690086',
    ];

    /** @private {!AmpStoryHint} */
    this.ampStoryHint_ = new AmpStoryHint(this.win);

    /** @private {!MediaPool} */
    this.mediaPool_ = new MediaPool(this.win, MAX_MEDIA_ELEMENT_COUNTS,
        element => this.getElementDistanceFromActivePage_(element));
  }


  /** @override */
  buildCallback() {
    this.assertAmpStoryExperiment_();

    if (this.element.hasAttribute(AMP_STORY_STANDALONE_ATTRIBUTE)) {
      this.getAmpDoc().win.document.documentElement.classList
          .add('i-amphtml-story-standalone');

      // Lock body to prevent overflow.
      this.lockBody_();
    }

    this.initializeListeners_();
    this.initializeListenersForDev_();

    this.navigationState_.observe(stateChangeEvent =>
      (new AmpStoryAnalytics(this.element)).onStateChange(stateChangeEvent));

    this.navigationState_.observe(stateChangeEvent =>
      this.variableService_.onStateChange(stateChangeEvent));

    // Mute `amp-story` in beginning.
    this.mute_();

    upgradeBackgroundAudio(this.element);

    registerServiceBuilder(this.win, 'story-variable',
        () => this.variableService_);

    this.buildLandscapeOrientationOverlay_();
  }


  /**
   * Builds the system layer DOM.  This is dependent on the pages_ array having
   * been initialized, so it cannot happen at build time.
   * @private
   */
  buildSystemLayer_() {
    this.element.appendChild(this.systemLayer_.build(this.getPageCount()));
  }

  /**
   * Builds the hint layer DOM.
   * @private
   */
  buildHintLayer_() {
    this.element.appendChild(this.ampStoryHint_.buildHintContainer());
  }


  /** @private */
  initializeListeners_() {
    this.element.addEventListener(EventType.NEXT_PAGE, () => {
      this.next_();
    });

    this.element.addEventListener(EventType.PREVIOUS_PAGE, () => {
      this.previous_();
    });

    this.element.addEventListener(EventType.SHOW_BOOKEND, () => {
      this.showBookend_();
    });

    this.element.addEventListener(EventType.CLOSE_BOOKEND, () => {
      this.hideBookend_();
    });

    this.element.addEventListener(EventType.MUTE, () => {
      this.mute_();
    });

    this.element.addEventListener(EventType.UNMUTE, () => {
      this.unmute_();
    });

    this.element.addEventListener(EventType.AUDIO_PLAYING, () => {
      this.audioPlaying_();
    });

    this.element.addEventListener(EventType.AUDIO_STOPPED, () => {
      this.audioStopped_();
    });

    this.element.addEventListener(EventType.SWITCH_PAGE, e => {
      if (this.bookend_.isActive()) {
        // Disallow switching pages while the bookend is active.
        return;
      }

      this.switchTo_(e.detail.targetPageId);
      this.ampStoryHint_.hideAllNavigationHint();
    });

    this.element.addEventListener(EventType.PAGE_PROGRESS, e => {
      const pageId = e.detail.pageId;
      const progress = e.detail.progress;

      if (pageId !== this.activePage_.element.id) {
        // Ignore progress update events from inactive pages.
        return;
      }

      const pageIndex = this.getPageIndexById_(pageId);
      this.systemLayer_.updateProgress(pageIndex, progress);
    });

    this.element.addEventListener(EventType.REPLAY, () => {
      this.replay_();
    });

    this.element.addEventListener(EventType.SHOW_NO_PREVIOUS_PAGE_HELP, () => {
      this.ampStoryHint_.showFirstPageHintOverlay();
    });

<<<<<<< HEAD
    this.element.addEventListener(EventType.TAP_NAVIGATION, e => {
      const {direction} = e.detail;

      if (this.isDesktop_()) {
        this.next_();
        return;
      }

      if (direction === TapNavigationDirection.NEXT) {
        this.next_();
      } else {
        this.previous_();
      }
    });

    this.element.addEventListener('play', e => {
      if (e.target instanceof HTMLMediaElement) {
        this.audioManager_.play(e.target);
      }
    }, true);

    this.element.addEventListener('pause', e => {
      if (e.target instanceof HTMLMediaElement) {
        this.audioManager_.stop(e.target);
      }
    }, true);

=======
>>>>>>> 9e03ae0f
    const gestures = Gestures.get(this.element,
        /* shouldNotPreventDefault */ true);

    gestures.onGesture(SwipeXYRecognizer, e => {
      if (this.bookend_.isActive()) {
        return;
      }

      if (!this.isSwipeLargeEnoughForHint_(e.data.deltaX, e.data.deltaY)) {
        return;
      }

      this.ampStoryHint_.showNavigationOverlay();
    });

    this.win.document.addEventListener('keydown', e => {
      this.onKeyDown_(e);
    }, true);

    this.boundOnResize_ = debounce(this.win, () => this.onResize(), 300);
    this.getViewport().onResize(this.boundOnResize_);
    this.onResize();
  }

  /** @private */
  isSwipeLargeEnoughForHint_(deltaX, deltaY) {
    return (Math.sqrt(Math.pow(deltaX, 2) + Math.pow(deltaY, 2))
      >= MIN_SWIPE_FOR_HINT_OVERLAY_PX);
  }

  /** @private */
  initializeListenersForDev_() {
    if (!getMode().development) {
      return;
    }

    this.element.addEventListener(EventType.DEV_LOG_ENTRIES_AVAILABLE, e => {
      this.systemLayer_.logAll(e.detail);
    });
  }

  /** @private */
  lockBody_() {
    const document = this.win.document;
    setImportantStyles(document.documentElement, {
      'overflow': 'hidden',
    });
    setImportantStyles(document.body, {
      'overflow': 'hidden',
    });

    this.maybeLockScreenOrientation_();
  }


  /** @private */
  maybeLockScreenOrientation_() {
    const screen = this.win.screen;
    if (!screen || !this.canRotateToDesktopMedia_.matches) {
      return;
    }

    const lockOrientation = screen.lockOrientation ||
        screen.mozLockOrientation || screen.msLockOrientation ||
        (unusedOrientation => {});

    try {
      lockOrientation('portrait');
    } catch (e) {
      dev().warn(TAG, 'Failed to lock screen orientation:', e.message);
    }
  }

  /** @private */
  buildPaginationButtons_() {
    this.paginationButtons_ = PaginationButtons.create(this.win.document);

    this.paginationButtons_.attach(this.element);

    this.navigationState_.observe(e =>
      this.paginationButtons_.onNavigationStateChange(e));
  }

  /** @visibleForTesting */
  buildPaginationButtonsForTesting() {
    this.buildPaginationButtons_();
  }

  /** @private */
  buildTopBar_() {
    const doc = this.element.ownerDocument;

    this.topBar_ = doc.createElement('div');
    this.topBar_.classList.add('i-amphtml-story-top');
    this.topBar_.appendChild(this.buildTopBarShare_());

    this.element.insertBefore(this.topBar_, this.element.firstChild);
  }

  /**
   * @return {!Node}
   * @private
   */
  buildTopBarShare_() {
    const container =
        renderSimpleTemplate(this.win.document, SHARE_WIDGET_PILL_CONTAINER);

    this.shareWidget_ = new ShareWidget(this.win);

    container.appendChild(this.shareWidget_.build(this.getAmpDoc()));

    this.loadBookendConfig_().then(bookendConfig => {
      if (bookendConfig !== null) {
        this.shareWidget_.setProviders(bookendConfig.shareProviders);
      }
    });

    return container;
  }

  /** @override */
  layoutCallback() {
    const firstPageEl = user().assertElement(
        scopedQuerySelector(this.element, 'amp-story-page'),
        'Story must have at least one page.');

    if (!this.paginationButtons_) {
      this.buildPaginationButtons_();
    }

    return this.initializePages_()
        .then(() => this.buildSystemLayer_())
        .then(() => this.buildHintLayer_())
        .then(() => {
          this.pages_.forEach(page => {
            page.setActive(false);
          });
        })
        .then(() => this.switchTo_(firstPageEl.id))
        .then(() => this.preloadPagesByDistance_());
  }


  /** @override */
  isLayoutSupported(layout) {
    return layout == Layout.CONTAINER;
  }


  /** @override */
  prerenderAllowed() {
    return true;
  }


  /** @private */
  isAmpStoryEnabled_() {
    if (isExperimentOn(this.win, TAG) || getMode().test) {
      return true;
    }

    const origin = getSourceOrigin(this.win.location);
    return this.isOriginWhitelisted_(origin);
  }


  /**
   * @param {string} domain The domain part of the origin, to be hashed.
   * @return {string} The hashed origin.
   * @private
   */
  hashOrigin_(domain) {
    return stringHash32(domain.toLowerCase());
  }


  /**
   * @param {string} origin The origin to check.
   * @return {boolean} Whether the specified origin is whitelisted to use the
   *     amp-story extension.
   * @private
   */
  isOriginWhitelisted_(origin) {
    const hostName = parseUrl(origin).hostname;
    const domains = hostName.split('.');

    // Check all permutations of the domain to see if any level of the domain is
    // whitelisted.  Taking the example of the whitelisted domain
    // example.co.uk, if the page is served from www.example.co.uk/page.html:
    //
    //   www.example.co.uk => false
    //   example.co.uk => true
    //   co.uk => false
    //   uk => false
    //
    // This is necessary, since we don't have any guarantees of which level of
    // the domain is whitelisted.  For many domains (e.g. .com), the second
    // level of the domain is likely to be whitelisted, whereas for others
    // (e.g. .co.uk) the third level may be whitelisted.  Additionally, this
    // allows subdomains to be whitelisted individually.
    return domains.some((unusedDomain, index) => {
      const domain = domains.slice(index, domains.length).join('.');
      const domainHash = this.hashOrigin_(domain);
      return this.originWhitelist_.includes(domainHash);
    });
  }


  /** @private */
  assertAmpStoryExperiment_() {
    if (this.isAmpStoryEnabled_()) {
      return;
    }

    const errorIconEl = this.win.document.createElement('div');
    errorIconEl.classList.add('i-amphtml-story-experiment-icon');
    errorIconEl.classList.add('i-amphtml-story-experiment-icon-error');

    const errorMsgEl = this.win.document.createElement('span');
    errorMsgEl.textContent = 'You must enable the amp-story experiment to ' +
        'view this content.';

    const experimentsLinkEl = this.win.document.createElement('button');
    experimentsLinkEl.textContent = 'Enable';
    experimentsLinkEl.addEventListener('click', () => {
      toggleExperiment(this.win, 'amp-story', true);
      errorIconEl.classList.remove('i-amphtml-story-experiment-icon-error');
      errorIconEl.classList.add('i-amphtml-story-experiment-icon-done');
      errorMsgEl.textContent = 'Experiment enabled.  Please reload.';
      removeElement(experimentsLinkEl);
    });

    const errorEl = this.win.document.createElement('div');
    errorEl.classList.add('i-amphtml-story-experiment-error');
    errorEl.appendChild(errorIconEl);
    errorEl.appendChild(errorMsgEl);
    errorEl.appendChild(experimentsLinkEl);
    this.element.appendChild(errorEl);

    user().error(TAG, 'enable amp-story experiment');
  }


  /** @private */
  initializePages_() {
    const pageImplPromises = Array.prototype.map.call(
        scopedQuerySelectorAll(this.element, 'amp-story-page'),
        (pageEl, index) => {
          return pageEl.getImpl().then(pageImpl => {
            this.pages_[index] = pageImpl;
            pageImpl.setMediaPool(this.mediaPool_);
          });
        });

    return Promise.all(pageImplPromises);
  }


  /**
   * Advance to the next screen in the story, if there is one.
   * @param {boolean=} opt_isAutomaticAdvance Whether this navigation was caused
   *     by an automatic advancement after a timeout.
   * @private
   */
  next_(opt_isAutomaticAdvance) {
    const activePage = dev().assert(this.activePage_,
        'No active page set when navigating to next page.');

    const lastPage = this.pages_[this.getPageCount() - 1];

    if (activePage !== lastPage) {
      activePage.next();
    } else {
      this.hasBookend_().then(hasBookend => {
        if (hasBookend) {
          dispatch(this.element, EventType.SHOW_BOOKEND);
        }
      });
    }
  }


  /**
   * Go back to the previous screen in the story, if there is one.
   * @private
   */
  previous_() {
    const activePage = dev().assert(this.activePage_,
        'No active page set when navigating to next page.');
    activePage.previous();
  }


  /**
   * Switches to a particular page.
   * @param {string} targetPageId
   * @return {!Promise}
   */
  // TODO(newmuis): Update history state
  switchTo_(targetPageId) {
    const targetPage = this.getPageById_(targetPageId);
    const pageIndex = this.getPageIndex(targetPage);

    this.updateBackground_(targetPage.element, /* initial */ !this.activePage_);

    // TODO(alanorozco): decouple this using NavigationState
    this.systemLayer_.setActivePageIndex(pageIndex);

    // TODO(alanorozco): check if autoplay
    this.navigationState_.updateActivePage(
        pageIndex,
        this.getPageCount(),
        targetPage.element.id);

    const oldPage = this.activePage_;

    // TODO(cvializ): Move this to the page class?
    const activePriorSibling = targetPage.element.previousElementSibling;
    const previousActivePriorSibling = scopedQuerySelector(
        this.element, `[${PRE_ACTIVE_PAGE_ATTRIBUTE_NAME}]`);

    this.activePage_ = targetPage;

    this.systemLayer_.resetDeveloperLogs();
    this.systemLayer_.setDeveloperLogContextString(
        this.activePage_.element.id);

    return targetPage.beforeVisible().then(() => {
      this.triggerActiveEventForPage_();

      if (oldPage) {
        oldPage.setActive(false);
      }

      targetPage.setActive(true);

      if (activePriorSibling &&
          matches(activePriorSibling, 'amp-story-page')) {
        activePriorSibling.setAttribute(PRE_ACTIVE_PAGE_ATTRIBUTE_NAME, '');
      }
      if (previousActivePriorSibling) {
        previousActivePriorSibling.removeAttribute(
            PRE_ACTIVE_PAGE_ATTRIBUTE_NAME);
      }

      this.preloadPagesByDistance_();
      this.reapplyMuting_();
      this.forceRepaintForSafari_();
      this.maybePreloadBookend_();
    });
  }


  /** @private */
  triggerActiveEventForPage_() {
    // TODO(alanorozco): pass event priority once amphtml-story repo is merged
    // with upstream.
    Services.actionServiceForDoc(this.element)
        .trigger(this.activePage_.element, 'active', /* event */ null,
            ActionTrust.HIGH);
  }


  /**
   * For some reason, Safari has an issue where sometimes when pages become
   * visible, some descendants are not painted.  This is a hack where we detect
   * that the browser is Safari and force it to repaint, to avoid this case.
   * See newmuis/amphtml-story#106 for details.
   * @private
   */
  forceRepaintForSafari_() {
    const platform = Services.platformFor(this.win);
    if (!platform.isSafari() && !platform.isIos()) {
      return;
    }
    if (this.isDesktop_()) {
      // Force repaint is only needed when transitioning from invisible to visible
      return;
    }

    this.mutateElement(() => {
      setStyle(this.element, 'display', 'none');

      // Reading the height is what forces the repaint.  The conditional exists
      // only to workaround the fact that the closure compiler would otherwise
      // think that only reading the height has no effect.  Since the height is
      // always >= 0, this conditional will always be executed.
      const height = this.element./*OK*/offsetHeight;
      if (height >= 0) {
        setStyle(this.element, 'display', '');
      }
    });
  }


  /**
   * Handles all key presses within the story.
   * @param {!Event} e The keydown event.
   * @private
   */
  onKeyDown_(e) {
    if (this.bookend_.isActive()) {
      return;
    }

    switch (e.keyCode) {
      // TODO(newmuis): This will need to be flipped for RTL.
      case KeyCodes.LEFT_ARROW:
        this.previous_();
        break;
      case KeyCodes.RIGHT_ARROW:
        this.next_();
        break;
    }
  }


  /**
   * Handle resize events and set the story's desktop state.
   */
  onResize() {
    if (this.isDesktop_()) {
      this.element.setAttribute('desktop','');
      this.element.classList.remove(LANDSCAPE_OVERLAY_CLASS);
      if (!this.topBar_) {
        this.buildTopBar_();
      }
      if (!this.background_) {
        this.background_ = new AmpStoryBackground(this.win, this.element);
        this.background_.attach();
      }
      if (this.activePage_) {
        this.updateBackground_(this.activePage_.element, /* initial */ true);
      }
    } else {
      this.vsync_.run({
        measure: state => {
          const {offsetWidth, offsetHeight} = this.element;
          state.isLandscape = offsetWidth > offsetHeight;
        },
        mutate: state => {
          this.element.classList.toggle(LANDSCAPE_OVERLAY_CLASS,
              state.isLandscape);
          this.element.removeAttribute('desktop');
        },
      }, {});
    }
  }

  /**
   * @return {boolean} True if the screen size matches the desktop media query.
   */
  isDesktop_() {
    return !isExperimentOn(this.win, 'disable-amp-story-desktop') &&
        this.desktopMedia_.matches;
  }


  /**
   * Build overlay for Landscape mode mobile
   */
  buildLandscapeOrientationOverlay_() {
    this.element.insertBefore(
        renderSimpleTemplate(this.win.document, LANDSCAPE_ORIENTATION_WARNING),
        this.element.firstChild);
  }
  /**
   * Get the URL of the given page's background resource.
   * @param {!Element} pageElement
   * @return {?string} The URL of the background resource
   */
  getBackgroundUrl_(pageElement) {
    let fillElement = scopedQuerySelector(pageElement,
        '[template="fill"]:not(.i-amphtml-hidden-by-media-query)');

    if (!fillElement) {
      return null;
    }

    fillElement = dev().assertElement(fillElement);

    const fillPosterElement = scopedQuerySelector(fillElement,
        '[poster]:not(.i-amphtml-hidden-by-media-query)');

    const srcElement = scopedQuerySelector(fillElement,
        '[src]:not(.i-amphtml-hidden-by-media-query)');

    const fillPoster = fillPosterElement ?
      fillPosterElement.getAttribute('poster') : '';
    const src = srcElement ? srcElement.getAttribute('src') : '';

    return fillPoster || src;
  }


  /**
   * Update the background to the specified page's background.
   * @param {!Element} pageElement
   * @param {boolean=} initial
   */
  updateBackground_(pageElement, initial = false) {
    if (!this.background_) {
      return;
    }

    this.getVsync().run({
      measure: state => {
        state.url = this.getBackgroundUrl_(pageElement);
        state.color = computedStyle(this.win, pageElement)
            .getPropertyValue('background-color');
      },
      mutate: state => {
        this.background_.setBackground(state.color, state.url, initial);
      },
    }, {});
  }


  /**
   * Shows the bookend overlay.
   * @private
   */
  showBookend_() {
    if (this.bookend_.isActive()) {
      return;
    }

    this.buildBookend_().then(() => {
      this.systemLayer_.hideDeveloperLog();

      this.activePage_.pauseCallback();

      this.toggleElementsOnBookend_(/* display */ false);

      this.element.classList.add('i-amphtml-story-bookend-active');

      this.bookend_.show();
    });
  }


  /**
   * Hides the bookend overlay.
   * @private
   */
  hideBookend_() {
    if (!this.bookend_.isActive()) {
      return;
    }

    this.activePage_.resumeCallback();

    this.toggleElementsOnBookend_(/* display */ true);

    this.element.classList.remove('i-amphtml-story-bookend-active');

    this.bookend_.hide();
  }

  /**
   * Toggle content when bookend is opened/closed.
   * @param {boolean} display
   * @private
   */
  toggleElementsOnBookend_(display) {
    if (!this.isDesktop_()) {
      return;
    }

    const elements =
        scopedQuerySelectorAll(this.element, HIDE_ON_BOOKEND_SELECTOR);

    Array.prototype.forEach.call(elements, el => {
      if (display) {
        resetStyles(el, ['opacity', 'transition']);
      } else {
        setImportantStyles(el, {
          opacity: 0,
          transition: 'opacity 0.3s',
        });
      }
    });
  }

  /**
   * @return {!Array<!Array<string>>} A 2D array representing lists of pages by
   *     distance.  The outer array index represents the distance from the
   *     active page; the inner array is a list of page IDs at the specified
   *     distance.
   */
  getPagesByDistance_() {
    const distanceMap = this.getPageDistanceMapHelper_(
        /* distance */ 0, /* map */ {}, this.activePage_.element.id);

    // Transpose the map into a 2D array.
    const pagesByDistance = [];
    Object.keys(distanceMap).forEach(pageId => {
      const distance = distanceMap[pageId];
      if (!pagesByDistance[distance]) {
        pagesByDistance[distance] = [];
      }
      pagesByDistance[distance].push(pageId);
    });

    return pagesByDistance;
  }

  /**
   * Creates a map of a page and all of the pages reachable from that page, by
   * distance.
   *
   * @param {number} distance The distance that the page with the specified
   *     pageId is from the active page.
   * @param {!Object<string, number>} map A mapping from pageId to its distance
   *     from the active page.
   * @param {string} pageId The page to be added to the map.
   * @return {!Object<string, number>} A mapping from page ID to the priority of
   *     that page.
   * @private
   */
  getPageDistanceMapHelper_(distance, map, pageId) {
    if (map[pageId] !== undefined && map[pageId] <= distance) {
      return map;
    }

    map[pageId] = distance;
    const page = this.getPageById_(pageId);
    page.getAdjacentPageIds().forEach(adjacentPageId => {
      if (map[adjacentPageId] !== undefined
          && map[adjacentPageId] <= distance) {
        return;
      }

      // TODO(newmuis): Remove the assignment and return, as they're unnecessary.
      map = this.getPageDistanceMapHelper_(distance + 1, map, adjacentPageId);
    });

    return map;
  }


  /** @private */
  preloadPagesByDistance_() {
    const pagesByDistance = this.getPagesByDistance_();

    this.mutateElement(() => {
      pagesByDistance.forEach((pageIds, distance) => {
        pageIds.forEach(pageId => {
          const page = this.getPageById_(pageId);
          page.setDistance(distance);
        });
      });
    });
  }


  /**
   * Preloads the bookend config if on the last page.
   * @private
   */
  maybePreloadBookend_() {
    if (!this.activePage_) {
      return;
    }

    const pageIndex = this.getPageIndex(this.activePage_);

    if (pageIndex + 1 >= this.getPageCount()) {
      this.buildBookend_();
    }
  }


  /** @private */
  buildBookend_() {
    if (this.bookend_.isBuilt()) {
      return Promise.resolve();
    }

    this.element.appendChild(this.bookend_.build(this.getAmpDoc()));
    this.setAsOwner(this.bookend_.getRoot());

    return this.loadBookendConfig_().then(bookendConfig => {
      if (bookendConfig !== null) {
        this.bookend_.setConfig(dev().assert(bookendConfig));
      }
      this.scheduleResume(this.bookend_.getRoot());
    });
  }


  /**
   * @return {!Promise<?./bookend.BookendConfigDef>}
   * @private
   */
  loadBookendConfigImpl_() {
    return this.loadJsonFromAttribute_(BOOKEND_CONFIG_ATTRIBUTE_NAME)
        .then(response => response && {
          shareProviders: response['share-providers'],
          relatedArticles:
              relatedArticlesFromJson(response['related-articles']),
        })
        .catch(e => {
          user().error(TAG, 'Error fetching bookend configuration', e.message);
          return null;
        });
  }


  /**
   * @return {!Promise<boolean>}
   * @private
   */
  hasBookend_() {
    // On mobile there is always a bookend. On desktop, the bookend will only
    // be shown if related articles have been configured.
    if (!this.isDesktop_()) {
      return Promise.resolve(true);
    }
    return this.loadBookendConfig_().then(config =>
      config && config.relatedArticles && config.relatedArticles.length);
  }


  /**
   * @param {string} attributeName
   * @return {(!Promise<!JsonObject>|!Promise<null>)}
   * @private
   */
  loadJsonFromAttribute_(attributeName) {
    if (!this.element.hasAttribute(attributeName)) {
      return Promise.resolve(null);
    }

    const rawUrl = this.element.getAttribute(attributeName);
    const opts = {};
    opts.requireAmpResponseSourceOrigin = false;

    return Services.urlReplacementsForDoc(this.getAmpDoc())
        .expandAsync(user().assertString(rawUrl))
        .then(url => Services.xhrFor(this.win).fetchJson(url, opts))
        .then(response => {
          user().assert(response.ok, 'Invalid HTTP response for bookend JSON');
          return response.json();
        });
  }


  /**
   * @param {!Element} el
   * @return {boolean}
   * @private
   */
  isBookend_(el) {
    return this.bookend_.isBuilt() && el === this.bookend_.getRoot();
  }


  /**
   * @param {!Element} el
   * @return {boolean}
   * @private
   */
  isTopBar_(el) {
    return !!this.topBar_ && this.topBar_.contains(el);
  }


  /**
   * @param {string} id The ID of the page whose index should be retrieved.
   * @return {number} The index of the page.
   * @private
   */
  getPageIndexById_(id) {
    const pageIndex = findIndex(this.pages_, page => page.element.id === id);

    if (pageIndex < 0) {
      user().error(TAG,
          `Story refers to page "${id}", but no such page exists.`);
    }

    return pageIndex;
  }


  /**
   * @param {string} id The ID of the page to be retrieved.
   * @return {!./amp-story-page.AmpStoryPage} Retrieves the page with the
   *     specified ID.
   * @private
   */
  getPageById_(id) {
    const pageIndex = this.getPageIndexById_(id);
    return dev().assert(this.pages_[pageIndex],
        `Page at index ${pageIndex} exists, but is missing from the array.`);
  }


  /**
   * @return {number}
   */
  getPageCount() {
    return this.pages_.length;
  }

  /**
   * @param {!./amp-story-page.AmpStoryPage} desiredPage
   * @return {number} The index of the page.
   */
  getPageIndex(desiredPage) {
    return findIndex(this.pages_, page => page === desiredPage);
  }


  /**
   * @param {!Element} element The element whose containing AmpStoryPage should
   *     be retrieved
   * @return {!./amp-story-page.AmpStoryPage} The AmpStoryPage containing the
   *     specified element.
   */
  getPageContainingElement_(element) {
    const pageIndex = findIndex(this.pages_, page => {
      const pageEl = closest(element, el => {
        return el === page.element;
      });

      return !!pageEl;
    });

    return dev().assert(this.pages_[pageIndex],
        'Element not contained on any amp-story-page');
  }


  /**
   * @param {!Element} element The element whose distance should be retrieved.
   * @return {number} The number of pages the specified element is from the
   *     currently active page.
   */
  getElementDistanceFromActivePage_(element) {
    const page = this.getPageContainingElement_(element);
    return page.getDistance();
  }


  /**
   * Mutes the audio for the story.
   * @private
   */
  mute_() {
    this.pages_.forEach(page => {
      page.muteAllMedia();
    });
    this.toggleMutedAttribute_(true);
  }

  /**
   * Unmutes the audio for the story.
   * @private
   */
  unmute_() {
    this.mediaPool_.blessAll().then(() => {
      this.activePage_.unmuteAllMedia();
    });
    this.toggleMutedAttribute_(false);
  }


  /**
   * Reapplies the muting status for the currently-active media in the story.
   */
  reapplyMuting_() {
    const isMuted = this.isMuted_();
    if (!isMuted) {
      this.mute_();
      this.unmute_();
    }
  }


  /**
   * @return {boolean} Whether the story is currently muted.
   * @private
   */
  isMuted_() {
    return this.element.hasAttribute(AUDIO_MUTED_ATTRIBUTE);
  }


  /**
   * Toggles mute or unmute attribute on element.
   * @param {boolean} isMuted
   * @private
   */
  toggleMutedAttribute_(isMuted) {
    if (isMuted) {
      this.element.setAttribute(AUDIO_MUTED_ATTRIBUTE, '');
    } else {
      this.element.removeAttribute(AUDIO_MUTED_ATTRIBUTE);
    }
  }

  /**
   * Marks the story as having audio playing on the active page.
   * @private
   */
  audioPlaying_() {
    this.element.classList.add('audio-playing');
  }

  /**
   * Marks the story as not having audio playing on the active page.
   * @private
   */
  audioStopped_() {
    this.element.classList.remove('audio-playing');
  }

  /** @private */
  replay_() {
    if (this.bookend_.isActive()) {
      // Dispaching event instead of calling method directly so that all
      // listeners can respond.
      dispatch(this.element, EventType.CLOSE_BOOKEND);
    }
    this.switchTo_(dev().assertElement(this.pages_[0].element).id);
  }
}


AMP.extension('amp-story', '0.1', AMP => {
  AMP.registerElement('amp-story', AmpStory, CSS);
});<|MERGE_RESOLUTION|>--- conflicted
+++ resolved
@@ -345,7 +345,6 @@
       this.ampStoryHint_.showFirstPageHintOverlay();
     });
 
-<<<<<<< HEAD
     this.element.addEventListener(EventType.TAP_NAVIGATION, e => {
       const {direction} = e.detail;
 
@@ -361,20 +360,6 @@
       }
     });
 
-    this.element.addEventListener('play', e => {
-      if (e.target instanceof HTMLMediaElement) {
-        this.audioManager_.play(e.target);
-      }
-    }, true);
-
-    this.element.addEventListener('pause', e => {
-      if (e.target instanceof HTMLMediaElement) {
-        this.audioManager_.stop(e.target);
-      }
-    }, true);
-
-=======
->>>>>>> 9e03ae0f
     const gestures = Gestures.get(this.element,
         /* shouldNotPreventDefault */ true);
 
