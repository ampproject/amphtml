/**
 * Copyright 2017 The AMP HTML Authors. All Rights Reserved.
 *
 * Licensed under the Apache License, Version 2.0 (the "License");
 * you may not use this file except in compliance with the License.
 * You may obtain a copy of the License at
 *
 *      http://www.apache.org/licenses/LICENSE-2.0
 *
 * Unless required by applicable law or agreed to in writing, software
 * distributed under the License is distributed on an "AS-IS" BASIS,
 * WITHOUT WARRANTIES OR CONDITIONS OF ANY KIND, either express or implied.
 * See the License for the specific language governing permissions and
 * limitations under the License.
 */

@import './amp-story-desktop-user-overridable.css';


amp-story[standalone][desktop] {
 max-width: none!important;
 max-height: none!important;
 width: 100vw!important;
}

[desktop] .i-amphtml-story-logo {
 display: block!important;
}

.i-amphtml-story-background-container {
 opacity: .8!important;
 position: absolute!important;
 top: 0!important;
 right: 0!important;
 bottom: 0!important;
 left: 0!important;
}

.i-amphtml-story-background-overlay,
.i-amphtml-story-background-overlay::after {
  position: absolute !important;
  left: 0 !important;
  top: 0 !important;
  height: 100% !important;
  width: 100% !important;
  z-index: 1 !important;
  background-color: rgba(0, 0, 0, 0.2) !important;
}

/* Separate layer so overlay opacity can transition from 20% to 70%. */
.i-amphtml-story-background-overlay::after {
  content: '' !important;
  display: block !important;
  opacity: 0 !important;
  background-color: rgba(0, 0, 0, 0.5) !important;
  transition: opacity 0.3s !important;
}

.i-amphtml-story-bookend-active .i-amphtml-story-background-overlay::after {
  opacity: 1 !important;
}

.i-amphtml-story-background {
  position: absolute !important;
  top: 0 !important;
  right: 0 !important;
  bottom: 0 !important;
  left: 0 !important;
  opacity: 0 !important;
  filter: blur(50px) !important;
  margin: -60px !important;
  background-size: cover !important;
  background-color: transparent !important;
  background-position: center center !important;
}

.i-amphtml-story-background.active {
  opacity: 1!important;
}

[desktop] amp-story-page {
  transform: scale(1.0) translateX(-350%) translateY(0%) !important;
  opacity: .05!important;
  transform-origin: left!important;
  border-radius: 16px!important;
}

amp-story-page.i-amphtml-story-page-shown {
  transition: none!important;
}

[desktop] amp-story-page.i-amphtml-story-page-shown {
  transition: opacity 300ms linear, transform 300ms cubic-bezier(0.4, 0.0, 0.2, 1)!important;
}

[desktop] .i-amphtml-story-button-container {
<<<<<<< HEAD
  position: absolute !important;
  top: 0 !important;
  height: 100vh !important;
  z-index: 100002 !important;
  right: 0 !important;
  left: 0 !important;
  bottom: 0 !important;
  pointer-events: none !important;
=======
  position: absolute;
  /* Todo(prateekbh): find a simpler way maybe */
  width: calc(50vw - 23vh - 64px);
  top: 0;
  height: 100vh;
  z-index: 1;
>>>>>>> 389a087d
}

.i-amphtml-story-button-container > .i-amphtml-story-button-move,
.i-amphtml-story-fwd-next > .i-amphtml-story-next-sentinel,
.i-amphtml-story-back-prev > .i-amphtml-story-prev-sentinel {
  pointer-events: all !important;
}

.i-amphtml-story-button-hidden > .i-amphtml-story-button-move {
  pointer-events: none !important;
  opacity: 0 !important;
}

[desktop] > .next-container {
  background: linear-gradient(to left, rgba(33,33,33,0) 75%, rgba(33,33,33,0.32) 100%)!important;
}

[desktop] > .next-container > .i-amphtml-story-button-move {
  right: 0;
}

[desktop] > .prev-container {
  background: linear-gradient(to right, rgba(33,33,33,0.32) 0%, rgba(33,33,33,0) 25%)!important;
}


[desktop] amp-story-page[pre-active],
.i-amphtml-story-prev-sentinel {
  /* -150% + 15% */
  transform: scale(0.9) translateX(calc(-150% - 64px)) translateY(0%) !important;
}

[desktop] amp-story-page[active] {
  transform: scale(1.0) translateX(-50%) translateY(0%) !important;
  opacity: 1!important;;
}

[desktop] amp-story-page[active] + amp-story-page,
.i-amphtml-story-next-sentinel {
  /* 50% - 15% */
  transform: scale(0.9) translate(calc(50% + 64px), 0%) !important;
}

[desktop] amp-story-page[active] + amp-story-page ~ amp-story-page {
  transform: scale(0.9) translateX(250vw) translateY(0%) !important;
}

[dir=rtl] [desktop] amp-story-page {
  transform: scale(0.9) translateX(250vw) translateY(0%) !important;
}

[dir=rtl] [desktop] amp-story-page[pre-active] {
  /* 50% - 15% */
  transform: scale(0.9) translateX(calc(50% + 64px)) translateY(0%) !important;
  /*transform: scale(1.0) translateX(35%) translateY(0%) !important;*/
}

[dir=rtl] [desktop] amp-story-page[active] {
  transform: scale(1.0) translateX(-50%) translateY(0%) !important;
  opacity: 1!important;
}

[dir=rtl] [desktop] amp-story-page[active] + amp-story-page {
  /* -150% + 15% */
  transform: scale(0.9) translateX(calc(-150% - 64px)) translateY(0%) !important;
  /*transform: scale(0.9) translateX(-135%) translateY(0%) !important;*/
}

[dir=rtl] [desktop] amp-story-page[active] + amp-story-page ~ amp-story-page {
  transform: scale(0.9) translateX(-350%) translateY(0%) !important;
}

[desktop] > amp-story-page,
.i-amphtml-story-next-sentinel,
.i-amphtml-story-prev-sentinel {
  left: 50%!important;
  right: auto!important;
  margin: auto!important;
<<<<<<< HEAD
  max-height: 70vh!important;
  max-width: calc(9/16 * 70vh) !important;
  min-width: 348px !important;
  min-height: 619px !important;
  /* TODO(prateekbh): Add transition here */
  cursor: pointer;
}

[desktop] > amp-story-page {
  box-shadow: 0 0 15px rgba(0, 0, 0, .4)!important;
}

.i-amphtml-story-next-sentinel,
.i-amphtml-story-prev-sentinel {
  position: absolute !important;
  width: 100% !important;
  height: 100% !important;
  top: 0 !important;
  bottom: 0 !important;
  margin-left: -32px !important;
  z-index: 100002 !important;
=======
  height: 75vh!important;
  width: calc(3/5 * 75vh) !important;
  box-shadow: 0 0 15px rgba(0, 0, 0, .4)!important;
  min-width: 320px !important;
  min-height: 533px !important;
>>>>>>> 389a087d
}

/* Navigation buttons */
.i-amphtml-story-button-move {
  position: absolute!important;
  top: 0!important;
  bottom: 0!important;
  margin: auto 40px!important;
  width: 60px!important;
  height: 60px!important;
  border-radius: 50%!important;
  border: 0!important;
  background-color: #fff!important;
  background-repeat: no-repeat!important;
  background-size: 12px 17px!important;
  display: flex!important;
  justify-content: center!important;
  align-items: center!important;
  opacity: .5!important;
  transition: 150ms opacity linear, 300ms transform linear!important;
  cursor: pointer!important;
  z-index: 100002!important;
  outline: none!important;
}

.i-amphtml-story-prev-hover > amp-story-page[pre-active] {
  opacity: 0.3 !important;
}

.i-amphtml-story-next-hover > amp-story-page[active] + amp-story-page {
  opacity: 0.3 !important;
}

.i-amphtml-story-button-next,
.i-amphtml-story-button-replay,
.i-amphtml-story-button-more {
  right: 0 !important;
}

.prev-container > .i-amphtml-story-button-move {
  background-image: url('data:image/svg+xml;charset=utf-8,<svg width="16" height="25" xmlns="http://www.w3.org/2000/svg"><path d="M15.7 22l-9.5-9.5L15.7 3l-3-3L.4 12.6 12.8 25"/></svg>')!important;
  background-position: 45% 50%!important;
  left: 0!important;
}

.i-amphtml-story-fwd-next > .i-amphtml-story-button-move {
  background-image: url('data:image/svg+xml;charset=utf-8,<svg width="16" height="25" xmlns="http://www.w3.org/2000/svg"><path d="M.3 3l9.5 9.5L.3 22l3 3 12.4-12.5L3.2 0"/></svg>')!important;
  background-position: 55% 50%!important;
}

.i-amphtml-story-fwd-replay > .i-amphtml-story-button-move {
  background-image: url('data:image/svg+xml;charset=utf-8,<svg xmlns="http://www.w3.org/2000/svg" width="32px" height="32px" viewBox="0 0 24 24"><path d="M17.65 6.35C16.2 4.9 14.21 4 12 4c-4.42 0-7.99 3.58-7.99 8s3.57 8 7.99 8c3.73 0 6.84-2.55 7.73-6h-2.08c-.82 2.33-3.04 4-5.65 4-3.31 0-6-2.69-6-6s2.69-6 6-6c1.66 0 3.14.69 4.22 1.78L13 11h7V4l-2.35 2.35z"/><path d="M0 0h24v24H0z" fill="none"/></svg>') !important;
  background-position: center center;
  background-size: 32px 32px !important;
}

.i-amphtml-story-fwd-more > .i-amphtml-story-button-move {
  background-image: url('data:image/svg+xml;charset=utf-8,<svg xmlns="http://www.w3.org/2000/svg" width="24px" height="24px" viewBox="0 0 24 24" fill="#000000"><path d="M0 0h24v24H0z" fill="none"/><path d="M6 10c-1.1 0-2 .9-2 2s.9 2 2 2 2-.9 2-2-.9-2-2-2zm12 0c-1.1 0-2 .9-2 2s.9 2 2 2 2-.9 2-2-.9-2-2-2zm-6 0c-1.1 0-2 .9-2 2s.9 2 2 2 2-.9 2-2-.9-2-2-2z"/></svg>') !important;
  background-position: center center;
  background-size: 32px 32px !important;
}

/* On forward button mouseover */
.i-amphtml-story-next-hover > .next-container > .i-amphtml-story-button-move,
.i-amphtml-story-prev-hover > .prev-container > .i-amphtml-story-button-move {
  transform: scale(1.1) !important;
  opacity: 1!important;
}

/* On forward (next) button mouseover */
.i-amphtml-story-next-hover > .i-amphtml-story-fwd-next >
    .i-amphtml-story-button-move {
  transform: translateX(8px)!important;
  opacity: 1!important;
}

/* On back button mouseover */
.i-amphtml-story-prev-hover > .i-amphtml-story-back-prev >
    .i-amphtml-story-button-move,
.i-amphtml-story-prev-hover > .i-amphtml-story-back-close-bookend  >
    .i-amphtml-story-button-move {
  transform: translateX(-8px)!important;
  opacity: 1!important;
}

/* Top bar */
.i-amphtml-story-top {
  position: relative!important;
  display: block!important;
  height: 96px!important;
  width: 100%!important;
  z-index: 1!important;
  background: linear-gradient(to bottom, rgba(33,33,33,0.32) 0%, rgba(33,33,33,0) 100%)!important;
}

.i-amphtml-story-share {
  display: none;
}

[desktop] .i-amphtml-story-share {
  display: flex!important;
  position: absolute!important;
  top: 0!important;
  right: 40px!important;
  bottom: 0!important;
  margin: auto!important;
  height: 40px!important;
  align-items: center!important;
}

/* Share text for share box */
.i-amphtml-story-share:after {
  font-family: 'Roboto', sans-serif!important;
  content: 'SHARE'!important;
  position: absolute!important;
  right: 15px!important;
  text-align: center!important;
  width: 60px!important;
  font-size: 12px!important;
  font-weight: bold!important;
  letter-spacing: .5px!important;
  margin: auto!important;
  color:#fff!important;
}

/* background for the share box */
.i-amphtml-story-share:before {
  position: absolute!important;
  content: ''!important;
  width: 58px!important;
  height: 40px!important;
  padding: 0 16px!important;
  background-color: rgba(255, 255, 255, .2)!important;
  border-radius: 500px!important;
  transition: width 300ms ease-in-out!important;
  right: 0!important;
}

.i-amphtml-story-share:hover:before {
  width: calc(100% + 16px)!important;
}

.i-amphtml-story-share .i-amphtml-story-share-list > li  {
  opacity: 0!important;
  transition: opacity 300ms linear!important;
}

.i-amphtml-story-share:hover .i-amphtml-story-share-list > li {
  opacity: 1!important;
}

.i-amphtml-story-share .i-amphtml-story-share-list > li + li {
  margin-left: 8px!important;
}

/* Incremental fade in */
.i-amphtml-story-share:hover .i-amphtml-story-share-list > li:nth-child(9) {
  transition-delay: calc(30ms * 1)!important;
}
.i-amphtml-story-share:hover .i-amphtml-story-share-list > li:nth-child(8) {
  transition-delay: calc(30ms * 2)!important;
}
.i-amphtml-story-share:hover .i-amphtml-story-share-list > li:nth-child(7) {
  transition-delay: calc(30ms * 3)!important;
}
.i-amphtml-story-share:hover .i-amphtml-story-share-list > li:nth-child(6) {
  transition-delay: calc(30ms * 4)!important;
}
.i-amphtml-story-share:hover .i-amphtml-story-share-list > li:nth-child(5) {
  transition-delay: calc(30ms * 5)!important;
}
.i-amphtml-story-share:hover .i-amphtml-story-share-list > li:nth-child(4) {
  transition-delay: calc(30ms * 6)!important;
}
.i-amphtml-story-share:hover .i-amphtml-story-share-list > li:nth-child(3) {
  transition-delay: calc(30ms * 7)!important;
}
.i-amphtml-story-share:hover .i-amphtml-story-share-list > li:nth-child(2) {
  transition-delay: calc(30ms * 8)!important;
}
.i-amphtml-story-share:hover .i-amphtml-story-share-list > li:nth-child(1) {
  transition-delay: calc(30ms * 9)!important;
}

.i-amphtml-story-share .i-amphtml-story-share-list {
  padding: 0!important;
  margin: 0 80px 0 0!important;
}

.i-amphtml-story-share .i-amphtml-story-share-list > li:first-child,
.i-amphtml-story-share .i-amphtml-story-share-list > li:last-child,
.i-amphtml-story-share .i-amphtml-story-share-list > li {
  padding: 0!important;
  width: 40px!important;
  height: 40px!important;
}

[desktop] .i-amphtml-story-share .i-amphtml-story-share-list > li {
  width: 56px!important;
  height: 56px!important;
}

.i-amphtml-story-share .i-amphtml-story-share-list > li svg {
  width: 28px!important;
  height: 28px!important;
}

.i-amphtml-story-share:hover:before {
  width: calc(100% + 16px)!important;
}

.i-amphtml-story-share .i-amphtml-story-share-icon {
  display: flex!important;
  justify-content: center;
  align-items: center;
  width: 40px!important;
  height: 40px!important;
  background-size: 30px 30px;
  background-color: transparent;
  padding: 0;
}

[desktop] .i-amphtml-story-share-icon {
  font-size: 0px!important;
  background-position-y: 5px!important;
}

[desktop] .i-amphtml-story-share-icon::before {
  background-color: transparent!important;
}

[desktop] .i-amphtml-story-share-icon:active::before {
  background-color: transparent!important;
}

[desktop] .i-amphtml-story-share-list {
  margin-right: 100px!important;
  margin-top: 15px!important;
}

.i-amphtml-story-share .i-amphtml-story-share-name {
  display: none!important;
}

/* system layer changes */
[desktop] .i-amphtml-story-system-layer {
  background: linear-gradient(to bottom, rgba(33,33,33,0) 0%, rgba(33,33,33,0.32) 100%)!important;
  top: auto!important;
  bottom: 0!important;
  height: 96px!important;
}

[desktop] .i-amphtml-story-progress-bar {
 height: 3px!important;
 width: calc(100vw/3)!important;
 margin: auto!important;
 top: 0!important;
 bottom: 0!important;
}

[desktop] .i-amphtml-story-page-progress-bar {
  border-radius: 100px !important;
}

[desktop] .i-amphtml-story-system-layer .i-amphtml-story-ui-right .i-amphtml-story-mute-audio-control,
[desktop] .i-amphtml-story-system-layer .i-amphtml-story-ui-right .i-amphtml-story-unmute-audio-control {
  display: none!important;
}

.i-amphtml-story-ui-left {
  display: none!important;
}

[desktop] .i-amphtml-story-system-layer .i-amphtml-story-ui-left {
  display: block!important;
  float: left!important;
  margin: 16px 40px!important;
}
[desktop] .i-amphtml-story-system-layer .i-amphtml-story-ui-right {
  margin: 16px 40px!important;
}

[desktop] .i-amphtml-story-top {
  z-index: 100002 !important; /* 1 higher than bookend */
}

[desktop] .i-amphtml-story-bookend .i-amphtml-story-share-widget {
  /* TODO(alanorozco): Don't render at all when on desktop */
  display: none !important;
}

[desktop] .i-amphtml-story-bookend-inner {
  box-sizing: border-box !important;
  min-height: 100vh !important;
  padding: 104px 156px 64px !important;
  margin: 0 !important;
}

[desktop] .i-amphtml-story-bookend-inner::before {
  display: none !important;
}

[desktop] .i-amphtml-story-bookend-replay {
  /* This is replaced with the forward button on desktop. */
  display: none !important;
}

[desktop] .i-amphtml-story-bookend-overflow {
  margin-top: 0 !important;
  margin-bottom: 0 !important;
}

@media (min-width: 952px) {
  [desktop] .i-amphtml-story-bookend-article {
    max-width: calc(50%) !important;
  }
}

@media (min-width: 1272px) {
  [desktop] .i-amphtml-story-bookend-article {
    max-width: calc(33%) !important;
  }
}<|MERGE_RESOLUTION|>--- conflicted
+++ resolved
@@ -94,23 +94,22 @@
 }
 
 [desktop] .i-amphtml-story-button-container {
-<<<<<<< HEAD
   position: absolute !important;
   top: 0 !important;
-  height: 100vh !important;
+  bottom: 0 !important;
+  left: 0 !important;
+  right: 0 !important;
   z-index: 100002 !important;
-  right: 0 !important;
-  left: 0 !important;
+  pointer-events: none !important;
+}
+
+[desktop] .i-amphtml-story-button-container::before {
+  content: '';
+  position: absolute !important;
+  top: 0 !important;
   bottom: 0 !important;
-  pointer-events: none !important;
-=======
-  position: absolute;
-  /* Todo(prateekbh): find a simpler way maybe */
-  width: calc(50vw - 23vh - 64px);
-  top: 0;
-  height: 100vh;
-  z-index: 1;
->>>>>>> 389a087d
+  /* Roughly equivalent to (viewport width - active page width) / 2  */
+  width: calc(50vw - 23vh - 32px) !important;
 }
 
 .i-amphtml-story-button-container > .i-amphtml-story-button-move,
@@ -124,18 +123,19 @@
   opacity: 0 !important;
 }
 
-[desktop] > .next-container {
-  background: linear-gradient(to left, rgba(33,33,33,0) 75%, rgba(33,33,33,0.32) 100%)!important;
+[desktop] > .next-container::before {
+  right: 0 !important;
+  background: linear-gradient(to right, rgba(33,33,33,0) 0%, rgba(33,33,33,0.32) 100%)!important;
+}
+
+[desktop] > .prev-container::before {
+  left: 0 !important;
+  background: linear-gradient(to right, rgba(33,33,33,0.32) 0%, rgba(33,33,33,0) 100%)!important;
 }
 
 [desktop] > .next-container > .i-amphtml-story-button-move {
-  right: 0;
-}
-
-[desktop] > .prev-container {
-  background: linear-gradient(to right, rgba(33,33,33,0.32) 0%, rgba(33,33,33,0) 25%)!important;
-}
-
+  right: 0 !important;
+}
 
 [desktop] amp-story-page[pre-active],
 .i-amphtml-story-prev-sentinel {
@@ -187,15 +187,12 @@
 .i-amphtml-story-next-sentinel,
 .i-amphtml-story-prev-sentinel {
   left: 50%!important;
-  right: auto!important;
-  margin: auto!important;
-<<<<<<< HEAD
-  max-height: 70vh!important;
-  max-width: calc(9/16 * 70vh) !important;
-  min-width: 348px !important;
-  min-height: 619px !important;
-  /* TODO(prateekbh): Add transition here */
-  cursor: pointer;
+  right: auto !important;
+  margin: auto !important;
+  max-height: 75vh !important;
+  max-width: calc(3/5 * 75vh) !important;
+  min-width: 320px !important;
+  min-height: 533px !important;
 }
 
 [desktop] > amp-story-page {
@@ -205,19 +202,13 @@
 .i-amphtml-story-next-sentinel,
 .i-amphtml-story-prev-sentinel {
   position: absolute !important;
-  width: 100% !important;
-  height: 100% !important;
+  width: 100vw !important;
+  height: 100vh !important;
   top: 0 !important;
   bottom: 0 !important;
   margin-left: -32px !important;
   z-index: 100002 !important;
-=======
-  height: 75vh!important;
-  width: calc(3/5 * 75vh) !important;
-  box-shadow: 0 0 15px rgba(0, 0, 0, .4)!important;
-  min-width: 320px !important;
-  min-height: 533px !important;
->>>>>>> 389a087d
+  cursor: pointer;
 }
 
 /* Navigation buttons */
@@ -251,12 +242,6 @@
   opacity: 0.3 !important;
 }
 
-.i-amphtml-story-button-next,
-.i-amphtml-story-button-replay,
-.i-amphtml-story-button-more {
-  right: 0 !important;
-}
-
 .prev-container > .i-amphtml-story-button-move {
   background-image: url('data:image/svg+xml;charset=utf-8,<svg width="16" height="25" xmlns="http://www.w3.org/2000/svg"><path d="M15.7 22l-9.5-9.5L15.7 3l-3-3L.4 12.6 12.8 25"/></svg>')!important;
   background-position: 45% 50%!important;
