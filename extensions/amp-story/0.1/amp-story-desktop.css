/**
 * Copyright 2017 The AMP HTML Authors. All Rights Reserved.
 *
 * Licensed under the Apache License, Version 2.0 (the "License");
 * you may not use this file except in compliance with the License.
 * You may obtain a copy of the License at
 *
 *      http://www.apache.org/licenses/LICENSE-2.0
 *
 * Unless required by applicable law or agreed to in writing, software
 * distributed under the License is distributed on an "AS-IS" BASIS,
 * WITHOUT WARRANTIES OR CONDITIONS OF ANY KIND, either express or implied.
 * See the License for the specific language governing permissions and
 * limitations under the License.
 */

@import './amp-story-desktop-user-overridable.css';


amp-story[standalone][desktop] {
 max-width: none!important;
 max-height: none!important;
 width: 100vw!important;
}

[desktop] .i-amphtml-story-logo {
 display: block!important;
}

.i-amphtml-story-background-container {
 opacity: .8!important;
 position: absolute!important;
 top: 0!important;
 right: 0!important;
 bottom: 0!important;
 left: 0!important;
}

.i-amphtml-story-background-overlay{
  position: absolute;
  left: 0;
  top: 0;
  height: 100%;
  width: 100%;
  z-index: 1;
  background-color: rgba(0,0,0,0.2);
}

.i-amphtml-story-background {
 position: absolute!important;
 top: 0!important;
 right: 0!important;
 bottom: 0!important;
 left: 0!important;
 opacity: 0!important;
 filter: blur(50px)!important;
 margin: -60px!important;
 background-size: cover!important;
 background-color: transparent!important;
}

.i-amphtml-story-background.active {
  opacity: 1!important;
}

[desktop] amp-story-page {
  transform: scale(1.0) translateX(-350%) translateY(0%) !important;
  opacity: .05!important;
  transform-origin: left!important;
  border-radius: 16px!important;
}

amp-story-page.i-amphtml-story-page-shown {
  transition: none!important;
}

[desktop] amp-story-page.i-amphtml-story-page-shown {
  transition: opacity 300ms linear, transform 300ms cubic-bezier(0.4, 0.0, 0.2, 1)!important;
}

[desktop] .i-amphtml-story-button-container {
  position: absolute;
  width: 25vw;
  top: 0;
  height: 100vh;
}

[desktop] .next-container {
  right: 0;
  background: linear-gradient(to right, rgba(33,33,33,0) 0%, rgba(33,33,33,0.32) 100%)!important;
}

[desktop] .prev-container {
  left: 0;
  background: linear-gradient(to right, rgba(33,33,33,0.32) 0%, rgba(33,33,33,0) 100%)!important;
}

[desktop] .i-amphtml-story-button-prev:hover ~ [pre-active],
[desktop] .i-amphtml-story-button-next:hover ~ [active] + amp-story-page {
  opacity: .25!important;
}


[desktop] amp-story-page[pre-active] {
  /* -150% + 15% */
  transform: scale(0.9) translateX(calc(-150% - 64px)) translateY(0%) !important;
}

[desktop] amp-story-page[active] {
  transform: scale(1.0) translateX(-50%) translateY(0%) !important;
  opacity: 1!important;;
}

[desktop] amp-story-page[active] + amp-story-page {
  /* 50% - 15% */
  transform: scale(0.9) translateX(calc(50% + 64px)) translateY(0%) !important;
}

[desktop] amp-story-page[active] + amp-story-page ~ amp-story-page {
  transform: scale(0.9) translateX(250vw) translateY(0%) !important;
}

[dir=rtl] [desktop] amp-story-page {
  transform: scale(0.9) translateX(250vw) translateY(0%) !important;
}

[dir=rtl] [desktop] amp-story-page[pre-active] {
  /* 50% - 15% */
  transform: scale(0.9) translateX(calc(50% + 64px)) translateY(0%) !important;
  /*transform: scale(1.0) translateX(35%) translateY(0%) !important;*/
}

[dir=rtl] [desktop] amp-story-page[active] {
  transform: scale(1.0) translateX(-50%) translateY(0%) !important;
  opacity: 1!important;
}

[dir=rtl] [desktop] amp-story-page[active] + amp-story-page {
  /* -150% + 15% */
  transform: scale(0.9) translateX(calc(-150% - 64px)) translateY(0%) !important;
  /*transform: scale(0.9) translateX(-135%) translateY(0%) !important;*/
}

[dir=rtl] [desktop] amp-story-page[active] + amp-story-page ~ amp-story-page {
  transform: scale(0.9) translateX(-350%) translateY(0%) !important;
}

[desktop] amp-story-page {
  left: 50%!important;
  right: auto!important;
  margin: auto!important;
  max-height: 70vh!important;
  max-width: calc(9/16 * 70vh);
  box-shadow: 0 0 15px rgba(0, 0, 0, .4)!important;
<<<<<<< HEAD
  transition: transform 500ms cubic-bezier(0.4,0,0.2,1)!important
=======
  transition-property: transform !important;
  transition-duration: 500ms !important;
  transition-timing-function: cubic-bezier(0.4, 0, 0.2, 1)!important;
  min-width: 348px !important;
  max-width: 619px !important;
>>>>>>> fb6217e4
}

/* Navigation buttons */
[desktop] .i-amphtml-story-button-move {
  position: absolute!important;
  top: 0!important;
  bottom: 0!important;
  margin: auto 40px!important;
  width: 60px!important;
  height: 60px!important;
  border-radius: 50%!important;
  border: 0!important;
  background-color: #fff!important;
  background-repeat: no-repeat!important;
  background-size: 12px 17px!important;
  display: flex!important;
  justify-content: center!important;
  align-items: center!important;
  opacity: .5!important;
  transition: 150ms opacity linear, 300ms transform linear!important;
  cursor: pointer!important;
  z-index: 1!important;
  outline: none!important;
}

.i-amphtml-story-button-move {
  display: none!important;
}

.i-amphtml-story-button-move:before {
  position: absolute!important;
  height: 65px!important;
  width: 65px!important;
  content: ''!important;
  transition: 300ms transform linear!important;
}

.i-amphtml-story-button-container.prev-container:hover ~ amp-story-page[pre-active] {
  opacity: 0.3!important;
}

.i-amphtml-story-button-container.next-container:hover ~ amp-story-page[active] + amp-story-page {
  opacity: 0.3!important;
}

.i-amphtml-story-button-container:hover .i-amphtml-story-button-move:not(.i-amphtml-story-button-move-hidden) {
  opacity: 1!important;
}

.i-amphtml-story-button-container:hover  .i-amphtml-story-button-next {
  transform: translateX(8px)!important;
}

.i-amphtml-story-button-container:hover  .i-amphtml-story-button-prev {
  transform: translateX(-8px)!important;
}

.i-amphtml-story-button-next {
  background-image: url('data:image/svg+xml;charset=utf-8,<svg width="16" height="25" xmlns="http://www.w3.org/2000/svg"><path d="M.3 3l9.5 9.5L.3 22l3 3 12.4-12.5L3.2 0"/></svg>')!important;
  background-position: 55% 50%!important;
  right: 0!important;
}

.i-amphtml-story-button-prev {
  background-image: url('data:image/svg+xml;charset=utf-8,<svg width="16" height="25" xmlns="http://www.w3.org/2000/svg"><path d="M15.7 22l-9.5-9.5L15.7 3l-3-3L.4 12.6 12.8 25"/></svg>')!important;
  background-position: 45% 50%!important;
  left: 0!important;
}

.i-amphtml-story-button-next:hover {
  transform: translateX(8px)!important;
  opacity: 1!important;
}

.i-amphtml-story-button-prev:hover {
  transform: translateX(-8px)!important;
  opacity: 1!important;
}

.i-amphtml-story-button-move.i-amphtml-story-button-move-hidden {
  opacity: 0!important;
  cursor: default!important;
}

/* Top bar */
.i-amphtml-story-top {
  position: relative!important;
  display: block!important;
  height: 104px!important;
  width: 100%!important;
  z-index: 1!important;
  background: linear-gradient(to bottom, rgba(33,33,33,0.32) 0%, rgba(33,33,33,0) 100%)!important;
}

.i-amphtml-story-share {
  display: flex!important;
  position: absolute!important;
  top: 0!important;
  right: 40px!important;
  bottom: 0!important;
  margin: auto!important;
  height: 40px!important;
  align-items: center!important;
}

/* Share text for share box */
.i-amphtml-story-share:after {
  font-family: 'Roboto', sans-serif!important;
  content: 'SHARE'!important;
  position: absolute!important;
  right: 15px!important;
  text-align: center!important;
  width: 60px!important;
  font-size: 12px!important;
  font-weight: bold!important;
  letter-spacing: .5px!important;
  margin: auto!important;
  color:#fff!important;
}

/* background for the share box */
.i-amphtml-story-share:before {
  position: absolute!important;
  content: ''!important;
  width: 58px!important;
  height: 40px!important;
  padding: 0 16px!important;
  background-color: rgba(255, 255, 255, .2)!important;
  border-radius: 500px!important;
  transition: width 300ms ease-in-out!important;
  right: 0!important;
}

.i-amphtml-story-share:hover:before {
  width: calc(100% + 16px)!important;
}

.i-amphtml-story-share .i-amphtml-story-share-list > li  {
  opacity: 0!important;
  transition: opacity 300ms linear!important;
}

.i-amphtml-story-share:hover .i-amphtml-story-share-list > li {
  opacity: 1!important;
}

.i-amphtml-story-share .i-amphtml-story-share-list > li + li {
  margin-left: 8px!important;
}

/* Incremental fade in */
.i-amphtml-story-share:hover .i-amphtml-story-share-list > li:nth-child(9) {
  transition-delay: calc(30ms * 1)!important;
}
.i-amphtml-story-share:hover .i-amphtml-story-share-list > li:nth-child(8) {
  transition-delay: calc(30ms * 2)!important;
}
.i-amphtml-story-share:hover .i-amphtml-story-share-list > li:nth-child(7) {
  transition-delay: calc(30ms * 3)!important;
}
.i-amphtml-story-share:hover .i-amphtml-story-share-list > li:nth-child(6) {
  transition-delay: calc(30ms * 4)!important;
}
.i-amphtml-story-share:hover .i-amphtml-story-share-list > li:nth-child(5) {
  transition-delay: calc(30ms * 5)!important;
}
.i-amphtml-story-share:hover .i-amphtml-story-share-list > li:nth-child(4) {
  transition-delay: calc(30ms * 6)!important;
}
.i-amphtml-story-share:hover .i-amphtml-story-share-list > li:nth-child(3) {
  transition-delay: calc(30ms * 7)!important;
}
.i-amphtml-story-share:hover .i-amphtml-story-share-list > li:nth-child(2) {
  transition-delay: calc(30ms * 8)!important;
}
.i-amphtml-story-share:hover .i-amphtml-story-share-list > li:nth-child(1) {
  transition-delay: calc(30ms * 9)!important;
}

.i-amphtml-story-share .i-amphtml-story-share-list {
  padding: 0!important;
  margin: 0 80px 0 0!important;
}

.i-amphtml-story-share .i-amphtml-story-share-list > li:first-child,
.i-amphtml-story-share .i-amphtml-story-share-list > li:last-child,
.i-amphtml-story-share .i-amphtml-story-share-list > li {
  padding: 0!important;
  width: 40px!important;
  height: 40px!important;
}

[desktop] .i-amphtml-story-share .i-amphtml-story-share-list > li {
  width: 56px!important;
  height: 56px!important;
}

.i-amphtml-story-share .i-amphtml-story-share-list > li svg {
  width: 28px!important;
  height: 28px!important;
}

.i-amphtml-story-share:hover:before {
  width: calc(100% + 16px)!important;
}

.i-amphtml-story-share .i-amphtml-story-share-icon {
  display: flex!important;
  justify-content: center;
  align-items: center;
  width: 40px!important;
  height: 40px!important;
  background-size: 30px 30px;
  background-color: transparent;
  padding: 0;
}

[desktop] .i-amphtml-story-share-icon {
  font-size: 0px!important;
  background-position-y: 5px!important;
}

[desktop] .i-amphtml-story-share-icon::before {
  background-color: transparent!important;
}

[desktop] .i-amphtml-story-share-icon:active::before {
  background-color: transparent!important;
}

[desktop] .i-amphtml-story-share-list {
  margin-right: 100px!important;
  margin-top: 15px!important;
}

.i-amphtml-story-share .i-amphtml-story-share-name {
  display: none!important;
}

/* system layer changes */
[desktop] .i-amphtml-story-system-layer {
  background: linear-gradient(to bottom, rgba(33,33,33,0) 0%, rgba(33,33,33,0.32) 100%)!important;
  top: auto!important;
  bottom: 0!important;
  height: 72px!important;
}

[desktop] .i-amphtml-story-progress-bar {
 height: 3px!important;
 width: calc(100vw/3)!important;
 margin: auto!important;
 top: 0!important;
 bottom: 0!important;
}

[desktop] .i-amphtml-story-page-progress-bar {
  border-radius: 100px !important;
}

[desktop] .i-amphtml-story-system-layer .i-amphtml-story-ui-right .i-amphtml-story-mute-audio-control,
[desktop] .i-amphtml-story-system-layer .i-amphtml-story-ui-right .i-amphtml-story-unmute-audio-control {
  display: none!important;
}

.i-amphtml-story-ui-left {
  display: none!important;
}

[desktop] .i-amphtml-story-system-layer .i-amphtml-story-ui-left {
  display: block!important;
  float: left!important;
  margin: 16px 40px!important;
}
[desktop] .i-amphtml-story-system-layer .i-amphtml-story-ui-right {
  margin: 16px 40px!important;
}

[desktop] .i-amphtml-story-top {
  z-index: 100002 !important; /* 1 higher than bookend */

  /* This is only needed since we need to render the share button inside the
  top bar in a higher context than the bookend. This won't be necessary once
  the bookend close button is rendered on a different area than the top bar. */
  pointer-events: none !important;
}

[desktop] .i-amphtml-story-top > .i-amphtml-story-share {
  /* Ditto. */
  pointer-events: all !important;
}

[desktop] .i-amphtml-story-bookend .i-amphtml-story-share-widget {
  /* TODO(alanorozco): Don't render at all when on desktop */
  display: none !important;
}

[desktop] .i-amphtml-story-bookend-inner {
  box-sizing: border-box !important;
  min-height: 100vh !important;
  padding: 104px 156px 64px !important;
  margin: 0 !important;
}

[desktop] .i-amphtml-story-bookend-overflow {
  margin-top: 0 !important;
  margin-bottom: 0 !important;
}

@media (min-width: 952px) {
  [desktop] .i-amphtml-story-bookend-article {
    max-width: calc(50%) !important;
  }
}

@media (min-width: 1272px) {
  [desktop] .i-amphtml-story-bookend-article {
    max-width: calc(33%) !important;
  }
}<|MERGE_RESOLUTION|>--- conflicted
+++ resolved
@@ -152,15 +152,9 @@
   max-height: 70vh!important;
   max-width: calc(9/16 * 70vh);
   box-shadow: 0 0 15px rgba(0, 0, 0, .4)!important;
-<<<<<<< HEAD
-  transition: transform 500ms cubic-bezier(0.4,0,0.2,1)!important
-=======
-  transition-property: transform !important;
-  transition-duration: 500ms !important;
-  transition-timing-function: cubic-bezier(0.4, 0, 0.2, 1)!important;
+  transition: transform 500ms cubic-bezier(0.4,0,0.2,1)!important;
   min-width: 348px !important;
   max-width: 619px !important;
->>>>>>> fb6217e4
 }
 
 /* Navigation buttons */
