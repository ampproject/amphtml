--- conflicted
+++ resolved
@@ -72,11 +72,7 @@
   background-size: cover !important;
   background-color: transparent !important;
   background-position: center center !important;
-<<<<<<< HEAD
-  will-change: opacity !important;
-=======
   will-change: opacity, z-index !important;
->>>>>>> b87cdfa4
   z-index: 0 !important;
 }
 
