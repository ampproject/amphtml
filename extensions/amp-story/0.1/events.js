--- conflicted
+++ resolved
@@ -40,14 +40,12 @@
   // Triggered when the story should switch to a specified page
   SWITCH_PAGE: 'ampstory:switchpage',
 
-<<<<<<< HEAD
+  // Triggered when the story should be replayed
+  REPLAY: 'ampstory:replay',
+  
   // DEVELOPMENT MODE ONLY: Triggered when a story page has log entries (e.g.
   // warnings or errors).
   DEV_LOG_ENTRIES_AVAILABLE: 'ampstory:devlogentriesavailable',
-=======
-  // Triggered when the story should be replayed
-  REPLAY: 'ampstory:replay',
->>>>>>> 11f4565a
 };
 
 
