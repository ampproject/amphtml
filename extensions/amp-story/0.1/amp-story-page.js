/**
 * Copyright 2017 The AMP HTML Authors. All Rights Reserved.
 *
 * Licensed under the Apache License, Version 2.0 (the "License");
 * you may not use this file except in compliance with the License.
 * You may obtain a copy of the License at
 *
 *      http://www.apache.org/licenses/LICENSE-2.0
 *
 * Unless required by applicable law or agreed to in writing, software
 * distributed under the License is distributed on an "AS-IS" BASIS,
 * WITHOUT WARRANTIES OR CONDITIONS OF ANY KIND, either express or implied.
 * See the License for the specific language governing permissions and
 * limitations under the License.
 */

/**
 * @fileoverview Embeds a story
 *
 * Example:
 * <code>
 * <amp-story-page>
 * </amp-story>
 * </code>
 */
import {
  AnimationManager,
  hasAnimations,
} from './animation';
import {Layout} from '../../../src/layout';
import {upgradeBackgroundAudio} from './audio';
import {EventType, dispatch, dispatchCustom} from './events';
import {AdvancementConfig} from './page-advancement';
import {matches, scopedQuerySelectorAll} from '../../../src/dom';
import {getLogEntries} from './logging';
import {getMode} from '../../../src/mode';


/**
 * CSS class for an amp-story-page that indicates the entire page is loaded.
 * @const {string}
 */
const PAGE_LOADED_CLASS_NAME = 'i-amphtml-story-page-loaded';


/**
 * Selector for which media to wait for on page layout.
 * @const {string}
 */
const PAGE_MEDIA_SELECTOR = 'amp-audio, amp-video, amp-img, amp-anim';


/** @private @const {string} */
const TAG = 'amp-story-page';


/**
 * The <amp-story-page> custom element, which represents a single page of
 * an <amp-story>.
 */
export class AmpStoryPage extends AMP.BaseElement {
  /** @param {!AmpElement} element */
  constructor(element) {
    super(element);

    /** @private {?AnimationManager} */
    this.animationManager_ = null;

    /** @private @const {!AdvancementConfig} */
    this.advancement_ = AdvancementConfig.forPage(this);

    /** @private @const {!Promise} */
    this.mediaLayoutPromise_ = this.waitForMediaLayout_();

    /** @private @const {!Promise} */
    this.loadPromise_ = this.mediaLayoutPromise_.then(() => {
      this.markPageAsLoaded_();
    });

    /** @private @const {!Promise<!./media-pool.MediaPool>} */
    this.mediaPoolPromise_ = new Promise((resolve, reject) => {
      this.setMediaPool = mediaPool => {
        this.mediaLayoutPromise_
            .then(() => resolve(mediaPool))
            .catch(reject);
      };
    });

    /** @private @const {boolean} Only prerender the first story page. */
    this.prerenderAllowed_ = matches(this.element,
        'amp-story-page:first-of-type');
  }


  /*
   * @return {?./animation.AnimationManager}
   * @private
   */
  maybeCreateAnimationManager_() {
    if (!this.animationManager_) {
      if (!hasAnimations(this.element)) {
        return;
      }

      this.animationManager_ = AnimationManager.create(
          this.element, this.getAmpDoc(), this.getAmpDoc().getUrl());
    }
  }


  /** @override */
  buildCallback() {
    upgradeBackgroundAudio(this.element);
    this.markMediaElementsWithPreload_();
    this.maybeCreateAnimationManager_();
    this.advancement_.addPreviousListener(() => this.previous());
    this.advancement_
        .addAdvanceListener(() => this.next(/* opt_isAutomaticAdvance */ true));
    this.advancement_.addOnTapNavigationListener(
        navigationDirection => this.navigateOnTap(navigationDirection));
    this.advancement_
        .addProgressListener(progress => this.emitProgress_(progress));
  }


  /**
   * Marks any AMP elements that represent media elements with preload="auto".
   * @private
   */
  markMediaElementsWithPreload_() {
    const mediaSet = scopedQuerySelectorAll(
        this.element, 'amp-audio, amp-video');
    Array.prototype.forEach.call(mediaSet, mediaItem => {
      mediaItem.setAttribute('preload', 'auto');
    });
  }


  /** @override */
  isLayoutSupported(layout) {
    return layout == Layout.CONTAINER;
  }


  /** @override */
  pauseCallback() {
    this.advancement_.stop();

    this.pauseAllMedia_(/* opt_rewindToBeginning */ false);

    if (this.animationManager_) {
      this.animationManager_.cancelAll();
    }
  }


  /** @override */
  resumeCallback() {
<<<<<<< HEAD
    this.updateAudioIcon_();
=======
    this.markPageAsLoaded_();
>>>>>>> 09f07295
    this.registerAllMedia_();

    if (this.isActive()) {
      this.advancement_.start();
      this.maybeStartAnimations();
      this.playAllMedia_();
    }

    this.reportDevModeErrors_();
  }


  /** @override */
  layoutCallback() {
    this.muteAllMedia();

    return Promise.all([
      this.beforeVisible(),
      this.mediaPoolPromise_,
    ]);
  }


  /** @return {!Promise} */
  beforeVisible() {
    this.rewindAllMediaToBeginning_();
    return this.maybeApplyFirstAnimationFrame();
  }


  /**
   * @return {!Promise}
   * @private
   */
  waitForMediaLayout_() {
    const mediaSet = scopedQuerySelectorAll(this.element, PAGE_MEDIA_SELECTOR);
    const mediaPromises = Array.prototype.map.call(mediaSet, mediaEl => {
      return new Promise(resolve => {
        switch (mediaEl.tagName.toLowerCase()) {
          case 'amp-img':
          case 'amp-anim':
            mediaEl.addEventListener('load', resolve, true /* useCapture */);
            break;
          case 'amp-audio':
          case 'amp-video':
            if (mediaEl.readyState >= 2) {
              resolve();
              return;
            }

            mediaEl.addEventListener('canplay', resolve, true /* useCapture */);
            break;
          default:
            // Any other tags should not block loading.
            resolve();
        }

        // We suppress errors so that Promise.all will still wait for all
        // promises to complete, even if one has failed.  We do nothing with the
        // error, as the resource itself and/or code that loads it should handle
        // the error.
        mediaEl.addEventListener('error', resolve, true /* useCapture */);
      });
    });

    return Promise.all(mediaPromises);
  }


  /** @return {!Promise} */
  whenLoaded() {
    return this.loadPromise_;
  }


  /** @private */
  markPageAsLoaded_() {
    dispatch(this.element, EventType.PAGE_LOADED, true);
    this.mutateElement(() => {
      this.element.classList.add(PAGE_LOADED_CLASS_NAME);
    });
  }


  /** @override */
  prerenderAllowed() {
    return this.prerenderAllowed_;
  }


  /**
   * Gets all media elements on this page.
   * @return {!NodeList<!Element>}
   * @private
   */
  getAllMedia_() {
    return scopedQuerySelectorAll(this.element, 'audio, video');
  }


  /**
   * Applies the specified callback to each media element on the page, after the
   * media element is loaded.
   * @param {!function(!./media-pool.MediaPool, !Element)} callbackFn The
   *     callback to be applied to each media element.
   */
  forEachMediaElement_(callbackFn) {
    const mediaSet = this.getAllMedia_();
    this.mediaPoolPromise_.then(mediaPool => {
      Array.prototype.forEach.call(mediaSet, mediaEl => {
        callbackFn(mediaPool, mediaEl);
      });
    });
  }


  /**
   * Pauses all media on this page.
   * @param {boolean=} opt_rewindToBeginning Whether to rewind the currentTime
   *     of media items to the beginning.
   * @private
   */
  pauseAllMedia_(opt_rewindToBeginning) {
    this.forEachMediaElement_((mediaPool, mediaEl) => {
      mediaPool.pause(/** @type {!HTMLMediaElement} */ (mediaEl),
          opt_rewindToBeginning);
    });
  }


  /**
   * Pauses all media on this page.
   * @private
   */
  playAllMedia_() {
    this.forEachMediaElement_((mediaPool, mediaEl) => {
      mediaPool.play(/** @type {!HTMLMediaElement} */ (mediaEl));
    });
  }


  /**
   * Pauses all media on this page.
   * @private
   */
  preloadAllMedia_() {
    this.forEachMediaElement_((mediaPool, mediaEl) => {
      mediaPool.preload(/** @type {!HTMLMediaElement} */ (mediaEl));
    });
  }

  /** @private */
  rewindAllMediaToBeginning_() {
    this.forEachMediaElement_((mediaPool, mediaEl) => {
      mediaPool.rewindToBeginning(/** @type {!HTMLMediaElement} */ (mediaEl));
    });
  }


  /**
   * Mutes all media on this page.
   */
  muteAllMedia() {
    this.forEachMediaElement_((mediaPool, mediaEl) => {
      mediaPool.mute(/** @type {!HTMLMediaElement} */ (mediaEl));
    });
  }


  /**
   * Unmutes all media on this page.
   */
  unmuteAllMedia() {
    this.forEachMediaElement_((mediaPool, mediaEl) => {
      mediaPool.unmute(/** @type {!HTMLMediaElement} */ (mediaEl));
    });
  }


  /**
   * Registers all media on this page
   * @private
   */
  registerAllMedia_() {
    this.forEachMediaElement_((mediaPool, mediaEl) => {
      mediaPool.register(/** @type {!HTMLMediaElement} */ (mediaEl));
    });
  }


  /**
   * Starts playing animations, if the animation manager is available.
   */
  maybeStartAnimations() {
    if (!this.animationManager_) {
      return;
    }
    this.animationManager_.animateIn();
  }


  /**
   * @return {!Promise}
   */
  maybeApplyFirstAnimationFrame() {
    if (!this.animationManager_) {
      return Promise.resolve();
    }
    return this.animationManager_.applyFirstFrame();
  }


  /**
   * @param {boolean} isActive
   */
  setActive(isActive) {
    if (isActive) {
      this.element.setAttribute('active', '');
      this.resumeCallback();
    } else {
      this.element.removeAttribute('active');
      this.pauseCallback();
    }
  }


  /**
   * @return {number} The distance from the current page to the active page.
   */
  getDistance() {
    return parseInt(this.element.getAttribute('distance'), 10);
  }


  /**
   * @param {number} distance The distance from the current page to the active
   *     page.
   */
  setDistance(distance) {
    this.element.setAttribute('distance', distance);

    this.registerAllMedia_();
    if (distance > 0 && distance <= 2) {
      this.preloadAllMedia_();
    }
  }


  /**
   * @param {!./media-pool.MediaPool} unusedMediaPool The media pool instance to
   *     use for this AmpStoryPage.
   */
  setMediaPool(unusedMediaPool) {
    // Overridden by this.mediaPoolPromise_.
  }

  /**
   * @return {boolean} Whether this page is currently active.
   */
  isActive() {
    return this.element.hasAttribute('active');
  }

  /**
   * Emits an event indicating that the progress of the current page has changed
   * to the specified value.
   * @param {number} progress The progress from 0.0 to 1.0.
   */
  emitProgress_(progress) {
    const payload = {
      pageId: this.element.id,
      progress,
    };
    const eventInit = {bubbles: true};
    dispatchCustom(this.win, this.element, EventType.PAGE_PROGRESS, payload,
        eventInit);
  }


  /**
   * Returns all of the pages that are one hop from this page.
   * @return {!Array<string>}
   */
  getAdjacentPageIds() {
    const adjacentPageIds = [];

    const autoAdvanceNext =
        this.getNextPageId_(true /* opt_isAutomaticAdvance */);
    const manualAdvanceNext =
        this.getNextPageId_(false /* opt_isAutomaticAdvance */);
    const previous = this.getPreviousPageId_();

    if (autoAdvanceNext) {
      adjacentPageIds.push(autoAdvanceNext);
    }

    if (manualAdvanceNext && manualAdvanceNext != autoAdvanceNext) {
      adjacentPageIds.push(manualAdvanceNext);
    }

    if (previous) {
      adjacentPageIds.push(previous);
    }

    return adjacentPageIds;
  }


  /**
   * Gets the ID of the previous page in the story (before the current page).
   * @return {?string} Returns the ID of the next page in the story, or null if
   *     there isn't one.
   * @private
   */
  getPreviousPageId_() {
    const previousElement = this.element.previousElementSibling;
    if (previousElement && previousElement.tagName.toLowerCase() === TAG) {
      return previousElement.id;
    }

    return null;
  }


  /**
   * Gets the ID of the next page in the story (after the current page).
   * @param {boolean=} opt_isAutomaticAdvance Whether this navigation was caused
   *     by an automatic advancement after a timeout.
   * @return {?string} Returns the ID of the next page in the story, or null if
   *     there isn't one.
   * @private
   */
  getNextPageId_(opt_isAutomaticAdvance) {
    if (opt_isAutomaticAdvance &&
        this.element.hasAttribute('auto-advance-to')) {
      return this.element.getAttribute('auto-advance-to');
    }

    if (this.element.hasAttribute('advance-to')) {
      return this.element.getAttribute('advance-to');
    }

    const nextElement = this.element.nextElementSibling;
    if (nextElement && nextElement.tagName.toLowerCase() === TAG) {
      return nextElement.id;
    }

    return null;
  }


  /**
   * Navigates to the previous page in the story.
   */
  previous() {
    const targetPageId = this.getPreviousPageId_();

    if (targetPageId === null) {
      dispatch(this.element, EventType.SHOW_NO_PREVIOUS_PAGE_HELP, true);
      return;
    }

    this.switchTo_(targetPageId);
  }


  /**
   * Navigates to the next page in the story.
   * @param {boolean=} opt_isAutomaticAdvance Whether this navigation was caused
   *     by an automatic advancement after a timeout.
   */
  next(opt_isAutomaticAdvance) {
    const pageId = this.getNextPageId_(opt_isAutomaticAdvance);

    if (pageId === null) {
      dispatch(this.element, EventType.SHOW_BOOKEND, /* opt_bubbles */ true);
      return;
    }

    this.switchTo_(pageId);
  }

  /**
   * Delegated the navigation decision to AMP-STORY via event.
   * @param {number} direction The direction in which navigation needs to takes place.
   */
  navigateOnTap(direction) {
    const payload = {direction};
    const eventInit = {bubbles: true};
    dispatchCustom(this.win, this.element, EventType.TAP_NAVIGATION, payload,
        eventInit);
  }


  /**
   * @param {string} targetPageId
   * @private
   */
  switchTo_(targetPageId) {
    const payload = {targetPageId};
    const eventInit = {bubbles: true};
    dispatchCustom(this.win, this.element, EventType.SWITCH_PAGE, payload,
        eventInit);
  }


  /**
   * @private
   */
  reportDevModeErrors_() {
    if (!getMode().development) {
      return;
    }

    getLogEntries(this.element).then(logEntries => {
      dispatchCustom(this.win, this.element,
          EventType.DEV_LOG_ENTRIES_AVAILABLE, logEntries, {bubbles: true});
    });
  }
}

AMP.registerElement('amp-story-page', AmpStoryPage);<|MERGE_RESOLUTION|>--- conflicted
+++ resolved
@@ -156,11 +156,6 @@
 
   /** @override */
   resumeCallback() {
-<<<<<<< HEAD
-    this.updateAudioIcon_();
-=======
-    this.markPageAsLoaded_();
->>>>>>> 09f07295
     this.registerAllMedia_();
 
     if (this.isActive()) {
