--- conflicted
+++ resolved
@@ -35,12 +35,8 @@
 import {MediaPool} from './media-pool';
 import {Services} from '../../../src/services';
 import {
-<<<<<<< HEAD
-  closestBySelector,
+  closestAncestorElementBySelector,
   iterateCursor,
-=======
-  closestAncestorElementBySelector,
->>>>>>> fe220800
   matches,
   scopedQuerySelectorAll,
 } from '../../../src/dom';
