--- conflicted
+++ resolved
@@ -507,24 +507,14 @@
    *     by an automatic advancement after a timeout.
    */
   next(opt_isAutomaticAdvance) {
-<<<<<<< HEAD
-    const targetPageId = this.getNextPageId_(opt_isAutomaticAdvance);
-
-    if (targetPageId === null) {
-=======
     const pageId = this.getNextPageId_(opt_isAutomaticAdvance);
 
     if (pageId === null) {
->>>>>>> 746b00da
       dispatch(this.element, EventType.SHOW_BOOKEND, /* opt_bubbles */ true);
       return;
     }
 
-<<<<<<< HEAD
-    this.switchTo_(targetPageId);
-=======
     this.switchTo_(pageId);
->>>>>>> 746b00da
   }
 
 
