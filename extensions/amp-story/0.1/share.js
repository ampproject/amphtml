/**
 * Copyright 2017 The AMP HTML Authors. All Rights Reserved.
 *
 * Licensed under the Apache License, Version 2.0 (the "License");
 * you may not use this file except in compliance with the License.
 * You may obtain a copy of the License at
 *
 *      http://www.apache.org/licenses/LICENSE-2.0
 *
 * Unless required by applicable law or agreed to in writing, software
 * distributed under the License is distributed on an "AS-IS" BASIS,
 * WITHOUT WARRANTIES OR CONDITIONS OF ANY KIND, either express or implied.
 * See the License for the specific language governing permissions and
 * limitations under the License.
 */
import {Services} from '../../../src/services';
<<<<<<< HEAD
import {isObject} from '../../../src/types';
import {renderAsElement, renderSimpleTemplate} from './simple-template';
import {scopedQuerySelector} from '../../../src/dom';
=======
import {Toast} from './toast';
import {
  copyTextToClipboard,
  isCopyingToClipboardSupported,
} from '../../../src/clipboard';
>>>>>>> 18dfbad8
import {dev, user} from '../../../src/log';
import {dict} from './../../../src/utils/object';
import {isObject} from '../../../src/types';
import {listen} from '../../../src/event-helper';
import {renderAsElement, renderSimpleTemplate} from './simple-template';


/**
 * Maps share provider type to visible name.
 * If the name only needs to be capitalized (e.g. `facebook` to `Facebook`) it
 * does not need to be included here.
 * @const {!JsonObject}
 */
const SHARE_PROVIDER_NAME = dict({
  'gplus': 'Google+',
  'linkedin': 'LinkedIn',
  'system': 'More',
  'whatsapp': 'WhatsApp',
});


/** @private @const {!./simple-template.ElementDef} */
<<<<<<< HEAD
const TEMPLATE = {
  tag: 'div',
  attrs: dict({'class': 'i-amphtml-story-share-widget'}),
  children: [{
    tag: 'ul',
    attrs: dict({'class': 'i-amphtml-story-share-list'}),
    children: [
      {
        tag: 'li',
        children: [
          {
            tag: 'div',
            attrs: dict({
              'class':
                  'i-amphtml-story-share-icon i-amphtml-story-share-icon-link',
            }),
          },
          {
            tag: 'span',
            text: 'Get Link', // TODO(alanorozco): i18n
            attrs: dict({
              'class': 'i-amphtml-story-share-name',
            }),
          },
        ],
      },
      {
        tag: 'li',
        attrs: dict({'class': 'i-amphtml-story-share-system'}),
      },
    ],
  }],
=======
const SHARE_LIST_TEMPLATE = {
  tag: 'ul',
  attrs: dict({'class': 'i-amphtml-story-share-list'}),
>>>>>>> 18dfbad8
};


/** @private @const {!./simple-template.ElementDef} */
const SHARE_ITEM_TEMPLATE = {tag: 'li'};


/** @private @const {!./simple-template.ElementDef} */
const LINK_SHARE_ITEM_TEMPLATE = {
  tag: 'div',
  attrs: dict({
    'class':
        'i-amphtml-story-share-icon i-amphtml-story-share-icon-link',
  }),
  text: 'Get Link', // TODO(alanorozco): i18n
};



/**
 * @param {!JsonObject=} opt_params
 * @return {!JsonObject}
 */
function buildProviderParams(opt_params) {
  const attrs = dict();

  if (opt_params) {
    Object.keys(opt_params || {}).forEach(field => {
      attrs[`data-param-${field}`] = opt_params[field];
    });
  }

  return attrs;
}


/**
 * @param {!Document} doc
 * @param {string} shareType
 * @param {!JsonObject=} opt_params
 * @return {!Node}
 */
function buildProvider(doc, shareType, opt_params) {
  return renderSimpleTemplate(doc,
      /** @type {!Array<!./simple-template.ElementDef>} */ ([
        {
          tag: 'amp-social-share',
          attrs: /** @type {!JsonObject} */ (Object.assign(
              dict({
                'width': 48,
                'height': 66,
                'class': 'i-amphtml-story-share-icon',
                'type': shareType,
              }),
              buildProviderParams(opt_params))),
          text: SHARE_PROVIDER_NAME[shareType] || shareType,
        },
      ]));
}


/**
 * @param {!Document} doc
 * @param {string} url
 * @return {!Element}
 */
function buildCopySuccessfulToast(doc, url) {
  return renderAsElement(doc, /** @type {!./simple-template.ElementDef} */ ({
    tag: 'div',
    attrs: dict({'class': 'i-amphtml-story-copy-successful'}),
    children: [
      {
        tag: 'div',
        text: 'Link copied!', // TODO(alanorozco): i18n
      },
      {
        tag: 'div',
        attrs: dict({'class': 'i-amphtml-story-copy-url'}),
        text: url,
      },
    ],
  }));
}


/**
 * Social share widget for story bookend.
 */
export class ShareWidget {
  /** @param {!Window} win */
  constructor(win) {
    /** @private {?../../../src/service/ampdoc-impl.AmpDoc} */
    this.ampdoc_ = null;

    /** @private @const {!Window} */
    this.win_ = win;

    /** @private {?Element} */
    this.root_ = null;
  }

  /** @param {!Window} win */
  static create(win) {
    return new ShareWidget(win);
  }

  /**
   * @param {!../../../src/service/ampdoc-impl.AmpDoc} ampdoc
   * @return {!Element}
   */
  build(ampdoc) {
    dev().assert(!this.root_, 'Already built.');

    this.ampdoc_ = ampdoc;

    this.root_ = renderAsElement(this.win_.document, TEMPLATE);

<<<<<<< HEAD
    this.maybeAddSystemShareButton_();
=======
    this.maybeAddLinkShareButton_();
    this.maybeAddNativeShare_();
>>>>>>> 18dfbad8

    return this.root_;
  }

  /** @private */
<<<<<<< HEAD
  maybeAddSystemShareButton_() {
    if (!this.isSystemShareSupported_()) {
      // `amp-social-share` will hide `system` buttons when not supported, but
      // we also need to avoid adding it for rendering reasons.
      return;
    }

    const container = scopedQuerySelector(
        dev().assertElement(this.root_),
        '.i-amphtml-story-share-system');

    container.appendChild(buildProvider(this.win_.document, 'system'));
  }

  /** @private */
  // NOTE(alanorozco): This is a duplicate of the logic in the
  // `amp-social-share` component.
  isSystemShareSupported_() {
    const viewer = Services.viewerForDoc(
        /** @type {!../../../src/service/ampdoc-impl.AmpDoc} */ (
        dev().assert(this.ampdoc_)));

    const platform = Services.platformFor(this.win_);

    // Chrome exports navigator.share in WebView but does not implement it.
    // See https://bugs.chromium.org/p/chromium/issues/detail?id=765923
    const isChromeWebview = viewer.isWebviewEmbedded() && platform.isChrome();

    return ('share' in navigator) && !isChromeWebview;
=======
  maybeAddLinkShareButton_() {
    if (!isCopyingToClipboardSupported(this.win_.document)) {
      return;
    }

    const linkShareButton =
        renderAsElement(this.win_.document, LINK_SHARE_ITEM_TEMPLATE);

    this.add_(linkShareButton);

    // TODO(alanorozco): Listen for proper tap event (i.e. fastclick)
    listen(linkShareButton, 'click', e => {
      e.preventDefault();
      this.copyUrlToClipboard_();
    });
  }


  /** @private */
  // TODO(alanorozco): i18n for toast.
  copyUrlToClipboard_() {
    const url = Services.documentInfoForDoc(
        /** @type {!../../../src/service/ampdoc-impl.AmpDoc} */ (
        dev().assert(this.ampdoc_))).canonicalUrl;

    if (!copyTextToClipboard(this.win_.document, url)) {
      Toast.show(this.win_, 'Could not copy link to clipboard :(');
      return;
    }

    Toast.show(this.win_, buildCopySuccessfulToast(this.win_.document, url));
  }


  /** @private */
  maybeAddNativeShare_() {
    // TODO(alanorozco): Implement
>>>>>>> 18dfbad8
  }

  /**
   * @param {!Object<string, (!JsonObject|boolean)>} providers
   * @public
   */
  // TODO(alanorozco): Set story metadata in share config
  setProviders(providers) {
    this.loadRequiredExtensions_();

    Object.keys(providers).forEach(type => {
      if (type == 'system') {
        user().warn('AMP-STORY',
            '`system` is not a valid share provider type. Native sharing is ' +
            'enabled by default and cannot be turned off.',
            type);
        return;
      }

      if (isObject(providers[type])) {
        this.add_(buildProvider(this.win_.document, type,
            /** @type {!JsonObject} */ (providers[type])));
        return;
      }

      // Bookend config API requires real boolean, not just truthy
      if (providers[type] === true) {
        this.add_(buildProvider(this.win_.document, type));
        return;
      }

      user().warn('AMP-STORY',
          'Invalid amp-story bookend share configuration for %s. ' +
          'Value must be `true` or a params object.',
          type);
    });
  }

  /** @private */
  loadRequiredExtensions_() {
    const ampdoc = /** @type {!../../../src/service/ampdoc-impl.AmpDoc} */ (
        dev().assert(this.ampdoc_));

    Services.extensionsFor(this.win_)
        .installExtensionForDoc(ampdoc, 'amp-social-share');
  }

  /**
   * @param {!Node} node
   * @private
   */
  add_(node) {
    const list = dev().assert(this.root_).firstElementChild;
    const item = renderAsElement(this.win_.document, SHARE_ITEM_TEMPLATE);

    item.appendChild(node);

    // `lastElementChild` is the system share button container, which should
    // always be last in list
    list.insertBefore(item, list.lastElementChild);
  }
}<|MERGE_RESOLUTION|>--- conflicted
+++ resolved
@@ -14,22 +14,17 @@
  * limitations under the License.
  */
 import {Services} from '../../../src/services';
-<<<<<<< HEAD
-import {isObject} from '../../../src/types';
-import {renderAsElement, renderSimpleTemplate} from './simple-template';
-import {scopedQuerySelector} from '../../../src/dom';
-=======
 import {Toast} from './toast';
 import {
   copyTextToClipboard,
   isCopyingToClipboardSupported,
 } from '../../../src/clipboard';
->>>>>>> 18dfbad8
 import {dev, user} from '../../../src/log';
 import {dict} from './../../../src/utils/object';
 import {isObject} from '../../../src/types';
 import {listen} from '../../../src/event-helper';
 import {renderAsElement, renderSimpleTemplate} from './simple-template';
+import {scopedQuerySelector} from '../../../src/dom';
 
 
 /**
@@ -47,7 +42,6 @@
 
 
 /** @private @const {!./simple-template.ElementDef} */
-<<<<<<< HEAD
 const TEMPLATE = {
   tag: 'div',
   attrs: dict({'class': 'i-amphtml-story-share-widget'}),
@@ -57,34 +51,10 @@
     children: [
       {
         tag: 'li',
-        children: [
-          {
-            tag: 'div',
-            attrs: dict({
-              'class':
-                  'i-amphtml-story-share-icon i-amphtml-story-share-icon-link',
-            }),
-          },
-          {
-            tag: 'span',
-            text: 'Get Link', // TODO(alanorozco): i18n
-            attrs: dict({
-              'class': 'i-amphtml-story-share-name',
-            }),
-          },
-        ],
-      },
-      {
-        tag: 'li',
         attrs: dict({'class': 'i-amphtml-story-share-system'}),
       },
     ],
   }],
-=======
-const SHARE_LIST_TEMPLATE = {
-  tag: 'ul',
-  attrs: dict({'class': 'i-amphtml-story-share-list'}),
->>>>>>> 18dfbad8
 };
 
 
@@ -101,7 +71,6 @@
   }),
   text: 'Get Link', // TODO(alanorozco): i18n
 };
-
 
 
 /**
@@ -202,18 +171,46 @@
 
     this.root_ = renderAsElement(this.win_.document, TEMPLATE);
 
-<<<<<<< HEAD
+    this.maybeAddLinkShareButton_();
     this.maybeAddSystemShareButton_();
-=======
-    this.maybeAddLinkShareButton_();
-    this.maybeAddNativeShare_();
->>>>>>> 18dfbad8
 
     return this.root_;
   }
 
   /** @private */
-<<<<<<< HEAD
+  maybeAddLinkShareButton_() {
+    if (!isCopyingToClipboardSupported(this.win_.document)) {
+      return;
+    }
+
+    const linkShareButton =
+        renderAsElement(this.win_.document, LINK_SHARE_ITEM_TEMPLATE);
+
+    this.add_(linkShareButton);
+
+    // TODO(alanorozco): Listen for proper tap event (i.e. fastclick)
+    listen(linkShareButton, 'click', e => {
+      e.preventDefault();
+      this.copyUrlToClipboard_();
+    });
+  }
+
+  /** @private */
+  // TODO(alanorozco): i18n for toast.
+  copyUrlToClipboard_() {
+    const url = Services.documentInfoForDoc(
+        /** @type {!../../../src/service/ampdoc-impl.AmpDoc} */ (
+        dev().assert(this.ampdoc_))).canonicalUrl;
+
+    if (!copyTextToClipboard(this.win_.document, url)) {
+      Toast.show(this.win_, 'Could not copy link to clipboard :(');
+      return;
+    }
+
+    Toast.show(this.win_, buildCopySuccessfulToast(this.win_.document, url));
+  }
+
+  /** @private */
   maybeAddSystemShareButton_() {
     if (!this.isSystemShareSupported_()) {
       // `amp-social-share` will hide `system` buttons when not supported, but
@@ -243,45 +240,6 @@
     const isChromeWebview = viewer.isWebviewEmbedded() && platform.isChrome();
 
     return ('share' in navigator) && !isChromeWebview;
-=======
-  maybeAddLinkShareButton_() {
-    if (!isCopyingToClipboardSupported(this.win_.document)) {
-      return;
-    }
-
-    const linkShareButton =
-        renderAsElement(this.win_.document, LINK_SHARE_ITEM_TEMPLATE);
-
-    this.add_(linkShareButton);
-
-    // TODO(alanorozco): Listen for proper tap event (i.e. fastclick)
-    listen(linkShareButton, 'click', e => {
-      e.preventDefault();
-      this.copyUrlToClipboard_();
-    });
-  }
-
-
-  /** @private */
-  // TODO(alanorozco): i18n for toast.
-  copyUrlToClipboard_() {
-    const url = Services.documentInfoForDoc(
-        /** @type {!../../../src/service/ampdoc-impl.AmpDoc} */ (
-        dev().assert(this.ampdoc_))).canonicalUrl;
-
-    if (!copyTextToClipboard(this.win_.document, url)) {
-      Toast.show(this.win_, 'Could not copy link to clipboard :(');
-      return;
-    }
-
-    Toast.show(this.win_, buildCopySuccessfulToast(this.win_.document, url));
-  }
-
-
-  /** @private */
-  maybeAddNativeShare_() {
-    // TODO(alanorozco): Implement
->>>>>>> 18dfbad8
   }
 
   /**
