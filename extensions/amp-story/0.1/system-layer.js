--- conflicted
+++ resolved
@@ -23,12 +23,15 @@
 import {DevelopmentModeLog, DevelopmentModeLogButtonSet} from './development-ui'; // eslint-disable-line max-len
 
 
-<<<<<<< HEAD
 /** @private @const {!./simple-template.ElementDef} */
 const TEMPLATE = {
   tag: 'aside',
   attrs: dict({'class': 'i-amphtml-story-system-layer'}),
   children: [
+    {
+      tag: 'div',
+      attrs: dict({'class': 'i-amphtml-story-ui-left'}),
+    },
     {
       tag: 'div',
       attrs: dict({'class': 'i-amphtml-story-ui-right'}),
@@ -69,40 +72,6 @@
     },
   ],
 };
-=======
-/*eslint-disable max-len */
-/** @private @const {string} */
-const TEMPLATE =
-    '<div class="i-amphtml-story-ui-left">' +
-    '</div>' +
-    '<div class="i-amphtml-story-ui-right">' +
-      '<div role="button" class="i-amphtml-story-unmute-audio-control i-amphtml-story-button">' +
-        '<svg xmlns="http://www.w3.org/2000/svg" width="24px" height="24px" viewBox="0 0 24 24" fill="#FFFFFF">' +
-          '<path d="M16.5 12c0-1.77-1.02-3.29-2.5-4.03v2.21l2.45 2.45c.03-.2.05-.41.05-.63zm2.5 0c0 .94-.2 1.82-.54 2.64l1.51 1.51C20.63 14.91 21 13.5 21 12c0-4.28-2.99-7.86-7-8.77v2.06c2.89.86 5 3.54 5 6.71zM4.27 3L3 4.27 7.73 9H3v6h4l5 5v-6.73l4.25 4.25c-.67.52-1.42.93-2.25 1.18v2.06c1.38-.31 2.63-.95 3.69-1.81L19.73 21 21 19.73l-9-9L4.27 3zM12 4L9.91 6.09 12 8.18V4z"/>' +
-          '<path d="M0 0h24v24H0z" fill="none"/>' +
-        '</svg>' +
-      '</div>' +
-      '<div role="button" class="i-amphtml-story-mute-audio-control i-amphtml-story-button">' +
-        '<svg xmlns="http://www.w3.org/2000/svg" width="24px" height="24px" viewBox="0 0 24 24" fill="#FFFFFF">' +
-          '<path d="M3 9v6h4l5 5V4L7 9H3zm13.5 3c0-1.77-1.02-3.29-2.5-4.03v8.05c1.48-.73 2.5-2.25 2.5-4.02zM14 3.23v2.06c2.89.86 5 3.54 5 6.71s-2.11 5.85-5 6.71v2.06c4.01-.91 7-4.49 7-8.77s-2.99-7.86-7-8.77z"/>' +
-          '<path d="M0 0h24v24H0z" fill="none"/>' +
-        '</svg>' +
-      '</div>' +
-      '<div role="button" class="i-amphtml-story-exit-fullscreen i-amphtml-story-button" hidden>' +
-        '<svg fill="#FFFFFF" height="24" viewBox="0 0 24 24" width="24" xmlns="http://www.w3.org/2000/svg">' +
-          '<path d="M0 0h24v24H0z" fill="none"/>' +
-          '<path d="M5 16h3v3h2v-5H5v2zm3-8H5v2h5V5H8v3zm6 11h2v-3h3v-2h-5v5zm2-11V5h-2v5h5V8h-3z"/>' +
-        '</svg>' +
-      '</div>' +
-      '<div div role="button" class="i-amphtml-story-bookend-close i-amphtml-story-button" hidden>' +
-        '<svg fill="#FFFFFF" height="24" viewBox="0 0 24 24" width="24" xmlns="http://www.w3.org/2000/svg">' +
-          '<path d="M19 6.41L17.59 5 12 10.59 6.41 5 5 6.41 10.59 12 5 17.59 6.41 19 12 13.41 17.59 19 19 17.59 13.41 12z"/>' +
-          '<path d="M0 0h24v24H0z" fill="none"/>' +
-        '</svg>' +
-      '</div role="button">' +
-    '</div>';
-/*eslint-enable max-len */
->>>>>>> ce058790
 
 
 /**
