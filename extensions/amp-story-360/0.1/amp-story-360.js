--- conflicted
+++ resolved
@@ -84,11 +84,7 @@
 };
 
 /**
-<<<<<<< HEAD
  * Generates the template for the gyroscope feature discovery animation.
-=======
- * Generates the template for the feature discovery animation.
->>>>>>> 9706c54b
  *
  * @param {!Element} element
  * @return {!Element}
@@ -97,11 +93,7 @@
   return htmlFor(element)`
     <div class="i-amphtml-story-360-discovery">
       <div class="i-amphtml-story-360-discovery-animation"></div>
-<<<<<<< HEAD
       <span class="i-amphtml-story-360-discovery-text">
-=======
-      <span class="i-amphtml-story-360-text">
->>>>>>> 9706c54b
         Move device to explore
       </span>
     </div>
@@ -438,12 +430,6 @@
    * @private
    */
   enableGyroscope_() {
-<<<<<<< HEAD
-=======
-    if (this.element.getAttribute('controls') !== 'gyroscope') {
-      return;
-    }
->>>>>>> 9706c54b
     // Listen for one call before initiating.
     listenOncePromise(this.win, 'deviceorientation').then(() => {
       this.gyroscopeControls_ = true;
@@ -458,16 +444,7 @@
           );
         }
       });
-<<<<<<< HEAD
       this.maybeShowDiscoveryAnimation_();
-=======
-      // Display discovery animation.
-      if (this.isOnActivePage_) {
-        const storyEl = this.win.document.querySelector('amp-story');
-        const discoveryHTML = buildDiscoveryTemplate(storyEl);
-        this.mutateElement(() => storyEl.appendChild(discoveryHTML));
-      }
->>>>>>> 9706c54b
     });
   }
 
