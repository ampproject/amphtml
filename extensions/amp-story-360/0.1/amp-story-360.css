--- conflicted
+++ resolved
@@ -78,13 +78,6 @@
 
 amp-story-page:not(.i-amphtml-story-page-loaded) .i-amphtml-story-360-discovery {
   display: none !important;
-<<<<<<< HEAD
-=======
-}
-
-amp-story-page:not(.i-amphtml-story-page-loaded) .i-amphtml-story-360-discovery {
-  display: none !important;
->>>>>>> 9706c54b
   animation-play-state: paused !important;
 }
 
@@ -154,11 +147,88 @@
   }
 }
 
-<<<<<<< HEAD
 .i-amphtml-story-360-discovery-text {
-=======
+  font-family: 'Roboto', sans-serif !important;
+  position: absolute !important;
+  bottom: 40px !important;
+  width: 100% !important;
+  font-size: 16px !important;
+  text-align: center !important;
+  color: white !important;
+}
+
+amp-story-page:not(.i-amphtml-story-page-loaded) .i-amphtml-story-360-discovery {
+  display: none !important;
+  animation-play-state: paused !important;
+}
+
+.i-amphtml-story-360-discovery {
+  pointer-events: none !important;
+  position: absolute !important;
+  bottom: 0 !important;
+  left: 0 !important;
+  width: 100% !important;
+  height: 66% !important;
+  perspective: 550px !important;
+  perspective-origin: center calc(100% - 145px);
+  background: linear-gradient(transparent, rgba(0, 0, 0, .9)) !important;
+  animation: fadeOut 1s 4s forwards ease-in-out !important;
+  z-index: 100000 !important;
+}
+
+@keyframes fadeOut {
+  0% {
+    opacity: 1;
+  }
+  100% {
+    opacity: 0;
+  }
+}
+
+.i-amphtml-story-360-discovery-animation {
+  position: absolute !important;
+  bottom: 95px !important;
+  left: calc(50% - 30px) !important;
+  width:  55px !important;
+  height: 100px !important;
+  border: 1px solid white !important;
+  border-radius: 10px !important;
+  animation: lookAround 4s !important;
+}
+
+.i-amphtml-story-360-discovery-animation:before {
+  content: "" !important;
+  position: absolute !important;
+  border-top: 1px solid white !important;
+  width: 10px !important;
+  top: 5px !important;
+  left: calc(50% - 5px) !important;
+}
+
+@keyframes lookAround {
+  0% {
+    animation-timing-function: ease-in-out;
+    transform: rotate3d(0, 0, 0, 0) translate3d(0, 0, 0);
+  }
+  25% {
+    animation-timing-function: ease-in-out;
+    transform: rotateY(45deg) rotateX(20deg) translate3d(-100px, 10px, 0);
+  }
+  50% {
+    animation-timing-function: ease-in-out;
+    transform:  rotateX(-40deg) translate3d(0, -50px, 0);
+  }
+  75% {
+    animation-timing-function: ease-in-out;
+    transform: rotateY(-45deg) rotateX(20deg) translate3d(100px, 10px, 0);
+  }
+  100% {
+    animation-timing-function: ease-in-out;
+    transform: rotate3d(0, 0, 0, 0) translate3d(0, 0, 0);
+  }
+}
+
 .i-amphtml-story-360-text {
->>>>>>> 9706c54b
   font-family: 'Roboto', sans-serif !important;
   position: absolute !important;
   bottom: 40px !important;
