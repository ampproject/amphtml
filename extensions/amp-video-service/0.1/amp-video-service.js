--- conflicted
+++ resolved
@@ -83,47 +83,6 @@
     this.boundTick_ = () => this.startTicking_();
   }
 
-<<<<<<< HEAD
-  /** @param {!../../../src/video-interface.VideoInterface} video */
-  register(video) {
-    const {element} = video;
-
-    if (this.getEntryOrNull(element)) {
-      return dev().assert(this.getEntryOrNull_(element));
-    }
-
-    if (!impl.supportsPlatform()) {
-      return null;
-    }
-
-    const entry = VideoEntry.create(this.ampdoc_, video, this);
-
-    entry.install();
-    this.setEntry_(element, entry);
-
-    return entry;
-  }
-
-  /**
-   * @param {!Element} element
-   * @return {?VideoEntry}
-   */
-  getEntryOrNull(element) {
-    return element[ENTRY_PROP];
-  }
-
-  /**
-   * @param {!Element} element
-   * @param {!VideoEntry} entry
-   * @private
-   */
-  setEntry_(element, entry) {
-    element[ENTRY_PROP] = entry;
-  }
-
-  /**
-   * @param {!Element} video
-=======
   /** @private */
   startTicking_() {
     this.tick_.fire();
@@ -180,157 +139,19 @@
 
   /**
    * @param {!Element} unusedVideo
->>>>>>> 21f31d50
    * @return {!Promise}
    */
-  getAnalyticsDetails(video) {
-    if (!this.getEntryOrNull(video)) {
-      dev().warn(TAG, 'Analytics requested, but no video entry found.');
-      return Promise.resolve();
-    }
-    return dev().assert(this.getEntryOrNull(video)).getAnalyticsDetails();
-  }
-
-  /**
-<<<<<<< HEAD
-   * @param {!AmpElement} video
-   * @param {!../../../src/observable.Observable<boolean>} unusedObservable
-=======
+  getAnalyticsDetails(unusedVideo) {
+    warnUnimplemented('Video analytics');
+    return Promise.resolve();
+  }
+
+  /**
    * @param {!AmpElement} unusedVideo
    * @param {!Observable<boolean>} unusedObservable
->>>>>>> 21f31d50
-   */
-  delegateAutoplay(video, unusedObservable) {
+   */
+  delegateAutoplay(unusedVideo, unusedObservable) {
     warnUnimplemented('Autoplay delegation');
-  }
-}
-
-
-/** @visibleForTesting */
-export class VideoEntry {
-
-  /**
-   * @param {!../../../src/service/ampdoc-impl.AmpDoc} ampdoc
-   * @param {!../../../src/video-interface.VideoInterface} video
-   * @param {!../../../src/observable.ObservableInterface} scrollObservable
-   */
-  constructor(ampdoc, video, scrollObservable) {
-
-    /** @private @const{!../../../src/service/ampdoc-impl.AmpDoc} */
-    // TODO(alanorozco): Type
-    this.ampdoc_ = ampdoc;
-
-    /** @private @const{!../../../src/video-interface.VideoInterface} */
-    // TODO(alanorozco): Type
-    this.video_ = video;
-
-    /** @private @const {!../../../src/observable.ObservableInterface} */
-    // TODO(alanorozco): Type
-    this.scrollObservable_ = scrollObservable;
-
-    /** @private @const {!LazyObservable<boolean>} */
-    this.autoplayObservable_ =
-        new LazyObservable(() => this.installVisibilityListener_());
-
-    /** @private @const {!<./video-behaviors.VideoBehavior>} */
-    this.autoplay_ = null;
-
-    /** @private @const {!<./video-behaviors.VideoBehavior>} */
-    this.behaviors_ = [];
-  }
-
-  install() {
-    this.video_.element.whenBuilt().then(() => {
-      this.onBuilt_();
-    });
-  }
-
-  /**
-   * @return {!Promise<!../../..src/video-interface.VideoAnalyticsDetailsDef>}
-   */
-  getAnalyticsDetails() {
-    return Promise.all(this.behaviors_.map(b => b.getAnalyticsDetails()))
-      .then(result =>
-        Object.assign.apply(null, [{
-          'currentTime': video.getCurrentTime(),
-          'duration': video.getDuration(),
-          // TODO(cvializ): add fullscreen
-          'height': height,
-          'id': video.element.id,
-          'muted': this.muted_,
-          'playedTotal': playedTotal,
-          'playedRangesJson': JSON.stringify(playedRanges),
-          'state': this.getPlayingState(),
-          'width': width,
-          // To be overriden, setting a default value for interface conformance.
-          'autoplay': false,
-        };
-      }].concat(result)));
-  }
-
-  getAutoplayObservable() {
-    return this.autoplayObservable_;
-  }
-
-  delegateAutoplay(observable) {
-    if (this.autoplay_) {
-      this.autoplay_.delegate(observable);
-    }
-    this.autoplayObservable_ = observable;
-  }
-
-  /**
-   * Register common actions such as play, pause, etc... so they can be called
-   * using AMP Actions, e.g.: `<button on="tap:myVideo.play">`.
-   * @private
-   */
-  registerCommonActions_() {
-    warnUnimplemented('Common actions');
-  }
-
-  /** @private */
-  onBuilt_() {
-    const {element} = this.video;
-
-    video.loadPromise(element)
-        .then(() => this.onLoaded_());
-
-    this.registerCommonActions_();
-
-    this.installBehaviors_();
-
-    element.classList.add('i-amphtml-video-interface');
-
-    this.unlisteners_.push(
-        listen(element, VideoEvents.RELOAD, () => this.onLoaded_()),
-        listen(element, VideoEvents.PAUSE, () => {
-          this.isPlaying_ = false;
-        }),
-        listen(element, VideoEvents.PLAYING, () => {
-          this.isPlaying_ = true;
-        }));
-  }
-
-  installBehaviors_() {
-    const {win} = this.ampdoc_;
-
-    if (Autoplay.shouldBeEnabledFor(this.video_)) {
-      this.autoplay_ = Autoplay.create(win, this.impl_, this);
-      this.behaviors_.push(this.autoplay_);
-    }
-  }
-
-  /** @private */
-  onLoaded_() {
-    this.isLoaded_ = true;
-
-    this.loadObservable_.fire();
-
-    this.maybeUpdateVisibility_();
-
-    if (this.isVisible_) {
-      this.onVisibilityChanged_();
-    }
   }
 }
 
