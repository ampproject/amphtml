import {isArray} from '#core/types';

import {Services} from '#service';

import {devAssert, userAssert} from '#utils/log';

import {Entitlement} from './entitlement';
import {LocalSubscriptionBasePlatform} from './local-subscription-platform-base';

import {addParamToUrl, assertHttpsUrl} from '../../../src/url';
<<<<<<< HEAD
import {devAssert, userAssert} from '#utils/log';
import {dict} from '#core/types/object';
import {isArray} from '#core/types';
// import {debug} from 'console';
=======
>>>>>>> cb2af7d3

/**
 * Implments the remotel local subscriptions platform which uses
 * authorization and pingback urls
 *
 * @implements {./subscription-platform.SubscriptionPlatform}
 */
export class LocalSubscriptionRemotePlatform extends LocalSubscriptionBasePlatform {
  /**
   * @param {!../../../src/service/ampdoc-impl.AmpDoc} ampdoc
   * @param {!JsonObject} platformConfig
   * @param {!./service-adapter.ServiceAdapter} serviceAdapter
   */
  constructor(ampdoc, platformConfig, serviceAdapter) {
    super(ampdoc, platformConfig, serviceAdapter);

    /** @private @const {string} */
    this.authorizationUrl_ = assertHttpsUrl(
      userAssert(
        this.serviceConfig_['authorizationUrl'],
        'Service config does not have authorization Url'
      ),
      'Authorization Url'
    );

    /** @const @private {!../../../src/service/xhr-impl.Xhr} */
    this.xhr_ = Services.xhrFor(this.ampdoc_.win);

    /** @private @const {?string} */
    this.pingbackUrl_ = this.serviceConfig_['pingbackUrl'] || null;

    this.initializeListeners_();
  }

  /** @override */
  getEntitlements() {
    const fetchUrlPromise = this.urlBuilder_.buildUrl(
      this.authorizationUrl_,
      /* useAuthData */ false
    );
    const meteringStatePromise = this.serviceAdapter_.loadMeteringState();
    return Promise.all([fetchUrlPromise, meteringStatePromise]).then(
      (results) => {
        let fetchUrl = results[0];
        const meteringState = results[1];

        // WARNING: If this value is really long, you might run into issues by hitting
        // the maximum URL length in some browsers when sending the GET fetch URL.
        if (meteringState) {
          fetchUrl = addParamToUrl(
            fetchUrl,
            'meteringState',
            btoa(JSON.stringify(meteringState))
          );
        }

        // WARNING: If this key is really long, you might run into issues by hitting
        // the maximum URL length in some browsers when sending the GET fetch URL.
        const encryptedDocumentKey =
          this.serviceAdapter_.getEncryptedDocumentKey('local');
        if (encryptedDocumentKey) {
          //TODO(chenshay): if crypt, switch to 'post'
          fetchUrl = addParamToUrl(fetchUrl, 'crypt', encryptedDocumentKey);
        }
        console.log('fetching entitlement from url: ' + fetchUrl);
        return this.xhr_
          .fetchJson(fetchUrl, {credentials: 'include'})
          .then((res) => res.json())
          .then((resJson) => {
            const promises = [];

            // Save metering state, if present.
            if (resJson.metering && resJson.metering.state) {
              promises.push(
                this.serviceAdapter_.saveMeteringState(resJson.metering.state)
              );
            }

            return Promise.all(promises).then(() => {
              const res = Entitlement.parseFromJson(resJson);
              // debugger;
              console.log(
                'parsed JSON to entitlement. granted: ' + res.granted
              );
              return res;
            });
          });
      }
    );
  }

  /** @override */
  isPingbackEnabled() {
    return !!this.pingbackUrl_;
  }

  /**
   * Format data for pingback
   * @param {./entitlement.Entitlement|Array<./entitlement.Entitlement>} entitlements
   * @return {string}
   * @private
   */
  stringifyPingbackData_(entitlements) {
    if (isArray(entitlements)) {
      const entitlementArray = [];
      entitlements.forEach((ent) => {
        entitlementArray.push(ent.jsonForPingback());
      });
      return JSON.stringify(entitlementArray);
    }
    return JSON.stringify(entitlements.jsonForPingback());
  }

  /** @override */
  pingback(selectedEntitlement) {
    if (!this.isPingbackEnabled) {
      return;
    }
    const pingbackUrl = /** @type {string} */ (
      devAssert(this.pingbackUrl_, 'pingbackUrl is null')
    );

    const promise = this.urlBuilder_.buildUrl(
      pingbackUrl,
      /* useAuthData */ true
    );
    return promise.then((url) => {
      // Content should be 'text/plain' to avoid CORS preflight.
      return this.xhr_.sendSignal(url, {
        method: 'POST',
        credentials: 'include',
        headers: {
          'Content-Type': 'text/plain',
        },
        body: this.stringifyPingbackData_(selectedEntitlement),
      });
    });
  }
}<|MERGE_RESOLUTION|>--- conflicted
+++ resolved
@@ -1,20 +1,15 @@
-import {isArray} from '#core/types';
+import {isArray, isArray} from '#core/types';
+import {dict} from '#core/types/object';
 
 import {Services} from '#service';
 
-import {devAssert, userAssert} from '#utils/log';
+import {devAssert, devAssert, userAssert, userAssert} from '#utils/log';
 
 import {Entitlement} from './entitlement';
 import {LocalSubscriptionBasePlatform} from './local-subscription-platform-base';
 
 import {addParamToUrl, assertHttpsUrl} from '../../../src/url';
-<<<<<<< HEAD
-import {devAssert, userAssert} from '#utils/log';
-import {dict} from '#core/types/object';
-import {isArray} from '#core/types';
 // import {debug} from 'console';
-=======
->>>>>>> cb2af7d3
 
 /**
  * Implments the remotel local subscriptions platform which uses
