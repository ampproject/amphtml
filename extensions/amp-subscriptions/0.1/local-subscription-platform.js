--- conflicted
+++ resolved
@@ -65,12 +65,7 @@
         this.pageConfig_.getProductId(), 'Current Product ID is null');
 
     return this.xhr_
-<<<<<<< HEAD
-        .fetchJson(this.authorizationUrl_,{
-          mode: 'cors',
-=======
         .fetchJson(this.authorizationUrl_, {
->>>>>>> dfe14d5f
           credentials: 'include',
         })
         .then(res => res.json())
