--- conflicted
+++ resolved
@@ -16,11 +16,8 @@
 
 import {Entitlement} from './entitlements';
 import {Services} from '../../../src/services';
-<<<<<<< HEAD
-=======
 import {SubscriptionPlatform} from './subscription-platform';
 
->>>>>>> 968ff1aa
 /**
  * This implements the methods to interact with various subscription platforms.
  *
@@ -45,11 +42,7 @@
 
   /**
    * TODO(@prateekbh): Define object below once we have a defination of entitlement
-<<<<<<< HEAD
    * @return {!Promise<Entitlement>}
-=======
-   * @return {!Promise<!JsonObject>}
->>>>>>> 968ff1aa
    */
   getEntitlements() {
     return this.xhr_
