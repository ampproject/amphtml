--- conflicted
+++ resolved
@@ -294,13 +294,8 @@
         this.serviceAdapter_
       );
 
-<<<<<<< HEAD
       this.platformStore.resolvePlatform(
-        subscriptionPlatform.getServiceId(),
-=======
-      this.platformStore_.resolvePlatform(
         subscriptionPlatform.getPlatformKey(),
->>>>>>> 327d021b
         subscriptionPlatform
       );
       this.subscriptionAnalytics_.serviceEvent(
@@ -429,13 +424,8 @@
    * @param {!./entitlement.Entitlement} entitlement
    * @private
    */
-<<<<<<< HEAD
-  resolveEntitlementsToStore_(serviceId, entitlement) {
-    this.platformStore.resolveEntitlement(serviceId, entitlement);
-=======
   resolveEntitlementsToStore_(platformKey, entitlement) {
-    this.platformStore_.resolveEntitlement(platformKey, entitlement);
->>>>>>> 327d021b
+    this.platformStore.resolveEntitlement(platformKey, entitlement);
     if (entitlement.decryptedDocumentKey) {
       this.cryptoHandler_.tryToDecryptDocument(
         entitlement.decryptedDocumentKey
@@ -507,13 +497,8 @@
           return entitlement;
         })
         .catch((reason) => {
-<<<<<<< HEAD
-          const serviceId = subscriptionPlatform.getServiceId();
-          this.platformStore.reportPlatformFailureAndFallback(serviceId);
-=======
           const platformKey = subscriptionPlatform.getPlatformKey();
-          this.platformStore_.reportPlatformFailureAndFallback(platformKey);
->>>>>>> 327d021b
+          this.platformStore.reportPlatformFailureAndFallback(platformKey);
           throw user().createError(
             `fetch entitlements failed for ${platformKey}`,
             reason
@@ -530,13 +515,8 @@
     const fallbackEntitlement = this.platformConfig_['fallbackEntitlement']
       ? Entitlement.parseFromJson(this.platformConfig_['fallbackEntitlement'])
       : Entitlement.empty('local');
-<<<<<<< HEAD
     this.platformStore = new PlatformStore(
-      serviceIds,
-=======
-    this.platformStore_ = new PlatformStore(
       platformKeys,
->>>>>>> 327d021b
       this.platformConfig_['score'],
       fallbackEntitlement
     );
@@ -620,13 +600,8 @@
     return requireValuesPromise.then((resolvedValues) => {
       const selectedPlatform = resolvedValues[1];
       const grantEntitlement = resolvedValues[2];
-<<<<<<< HEAD
       const selectedEntitlement = this.platformStore.getResolvedEntitlementFor(
-        selectedPlatform.getServiceId()
-=======
-      const selectedEntitlement = this.platformStore_.getResolvedEntitlementFor(
         selectedPlatform.getPlatformKey()
->>>>>>> 327d021b
       );
       const bestEntitlement = grantEntitlement || selectedEntitlement;
 
@@ -759,11 +734,7 @@
    */
   delegateActionToService(action, platformKey, sourceId = null) {
     return new Promise((resolve) => {
-<<<<<<< HEAD
-      this.platformStore.onPlatformResolves(serviceId, (platform) => {
-=======
-      this.platformStore_.onPlatformResolves(platformKey, (platform) => {
->>>>>>> 327d021b
+      this.platformStore.onPlatformResolves(platformKey, (platform) => {
         devAssert(platform, 'Platform is not registered');
         this.subscriptionAnalytics_.event(
           SubscriptionAnalyticsEvents.ACTION_DELEGATED,
@@ -788,13 +759,8 @@
    * @param {string} action
    * @param {?JsonObject} options
    */
-<<<<<<< HEAD
-  decorateServiceAction(element, serviceId, action, options) {
-    this.platformStore.onPlatformResolves(serviceId, (platform) => {
-=======
   decorateServiceAction(element, platformKey, action, options) {
-    this.platformStore_.onPlatformResolves(platformKey, (platform) => {
->>>>>>> 327d021b
+    this.platformStore.onPlatformResolves(platformKey, (platform) => {
       devAssert(platform, 'Platform is not registered');
       platform.decorateUI(element, action, options);
     });
