--- conflicted
+++ resolved
@@ -701,7 +701,6 @@
   }
 
   /**
-<<<<<<< HEAD
    * Returns Page config
    * @return {!PageConfig}
    */
@@ -723,7 +722,7 @@
 
     this.platformStore_
       .getAvailablePlatforms()
-      .forEach(subscriptionPlatform => {
+      .forEach((subscriptionPlatform) => {
         this.fetchEntitlements_(subscriptionPlatform);
       });
     this.subscriptionAnalytics_.serviceEvent(
@@ -756,8 +755,8 @@
    * @return {!Promise<boolean>}
    */
   delegateActionToService(action, serviceId, sourceId = null) {
-    return new Promise(resolve => {
-      this.platformStore_.onPlatformResolves(serviceId, platform => {
+    return new Promise((resolve) => {
+      this.platformStore_.onPlatformResolves(serviceId, (platform) => {
         devAssert(platform, 'Platform is not registered');
         this.subscriptionAnalytics_.event(
           SubscriptionAnalyticsEvents.ACTION_DELEGATED,
@@ -783,7 +782,7 @@
    * @param {?JsonObject} options
    */
   decorateServiceAction(element, serviceId, action, options) {
-    this.platformStore_.onPlatformResolves(serviceId, platform => {
+    this.platformStore_.onPlatformResolves(serviceId, (platform) => {
       devAssert(platform, 'Platform is not registered');
       platform.decorateUI(element, action, options);
     });
@@ -792,11 +791,9 @@
   /**
    * Evaluates platforms and select the one to be selected for login.
    * @return {!./subscription-platform.SubscriptionPlatform}
-=======
    * Adds entitlement on free pages.
    * @param {PlatformStore} platformStore
    * @private
->>>>>>> 12f7bcff
    */
   maybeAddFreeEntitlement_(platformStore) {
     if (!this.isPageFree_()) {
