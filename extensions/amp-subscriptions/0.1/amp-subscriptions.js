/**
 * Copyright 2018 The AMP HTML Authors. All Rights Reserved.
 *
 * Licensed under the Apache License, Version 2.0 (the "License");
 * you may not use this file except in compliance with the License.
 * You may obtain a copy of the License at
 *
 *      http://www.apache.org/licenses/LICENSE-2.0
 *
 * Unless required by applicable law or agreed to in writing, software
 * distributed under the License is distributed on an "AS-IS" BASIS,
 * WITHOUT WARRANTIES OR CONDITIONS OF ANY KIND, either express or implied.
 * See the License for the specific language governing permissions and
 * limitations under the License.
 */

import {CSS} from '../../../build/amp-subscriptions-0.1.css';
import {Dialog} from './dialog';
import {DocImpl} from './doc-impl';
import {Entitlement} from './entitlement';
import {JwtHelper} from '../../amp-access/0.1/jwt';
import {LocalSubscriptionPlatform} from './local-subscription-platform';
import {PageConfig, PageConfigResolver} from '../../../third_party/subscriptions-project/config';
import {PlatformStore} from './platform-store';
import {Renderer} from './renderer';
import {ServiceAdapter} from './service-adapter';
import {Services} from '../../../src/services';
import {SubscriptionPlatform} from './subscription-platform';
import {ViewerTracker} from './viewer-tracker';
import {dev, user} from '../../../src/log';
import {dict} from '../../../src/utils/object';
import {getMode} from '../../../src/mode';
import {getSourceOrigin, getWinOrigin} from '../../../src/url';
import {installStylesForDoc} from '../../../src/style-installer';
import {tryParseJson} from '../../../src/json';

/** @const */
const TAG = 'amp-subscriptions';

/** @const */
const SERVICE_TIMEOUT = 3000;

/** @typedef {{loggedIn: boolean, subscribed: boolean, granted: boolean, entitlement: !JsonObject, metered: boolean}} */
export let RenderState;

export class SubscriptionService {
  /**
   * @param {!../../../src/service/ampdoc-impl.AmpDoc} ampdoc
   */
  constructor(ampdoc) {
    const configElement = ampdoc.getElementById(TAG);

    /** @const @private */
    this.ampdoc_ = ampdoc;

    // Install styles.
    installStylesForDoc(ampdoc, CSS, () => {}, false, TAG);

    /** @private {?Promise} */
    this.initialized_ = null;

    /** @private @const {!Renderer} */
    this.renderer_ = new Renderer(ampdoc);

    /** @private {?PageConfig} */
    this.pageConfig_ = null;

    /** @private {?JsonObject} */
    this.platformConfig_ = null;

    /** @private {?PlatformStore} */
    this.platformStore_ = null;

    /** @const @private {!Element} */
    this.configElement_ = user().assertElement(configElement);

    /** @private {!ServiceAdapter} */
    this.serviceAdapter_ = new ServiceAdapter(this);

    /** @private {!Dialog} */
    this.dialog_ = new Dialog(ampdoc);

    /** @private {!ViewerTracker} */
    this.viewerTracker_ = new ViewerTracker(ampdoc);

    /** @private @const {!../../../src/service/viewer-impl.Viewer} */
    this.viewer_ = Services.viewerForDoc(ampdoc);

    /** @private {?Promise} */
    this.viewTrackerPromise_ = null;

    /** @const @private {!../../../src/service/timer-impl.Timer} */
    this.timer_ = Services.timerFor(ampdoc.win);

    /** @private @const {boolean} */
    this.doesViewerProvideAuth_ = this.viewer_.hasCapability('auth');

    /** @private @const {!JwtHelper} */
    this.jwtHelper_ = new JwtHelper(ampdoc.win);
  }

  /**
   * @return {!Promise}
   * @private
   */
  initialize_() {
    if (!this.initialized_) {
      const doc = new DocImpl(this.ampdoc_);
      const pageConfigResolver = new PageConfigResolver(doc);
      this.initialized_ = Promise.all([
        this.getPlatformConfig_(),
        pageConfigResolver.resolveConfig(),
      ]).then(promiseValues => {
        /** @type {!JsonObject} */
        this.platformConfig_ = promiseValues[0];
        /** @type {!PageConfig} */
        this.pageConfig_ = promiseValues[1];
      });
    }
    return this.initialized_;
  }

  /**
   * @param {!JsonObject} serviceConfig
   * @private
   */
  initializeLocalPlatforms_(serviceConfig) {
    if ((serviceConfig['serviceId'] || 'local') == 'local') {
      this.platformStore_.resolvePlatform('local',
          new LocalSubscriptionPlatform(
              this.ampdoc_,
              serviceConfig,
              this.serviceAdapter_
          )
      );
    }
  }

  /**
   * @private
   * @returns {!Promise<!JsonObject>}
   */
  getPlatformConfig_() {
    return new Promise((resolve, reject) => {
      const rawContent = tryParseJson(this.configElement_.textContent, e => {
        reject('Failed to parse "amp-subscriptions" JSON: ' + e);
      });
      resolve(rawContent);
    });
  }

  /**
   * This method registers an auto initialized subcription platform with this service.
   *
   * @param {string} serviceId
   * @param {function(!JsonObject, !ServiceAdapter):!SubscriptionPlatform} subscriptionPlatformFactory
   */
  registerPlatform(serviceId, subscriptionPlatformFactory) {
    return this.initialize_().then(() => {
      if (this.doesViewerProvideAuth_) {
        return; // External platforms should not register if viewer provides auth
      }
      const matchedServices = this.platformConfig_['services'].filter(
          service => (service.serviceId || 'local') === serviceId);

      const matchedServiceConfig = user().assert(matchedServices[0],
          'No matching services for the ID found');

      const subscriptionPlatform = subscriptionPlatformFactory(
          matchedServiceConfig,
          this.serviceAdapter_);

      this.platformStore_.resolvePlatform(subscriptionPlatform.getServiceId(),
          subscriptionPlatform);

      this.fetchEntitlements_(subscriptionPlatform);
    });
  }

  /**
   * @param {boolean} grantState
   * @private
   */
  processGrantState_(grantState) {
    this.renderer_.toggleLoading(false);
    this.renderer_.setGrantState(grantState);

    if (grantState === false) {
      // TODO(@prateekbh): Show UI that no eligible entitlement found
      return;
    } else {
      this.viewTrackerPromise_ = this.viewerTracker_.scheduleView(2000);
    }

  }

  /**
   * @param {string} serviceId
   * @param {!./entitlement.Entitlement} entitlement
   * @private
   */
  resolveEntitlementsToStore_(serviceId, entitlement) {
    const productId = /** @type {string} */ (dev().assert(
        this.pageConfig_.getProductId(),
        'Product id is null'
    ));
    entitlement.setCurrentProduct(productId);
    this.platformStore_.resolveEntitlement(serviceId, entitlement);
  }

  /**
   * @param {!SubscriptionPlatform} subscriptionPlatform
   * @return {!Promise}
   */
  fetchEntitlements_(subscriptionPlatform) {
    let timeout = SERVICE_TIMEOUT;
    if (getMode().development || getMode().localDev) {
      timeout = SERVICE_TIMEOUT * 2;
    }
    return this.viewer_.whenFirstVisible().then(() => {
      return this.timer_.timeoutPromise(
          timeout,
          subscriptionPlatform.getEntitlements()
      ).then(entitlement => {
        entitlement = entitlement || Entitlement.empty(
            subscriptionPlatform.getServiceId());
        this.resolveEntitlementsToStore_(subscriptionPlatform.getServiceId(),
            entitlement);
        return entitlement;
      }).catch(reason => {
        const serviceId = subscriptionPlatform.getServiceId();
        this.platformStore_.reportPlatformFailure(serviceId);
        throw user().createError(
            `fetch entitlements failed for ${serviceId}`, reason
        );
      });
    });
  }

  /**
   * Starts the amp-subscription Service
   * @returns {SubscriptionService}
   */
  start() {
    this.initialize_().then(() => {

      this.renderer_.toggleLoading(true);

      user().assert(this.pageConfig_, 'Page config is null');

      if (this.doesViewerProvideAuth_) {
        this.delegateAuthToViewer_();
        this.startAuthorizationFlow_();
        return;
      }

      user().assert(this.platformConfig_['services'],
          'Services not configured in service config');

      const serviceIds = this.platformConfig_['services'].map(service =>
        service['serviceId'] || 'local');

      this.platformStore_ = new PlatformStore(serviceIds);

      this.platformConfig_['services'].forEach(service => {
        this.initializeLocalPlatforms_(service);
      });

      this.platformStore_.getAllRegisteredPlatforms().forEach(
          subscriptionPlatform => {
            this.fetchEntitlements_(subscriptionPlatform);
          }
      );
      this.startAuthorizationFlow_();

    });
    return this;
  }

  /**
   * Delegates authentication to viewer
   */
  delegateAuthToViewer_() {
    const serviceIds = ['local'];
    const publicationId = /** @type {string} */ (user().assert(
        this.pageConfig_.getPublicationId(),
        'Publication id is null'
    ));
    const origin = getWinOrigin(this.ampdoc_.win);
    const currentProductId = /** @type {string} */ (user().assert(
        this.pageConfig_.getProductId(),
        'Product id is null'
    ));
    this.platformStore_ = new PlatformStore(serviceIds);
    this.platformConfig_['services'].forEach(service => {
      this.initializeLocalPlatforms_(service);
    });
    this.viewer_.sendMessageAwaitResponse('auth', dict({
      'publicationId': publicationId,
      'productId': currentProductId,
      'origin': origin,
    })).then(entitlementData => {
      const authData = (entitlementData || {})['authorization'];
      if (!authData) {
        return this.platformStore_.resolveEntitlement('local',
            Entitlement.empty('local'));
      }

      return this.verifyAuthToken_(authData).then(entitlement => {
        // Viewer authorization is redirected to use local platform instead.
        this.platformStore_.resolveEntitlement('local', entitlement);
      }).catch(reason => {
        this.sendAuthTokenErrorToViewer_(String(reason));
<<<<<<< HEAD
=======
        throw reason;
>>>>>>> 0a500b8d
      });

    }, reason => {
      throw user().createError('Viewer authorization failed', reason);
    });
  }

  /**
   * Logs error and sends message to viewer
   * @param {string} token
   * @return {!Promise<!Entitlement>}
   * @private
   */
  verifyAuthToken_(token) {
    return new Promise(resolve => {
      const origin = getWinOrigin(this.ampdoc_.win);
      const sourceOrigin = getSourceOrigin(this.ampdoc_.win.location);
      const decodedData = this.jwtHelper_.decode(token);
      const currentProductId = /** @type {string} */ (user().assert(
          this.pageConfig_.getProductId(),
          'Product id is null'
      ));
      if (decodedData['aud'] != origin && decodedData['aud'] != sourceOrigin) {
        throw user().createError(
            `The mismatching "aud" field: ${decodedData['aud']}`);
      }
      if (decodedData['exp'] < Math.floor(Date.now() / 1000)) {
        throw user().createError('Payload is expired');
      }

      const entitlements = decodedData['entitlements'];
      let entitlementJson;
      if (Array.isArray(entitlements)) {
        for (let index = 0; index < entitlements.length; index++) {
          const entitlementObject =
              Entitlement.parseFromJson(entitlements[index]);
          if (entitlementObject.enables(currentProductId)) {
            entitlementJson = entitlements[index];
            break;
          }
        }
      } else if (entitlements) { // Not null
        entitlementJson = entitlements;
      }

      let entitlement;
      if (entitlementJson) {
        entitlement = Entitlement.parseFromJson(entitlementJson, token);
      } else {
        entitlement = Entitlement.empty('local');
      }
      entitlement.service = 'local';
      resolve(entitlement);
    });
  }

  /**
   * Logs error and sends message to viewer
   * @param {string} errorString
<<<<<<< HEAD
=======
   * @private
>>>>>>> 0a500b8d
   */
  sendAuthTokenErrorToViewer_(errorString) {
    this.viewer_.sendMessage('auth-rejected', dict({
      'reason': errorString,
    }));
<<<<<<< HEAD
    user().error(TAG, errorString);
=======
>>>>>>> 0a500b8d
  }

  /**
   * Returns the singleton Dialog instance
   * @returns {!Dialog}
   */
  getDialog() {
    return this.dialog_;
  }

  /**
   * Unblock document based on grant state and selected platform
   * @private
   */
  startAuthorizationFlow_() {
    this.platformStore_.getGrantStatus()
        .then(grantState => {this.processGrantState_(grantState);});

    this.selectAndActivatePlatform_();
  }

  /** @private */
  selectAndActivatePlatform_() {
    let preferViewerSupport = true;
    if ('preferViewerSupport' in this.platformConfig_) {
      preferViewerSupport = this.platformConfig_['preferViewerSupport'];
    }
    const requireValuesPromise = Promise.all([
      this.platformStore_.getGrantStatus(),
      this.platformStore_.selectPlatform(preferViewerSupport),
    ]);

    return requireValuesPromise.then(resolvedValues => {
      const grantState = resolvedValues[0];
      const selectedPlatform = resolvedValues[1];
      const selectedEntitlement = this.platformStore_.getResolvedEntitlementFor(
          selectedPlatform.getServiceId());

      /** @type {!RenderState} */
      const renderState = {
        entitlement: selectedEntitlement.json(),
        loggedIn: selectedEntitlement.loggedIn,
        subscribed: !!selectedEntitlement.subscriptionToken,
        granted: grantState,
        metered: !!selectedEntitlement.metering,
      };

      selectedPlatform.activate(renderState);

      if (this.viewTrackerPromise_) {
        this.viewTrackerPromise_.then(() => {
          const localPlatform = this.platformStore_.getLocalPlatform();

          if (selectedPlatform.isPingbackEnabled()) {
            selectedPlatform.pingback(selectedEntitlement);
          }

          if (selectedPlatform.getServiceId() !== localPlatform.getServiceId()
              && localPlatform.isPingbackEnabled()) {
            localPlatform.pingback(selectedEntitlement);
          }
        });
      }
    });
  }

  /**
   * Returns Page config
   * @returns {!PageConfig}
   */
  getPageConfig() {
    const pageConfig = dev().assert(this.pageConfig_,
        'Page config is not yet fetched');
    return /** @type {!PageConfig} */(pageConfig);
  }

  /**
   * Re authorizes a platform
   * @param {!SubscriptionPlatform} subscriptionPlatform
   * @return {!Promise}
   */
  reAuthorizePlatform(subscriptionPlatform) {
    return this.fetchEntitlements_(subscriptionPlatform).then(() => {
      this.platformStore_.reset();
      this.startAuthorizationFlow_();
    });
  }

  /**
   * Delegates an action to local platform
   * @param {string} action
   * @return {!Promise<boolean>}
   */
  delegateActionToLocal(action) {
    const localPlatform = /** @type {LocalSubscriptionPlatform} */ (
      dev().assert(this.platformStore_.getLocalPlatform(),
          'Local platform is not registered'));

    return localPlatform.executeAction(action);
  }
}


/** @package @VisibleForTesting */
export function getPlatformClassForTesting() {
  return SubscriptionPlatform;
}

/**
 * TODO(dvoytenko): remove once compiler type checking is fixed for third_party.
 * @package @VisibleForTesting
 */
export function getPageConfigClassForTesting() {
  return PageConfig;
}


// Register the extension services.
AMP.extension(TAG, '0.1', function(AMP) {
  AMP.registerServiceForDoc('subscriptions', function(ampdoc) {
    return new SubscriptionService(ampdoc).start();
  });
});<|MERGE_RESOLUTION|>--- conflicted
+++ resolved
@@ -311,10 +311,7 @@
         this.platformStore_.resolveEntitlement('local', entitlement);
       }).catch(reason => {
         this.sendAuthTokenErrorToViewer_(String(reason));
-<<<<<<< HEAD
-=======
         throw reason;
->>>>>>> 0a500b8d
       });
 
     }, reason => {
@@ -374,19 +371,12 @@
   /**
    * Logs error and sends message to viewer
    * @param {string} errorString
-<<<<<<< HEAD
-=======
-   * @private
->>>>>>> 0a500b8d
+   * @private
    */
   sendAuthTokenErrorToViewer_(errorString) {
     this.viewer_.sendMessage('auth-rejected', dict({
       'reason': errorString,
     }));
-<<<<<<< HEAD
-    user().error(TAG, errorString);
-=======
->>>>>>> 0a500b8d
   }
 
   /**
