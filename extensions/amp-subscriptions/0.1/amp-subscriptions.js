/**
 * Copyright 2018 The AMP HTML Authors. All Rights Reserved.
 *
 * Licensed under the Apache License, Version 2.0 (the "License");
 * you may not use this file except in compliance with the License.
 * You may obtain a copy of the License at
 *
 *      http://www.apache.org/licenses/LICENSE-2.0
 *
 * Unless required by applicable law or agreed to in writing, software
 * distributed under the License is distributed on an "AS-IS" BASIS,
 * WITHOUT WARRANTIES OR CONDITIONS OF ANY KIND, either express or implied.
 * See the License for the specific language governing permissions and
 * limitations under the License.
 */

import {CSS} from '../../../build/amp-subscriptions-0.1.css';
import {Dialog} from './dialog';
import {Entitlement} from './entitlement';
import {LocalSubscriptionPlatform} from './local-subscription-platform';
import {PageConfig, PageConfigResolver} from '../../../third_party/subscriptions-project/config';
import {PlatformStore} from './platform-store';
import {Renderer} from './renderer';
import {ServiceAdapter} from './service-adapter';
import {SubscriptionPlatform} from './subscription-platform';
import {ViewerTracker} from './viewer-tracker';
import {dev, user} from '../../../src/log';
import {installStylesForDoc} from '../../../src/style-installer';
import {tryParseJson} from '../../../src/json';

/** @const */
const TAG = 'amp-subscriptions';

/** @typedef {{loggedIn: boolean, subscribed: boolean, granted: boolean, entitlement: !JsonObject, metering: ./entitlement.MeteringData}} */
export let RenderState;

export class SubscriptionService {
  /**
   * @param {!../../../src/service/ampdoc-impl.AmpDoc} ampdoc
   */
  constructor(ampdoc) {
    const configElement = ampdoc.getElementById(TAG);

    /** @const @private */
    this.ampdoc_ = ampdoc;

    // Install styles.
    installStylesForDoc(ampdoc, CSS, () => {}, false, TAG);

    /** @private {?Promise} */
    this.initialized_ = null;

    /** @private @const {!Renderer} */
    this.renderer_ = new Renderer(ampdoc);

    /** @private {?PageConfig} */
    this.pageConfig_ = null;

    /** @private {?JsonObject} */
    this.platformConfig_ = null;

    /** @private {?PlatformStore} */
    this.platformStore_ = null;

    /** @const @private {!Element} */
    this.configElement_ = user().assertElement(configElement);

    /** @private {!ServiceAdapter} */
    this.serviceAdapter_ = new ServiceAdapter(this);

    /** @private {!Dialog} */
    this.dialog_ = new Dialog(ampdoc);

    /** @private {!ViewerTracker} */
    this.viewerTracker_ = new ViewerTracker(ampdoc);

    /** @private {?Promise} */
    this.viewTrackerPromise_ = null;
  }

  /**
   * @return {!Promise}
   * @private
   */
  initialize_() {
    if (!this.initialized_) {
      const pageConfigResolver = new PageConfigResolver(this.ampdoc_.win);
      this.initialized_ = Promise.all([
        this.getPlatformConfig_(),
        pageConfigResolver.resolveConfig(),
      ]).then(promiseValues => {
        /** @type {!JsonObject} */
        this.platformConfig_ = promiseValues[0];
        /** @type {!PageConfig} */
        this.pageConfig_ = promiseValues[1];
      });
    }
    return this.initialized_;
  }

  /**
   * @param {!JsonObject} serviceConfig
   * @private
   */
  initializeLocalPlatforms_(serviceConfig) {
    if ((serviceConfig['serviceId'] || 'local') == 'local') {
      this.platformStore_.resolvePlatform('local',
          new LocalSubscriptionPlatform(
              this.ampdoc_,
              serviceConfig,
              this.serviceAdapter_
          )
      );
    }
  }

  /**
   * @private
   * @returns {!Promise<!JsonObject>}
   */
  getPlatformConfig_() {
    return new Promise((resolve, reject) => {
      const rawContent = tryParseJson(this.configElement_.textContent, e => {
        reject('Failed to parse "amp-subscriptions" JSON: ' + e);
      });
      resolve(rawContent);
    });
  }

  /**
   * This method registers an auto initialized subcription platform with this service.
   *
   * @param {string} serviceId
   * @param {function(!JsonObject, !ServiceAdapter):!SubscriptionPlatform} subscriptionPlatformFactory
   */
  registerPlatform(serviceId, subscriptionPlatformFactory) {
    return this.initialize_().then(() => {
      const matchedServices = this.platformConfig_['services'].filter(
          service => (service.serviceId || 'local') === serviceId);

      const matchedServiceConfig = user().assert(matchedServices[0],
          'No matching services for the ID found');

      const subscriptionPlatform = subscriptionPlatformFactory(
          matchedServiceConfig,
          this.serviceAdapter_);

      this.platformStore_.resolvePlatform(subscriptionPlatform.getServiceId(),
          subscriptionPlatform);

      this.fetchEntitlements_(subscriptionPlatform);
    });
  }

  /**
   * @param {boolean} grantState
   * @private
   */
  processGrantState_(grantState) {
    this.renderer_.toggleLoading(false);
    this.renderer_.setGrantState(grantState);

    if (grantState === false) {
      // TODO(@prateekbh): Show UI that no eligible entitlement found
      return;
    } else {
      this.viewTrackerPromise_ = this.viewerTracker_.scheduleView(2000);
    }

  }

  /**
   * @param {string} serviceId
   * @param {!./entitlement.Entitlement} entitlement
   * @private
   */
  resolveEntitlementsToStore_(serviceId, entitlement) {
    const productId = /** @type {string} */ (dev().assert(
        this.pageConfig_.getProductId(),
        'Product id is null'
    ));
    entitlement.setCurrentProduct(productId);
    this.platformStore_.resolveEntitlement(serviceId, entitlement);
  }

  /**
   * @param {!SubscriptionPlatform} subscriptionPlatform
   * @return {!Promise<!./entitlement.Entitlement>}
   */
  fetchEntitlements_(subscriptionPlatform) {
    return subscriptionPlatform.getEntitlements().then(entitlement => {
      if (!entitlement) {
        entitlement = Entitlement.empty(subscriptionPlatform.getServiceId());
      }
      this.resolveEntitlementsToStore_(subscriptionPlatform.getServiceId(),
          entitlement);
      return entitlement;
    });
  }

  /**
   * Starts the amp-subscription Service
   * @returns {SubscriptionService}
   */
  start() {
    this.initialize_().then(() => {

      this.renderer_.toggleLoading(true);

      user().assert(this.pageConfig_, 'Page config is null');

      user().assert(this.platformConfig_['services'],
          'Services not configured in service config');

      const serviceIds = this.platformConfig_['services'].map(service =>
        service['serviceId'] || 'local');

      this.platformStore_ = new PlatformStore(serviceIds);

      this.platformConfig_['services'].forEach(service => {
        this.initializeLocalPlatforms_(service);
      });

<<<<<<< HEAD
      this.platformStore_.getAllRegisteredPlatforms_().forEach(
=======
      this.platformStore_.getAllRegisteredPlatforms().forEach(
>>>>>>> e7382641
          subscriptionPlatform => {
            this.fetchEntitlements_(subscriptionPlatform);
          }
      );

      this.startAuthorizationFlow_();
    });
    return this;
  }

  /**
   * Returns the singleton Dialog instance
   * @returns {!Dialog}
   */
  getDialog() {
    return this.dialog_;
  }

  /**
   * Unblock document based on grant state and selected platform
   * @private
   */
  startAuthorizationFlow_() {
    this.platformStore_.getGrantStatus()
        .then(grantState => {this.processGrantState_(grantState);});

    this.selectAndActivatePlatform_();
  }

  /** @private */
  selectAndActivatePlatform_() {
    const requireValuesPromise = Promise.all([
      this.platformStore_.getGrantStatus(),
      this.platformStore_.selectPlatform(),
    ]);

    return requireValuesPromise.then(resolvedValues => {
      const grantState = resolvedValues[0];
      const selectedPlatform = resolvedValues[1];
      const selectedEntitlement = this.platformStore_.getResolvedEntitlementFor(
          selectedPlatform.getServiceId());

      /** @type {!RenderState} */
      const renderState = {
        entitlement: selectedEntitlement.json(),
        loggedIn: selectedEntitlement.loggedIn,
        subscribed: !!selectedEntitlement.subscriptionToken,
        granted: grantState,
        metering: selectedEntitlement.metering,
      };

      selectedPlatform.activate(renderState);

      if (this.viewTrackerPromise_) {
        this.viewTrackerPromise_.then(() => {
          const localPlatform = this.platformStore_.getLocalPlatform();

          if (selectedPlatform.isPingbackEnabled()) {
            selectedPlatform.pingback(selectedEntitlement);
          }

          if (selectedPlatform.getServiceId() !== localPlatform.getServiceId()
              && localPlatform.isPingbackEnabled()) {
            localPlatform.pingback(selectedEntitlement);
          }
        });
      }
    });
  }

  /**
   * Returns Page config
   * @returns {!PageConfig}
   */
  getPageConfig() {
    const pageConfig = dev().assert(this.pageConfig_,
        'Page config is not yet fetched');
    return /** @type {!PageConfig} */(pageConfig);
  }

  /**
   * Re authorizes a platform
   * @param {!SubscriptionPlatform} subscriptionPlatform
   * @return {!Promise}
   */
  reAuthorizePlatform(subscriptionPlatform) {
    return this.fetchEntitlements_(subscriptionPlatform).then(() => {
      this.platformStore_.reset();
      this.startAuthorizationFlow_();
    });
  }

  /**
   * Delegates an action to local platform
   * @param {string} action
   * @return {!Promise<boolean>}
   */
  delegateActionToLocal(action) {
    const localPlatform = /** @type {LocalSubscriptionPlatform} */ (
      dev().assert(this.platformStore_.getLocalPlatform(),
          'Local platform is not registered'));

    return localPlatform.executeAction(action);
  }
}


/** @package @VisibleForTesting */
export function getPlatformClassForTesting() {
  return SubscriptionPlatform;
}

/**
 * TODO(dvoytenko): remove once compiler type checking is fixed for third_party.
 * @package @VisibleForTesting
 */
export function getPageConfigClassForTesting() {
  return PageConfig;
}


// Register the extension services.
AMP.extension(TAG, '0.1', function(AMP) {
  AMP.registerServiceForDoc('subscriptions', function(ampdoc) {
    return new SubscriptionService(ampdoc).start();
  });
});<|MERGE_RESOLUTION|>--- conflicted
+++ resolved
@@ -221,11 +221,7 @@
         this.initializeLocalPlatforms_(service);
       });
 
-<<<<<<< HEAD
-      this.platformStore_.getAllRegisteredPlatforms_().forEach(
-=======
       this.platformStore_.getAllRegisteredPlatforms().forEach(
->>>>>>> e7382641
           subscriptionPlatform => {
             this.fetchEntitlements_(subscriptionPlatform);
           }
