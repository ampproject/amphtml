import {Observable} from '#core/data-structures/observable';
import {Deferred} from '#core/data-structures/promise';
import {hasOwn} from '#core/types/object';

import {devAssert, user} from '#utils/log';

import {DEFAULT_SCORE_CONFIG, SubscriptionsScoreFactor} from './constants';
import {Entitlement} from './entitlement';

/** @typedef {{platformKey: string, entitlement: (!./entitlement.Entitlement|undefined)}} */
export let EntitlementChangeEventDef;

/** @const */
const TAG = 'amp-subscriptions';

/**
 * @typedef {{
 *   platform: !./subscription-platform.SubscriptionPlatform,
 *   weight: number,
 * }}
 */
let PlatformWeightDef;

/**
 * Manages subscription platforms.
 */
export class PlatformStore {
  /**
   * @param {!Array<string>} platformKeys
   * @param {!JsonObject|Object<string, number>} scoreConfig
   * @param {!./entitlement.Entitlement} fallbackEntitlement
   * @param {Object<string, !./subscription-platform.SubscriptionPlatform>=} opt_Platforms
<<<<<<< HEAD
   * @param {} opt_externalOnEntitlementResolvedCallbacks
=======
   * @param {!Observable<!EntitlementChangeEventDef>} opt_externalOnEntitlementResolvedCallbacks
>>>>>>> 713e7c4f
   */
  constructor(
    platformKeys,
    scoreConfig,
    fallbackEntitlement,
    opt_Platforms,
    opt_externalOnEntitlementResolvedCallbacks
  ) {
<<<<<<< HEAD
    console.log('constructing platform store! opt_Platforms: ' + opt_Platforms);
=======
>>>>>>> 713e7c4f
    /** @private @const {!Object<string, !./subscription-platform.SubscriptionPlatform>} */
    this.subscriptionPlatforms_ = opt_Platforms || {};

    /** @private @const {!Array<string>} */
    this.platformKeys_ = platformKeys;

    /** @private @const {!Object<string, !./entitlement.Entitlement>} */
    this.entitlements_ = {};

    /**
     * @private @const
     * {!Object<string, !Deferred<!./entitlement.Entitlement>>}
     */
    this.entitlementDeferredMap_ = {};
    platformKeys.forEach((platformKey) => {
      this.entitlementDeferredMap_[platformKey] = new Deferred();
    });

    /** @private @const {!Observable<!EntitlementChangeEventDef>} */
    this.onEntitlementResolvedCallbacks_ = new Observable();

    /** @private @const {!Observable<!EntitlementChangeEventDef>} */
    this.externalOnEntitlementResolvedCallbacks_ =
      opt_externalOnEntitlementResolvedCallbacks
        ? opt_externalOnEntitlementResolvedCallbacks
        : new Observable();

    /** @private @const {!Observable<{platformKey: string}>} */
    this.onPlatformResolvedCallbacks_ = new Observable();

    /** @private {?Deferred} */
    this.grantStatusPromise_ = null;

    /** @private {?Entitlement} */
    this.grantStatusEntitlement_ = null;

    /** @private {?Deferred<?Entitlement>} */
    this.grantStatusEntitlementDeferred_ = null;

    /** @private {?Deferred<!Array<!./entitlement.Entitlement>>} */
    this.allResolvedDeferred_ = null;

    /** @private {!Array<string>} */
    this.failedPlatforms_ = [];

    /** @private @const {!./entitlement.Entitlement} */
    this.fallbackEntitlement_ = fallbackEntitlement;

    /** @private @const {!Object<string, number>} */
    this.scoreConfig_ = Object.assign(DEFAULT_SCORE_CONFIG, scoreConfig);

    /** @private @const {!Observable<!EntitlementChangeEventDef>} */
    this.externalOnEntitlementResolvedCallbacks_ =
      opt_externalOnEntitlementResolvedCallbacks
        ? opt_externalOnEntitlementResolvedCallbacks
        : new Observable();
  }

  /**
   * Resolves a platform in the store
   * @param {string} platformKey
   * @param {!./subscription-platform.SubscriptionPlatform} platform
   */
  resolvePlatform(platformKey, platform) {
    this.subscriptionPlatforms_[platformKey] = platform;
    this.onPlatformResolvedCallbacks_.fire({
      platformKey,
    });
  }

  /**
   * Reset the platformStore via a factory that returns a
   * new PlatformStore with the same platforms as this one.
   * @return {PlatformStore}
   */
  resetPlatformStore() {
    // Reset individual platforms to ensure their UX clears.
    for (const platformKey in this.subscriptionPlatforms_) {
      console.log('resetting platform: ' + platformKey);
      this.subscriptionPlatforms_[platformKey].reset();
    }

    // Then create new platform store with the newly reset platforms in it.
    const store = new PlatformStore(
      this.platformKeys_,
      this.scoreConfig_,
      this.fallbackEntitlement_,
      this.subscriptionPlatforms_,
      this.externalOnEntitlementResolvedCallbacks_
    );
    return store;
  }

  /**
   * Resets a given platform.
   * @param {string} platformKey
   */
  resetPlatform(platformKey) {
    // Remove platform's entitlement.
    delete this.entitlements_[platformKey];

    // Reset platform's deferred entitlement map entry.
    this.entitlementDeferredMap_[platformKey] = new Deferred();

    // Reset platform's UX.
    this.subscriptionPlatforms_[platformKey].reset();

    // Reset summary promises.
    this.grantStatusPromise_ = null;
    this.grantStatusEntitlement_ = null;
    this.grantStatusEntitlementDeferred_ = null;
    this.allResolvedDeferred_ = null;
  }

  /**
   * Calls a callback for when a platform is resolved.
   * @param {string} platformKey
   * @param {!Function} callback
   */
  onPlatformResolves(platformKey, callback) {
    const platform = this.subscriptionPlatforms_[platformKey];
    if (platform) {
      callback(platform);
    } else {
      this.onPlatformResolvedCallbacks_.add((e) => {
        if (e.platformKey === platformKey) {
          callback(this.getPlatform(platformKey));
        }
      });
    }
  }

  /**
   * Returns the platform for the given id
   * @param {string} platformKey
   * @return {!./subscription-platform.SubscriptionPlatform}
   */
  getPlatform(platformKey) {
    const platform = this.subscriptionPlatforms_[platformKey];
    devAssert(platform, `Platform for id ${platformKey} is not resolved`);
    return platform;
  }

  /**
   * Returns the local platform
   * @private
   * @return {!./subscription-platform.SubscriptionPlatform}
   */
  getLocalPlatform_() {
    const localPlatform =
      /** @type {!./subscription-platform.SubscriptionPlatform} */
      (this.getPlatform('local'));
    return localPlatform;
  }

  /**
   * Returns all available platforms.
   *
   * @return {!Array<!./subscription-platform.SubscriptionPlatform>}
   */
  getAvailablePlatforms() {
    const platforms = [];
    for (const platformKey in this.subscriptionPlatforms_) {
      const subscriptionPlatform = this.subscriptionPlatforms_[platformKey];
      platforms.push(subscriptionPlatform);
    }
    return platforms;
  }

  /**
   * This registers a callback which is called whenever a platform key is resolved
   * with an entitlement.
   * @param {function(!EntitlementChangeEventDef):void} callback
   */
  onChange(callback) {
    console.log('adding callbacks for onchange in platform store: ' + callback);
    this.onEntitlementResolvedCallbacks_.add(callback);
  }

  /**
   * This registers a callback which is called whenever a platform key is resolved
   * with an entitlement.
   * @param {function(!EntitlementChangeEventDef):void} callback
   */
  addOnEntitlementResolvedCallback(callback) {
    this.externalOnEntitlementResolvedCallbacks_.add(callback);
  }

  /**
   * This resolves the entitlement to a platformKey
   * @param {string} platformKey
   * @param {!./entitlement.Entitlement} entitlement
   */
  resolveEntitlement(platformKey, entitlement) {
    console.log(
      'resolving entitlement for: ' +
        platformKey +
        '; granted: ' +
        entitlement.granted
    );
    if (entitlement) {
      entitlement.service = platformKey;
    }
    this.entitlements_[platformKey] = entitlement;
    const deferred = this.entitlementDeferredMap_[platformKey];
    if (deferred) {
      deferred.resolve(entitlement);
    }
    // Remove this platformKey from the failed platforms list
    if (this.failedPlatforms_.indexOf(platformKey) !== -1) {
      this.failedPlatforms_.splice(
        this.failedPlatforms_.indexOf(platformKey),
        1
      );
    }
    // Call all onChange callbacks.
    if (entitlement.granted) {
      this.saveGrantEntitlement_(entitlement);
    }
    console.log(
      'calling resolved callbacks! number of callback: ' +
        this.onEntitlementResolvedCallbacks_.getHandlerCount()
    );
    this.onEntitlementResolvedCallbacks_.fire({
      platformKey,
      entitlement,
    });
    this.externalOnEntitlementResolvedCallbacks_.fire({
      platformKey,
      entitlement,
    });
  }

  /**
   * Returns entitlement for a platform.
   * @param {string} platformKey
   * @return {!./entitlement.Entitlement} entitlement
   */
  getResolvedEntitlementFor(platformKey) {
    devAssert(
      this.entitlements_[platformKey],
      `Platform ${platformKey} has not yet resolved with entitlements`
    );
    return this.entitlements_[platformKey];
  }

  /**
   * Returns entitlement for a platform once it's resolved.
   * @param {string} platformKey
   * @return {!Promise<!./entitlement.Entitlement>} entitlement
   */
  getEntitlementPromiseFor(platformKey) {
    devAssert(
      this.entitlementDeferredMap_[platformKey],
      `Platform ${platformKey} is not declared`
    );
    return this.entitlementDeferredMap_[platformKey].promise;
  }

  /**
   * Get scoreFactor states for each platform
   * @return {!Promise<!JsonObject>}
   *
   * return value looks somethinglike this
   * {
   *   'subscribe.google.com': {
   *     isReadyToPay: 1,
   *     supportsViewer: 1,
   *   },
   *   local: {
   *     isReadyToPay: 0,
   *     supportsViewer: 0,
   *   },
   * }
   */
  getScoreFactorStates() {
    const states = {};
    return Promise.all(
      this.platformKeys_.map((platformId) => {
        states[platformId] = {};
        return Promise.all(
          Object.values(SubscriptionsScoreFactor).map((scoreFactor) =>
            this.getScoreFactorPromiseFor_(platformId, scoreFactor).then(
              (factorValue) => {
                states[platformId][scoreFactor] = factorValue;
              }
            )
          )
        );
      })
    ).then(() => states);
  }

  /**
   * Return a score factor for a platform once it's resolved
   * @param {string} platformKey
   * @param {string} scoreFactor
   * @return {!Promise<number>}
   * @private
   */
  getScoreFactorPromiseFor_(platformKey, scoreFactor) {
    // Make sure the platform is ready
    return this.getEntitlementPromiseFor(platformKey).then(() => {
      return this.subscriptionPlatforms_[platformKey].getSupportedScoreFactor(
        scoreFactor
      );
    });
  }

  /**
   * @return {!Promise<boolean>}
   */
  getGrantStatus() {
    if (this.grantStatusPromise_ !== null) {
      this.grantStatusPromise_.promise.then((s) =>
        console.log('getGrantStatus is: ' + s)
      );
      return this.grantStatusPromise_.promise;
    }

    this.grantStatusPromise_ = new Deferred();

    // Check if current entitlements unblock the reader
    for (const key in this.entitlements_) {
      const entitlement = this.entitlements_[key];
      if (entitlement.granted) {
        this.saveGrantEntitlement_(entitlement);
        this.grantStatusPromise_.resolve(true);
      }
    }

    if (this.areAllPlatformsResolved_()) {
      // Resolve with null if none of the entitlements unblock the reader
      this.grantStatusPromise_.resolve(false);
    } else {
      // Listen if any upcoming entitlements unblock the reader
      this.onChange((e) => {
        const {entitlement} = e;
        if (entitlement.granted) {
          console.log(
            'executing entilement callback: resolves granted to true'
          );
          this.grantStatusPromise_.resolve(true);
        } else if (this.areAllPlatformsResolved_()) {
          this.grantStatusPromise_.resolve(false);
          console.log(
            'executing entilement callback: resolves granted to false'
          );
        }
      });
    }

    return this.grantStatusPromise_.promise;
  }

  /**
   * Checks and saves the entitlement for grant status
   * @param {!Entitlement} entitlement
   * @private
   */
  saveGrantEntitlement_(entitlement) {
    // The entitlement will be stored if either it is the first one to grant
    // or the new one has full subscription but the last one didn't.
    if (
      (!this.grantStatusEntitlement_ && entitlement.granted) ||
      (this.grantStatusEntitlement_ &&
        !this.grantStatusEntitlement_.isSubscriber() &&
        entitlement.isSubscriber())
    ) {
      this.grantStatusEntitlement_ = entitlement;
    }
  }

  /**
   * Returns the entitlement which unlocked the document
   * @return {!Promise<?Entitlement>}
   */
  getGrantEntitlement() {
    // Define when grant entitlement promise can resolve.
    const canResolveImmediately = () =>
      this.grantStatusEntitlement_ &&
      (this.grantStatusEntitlement_.isSubscriber() ||
        this.grantStatusEntitlement_.isFree());
    const canResolve = () =>
      canResolveImmediately() || this.areAllPlatformsResolved_();

    // Cache deferred.
    if (this.grantStatusEntitlementDeferred_) {
      return this.grantStatusEntitlementDeferred_.promise;
    }
    this.grantStatusEntitlementDeferred_ = new Deferred();

    // Resolve when possible.
    if (canResolve()) {
      this.grantStatusEntitlementDeferred_.resolve(
        this.grantStatusEntitlement_
      );
    } else {
      this.onEntitlementResolvedCallbacks_.add(() => {
        // Grant entitlement only if subscriber
        if (canResolve()) {
          this.grantStatusEntitlementDeferred_.resolve(
            this.grantStatusEntitlement_
          );
        }
      });
    }

    return this.grantStatusEntitlementDeferred_.promise;
  }

  /**
   * Clears the grant status
   */
  reset() {
    this.grantStatusPromise_ = null;
  }

  /**
   * Returns entitlements when all platforms are done fetching them.
   * @return {!Promise<!Array<!./entitlement.Entitlement>>}
   */
  getAllPlatformsEntitlements() {
    // Cache deferred.
    if (this.allResolvedDeferred_) {
      return this.allResolvedDeferred_.promise;
    }
    this.allResolvedDeferred_ = new Deferred();

    // Resolve when possible.
    if (this.areAllPlatformsResolved_()) {
      // Resolve with null if none of the entitlements unblock the reader
      this.allResolvedDeferred_.resolve(
        this.getAvailablePlatformsEntitlements_()
      );
    } else {
      // Listen if any upcoming entitlements unblock the reader
      this.onChange(() => {
        if (this.areAllPlatformsResolved_()) {
          this.allResolvedDeferred_.resolve(
            this.getAvailablePlatformsEntitlements_()
          );
        }
      });
    }

    return this.allResolvedDeferred_.promise;
  }

  /**
   * Returns entitlements for resolved platforms.
   * @private
   * @return {!Array<!./entitlement.Entitlement>}
   */
  getAvailablePlatformsEntitlements_() {
    const entitlements = [];
    for (const platform in this.entitlements_) {
      if (hasOwn(this.entitlements_, platform)) {
        entitlements.push(this.entitlements_[platform]);
      }
    }
    return entitlements;
  }

  /**
   * Returns platform after all platforms fetch entitlements.
   * @return {!Promise<!./subscription-platform.SubscriptionPlatform>}
   */
  selectPlatform() {
    return this.getAllPlatformsEntitlements().then(() => {
      // TODO(@prateekbh): explain why sometimes a quick resolve is possible vs
      // waiting for all entitlement.
      return this.selectApplicablePlatform_();
    });
  }

  /**
   * Returns the number of entitlements resolved
   * @return {boolean}
   * @private
   */
  areAllPlatformsResolved_() {
    const entitlementsResolved = Object.keys(this.entitlements_).length;
    return entitlementsResolved === this.platformKeys_.length;
  }

  /**
   * Calculates weight to add/remove based on getSupportedScoreFactor()
   * @param {string} factorName
   * @param {!./subscription-platform.SubscriptionPlatform} platform
   * @return {number}
   * @private
   */
  getSupportedFactorWeight_(factorName, platform) {
    const factorValue = platform.getSupportedScoreFactor(factorName);
    if (typeof factorValue !== 'number') {
      return 0;
    }
    return (
      this.scoreConfig_[factorName] * Math.min(1, Math.max(-1, factorValue))
    );
  }

  /**
   * Returns most qualified platform. Qualification of a platform is based on
   * weight. Every platform starts with weight 0 and evaluated against
   * the following parameters,
   * - base weight
   * - weight factors the platform supports multiplied by score in the config
   *
   * In the end candidate with max weight is selected. However if candidate's
   * weight is equal to local platform, then local platform is selected.
   * @return {!./subscription-platform.SubscriptionPlatform}
   * @private
   */
  selectApplicablePlatform_() {
    devAssert(
      this.areAllPlatformsResolved_(),
      'All platforms are not resolved yet'
    );

    // Prefer platforms that granted with subscriptions or free articles.
    const availablePlatforms = this.getAvailablePlatforms();
    while (availablePlatforms.length) {
      const platform = availablePlatforms.pop();
      const entitlement = this.getResolvedEntitlementFor(
        platform.getPlatformKey()
      );
      if (entitlement.isSubscriber() || entitlement.isFree()) {
        return platform;
      }
    }

    return this.rankPlatformsByWeight_(this.getAllPlatformWeights_());
  }

  /**
   * Calculate and return weights for all platforms
   * @return {!Array<!PlatformWeightDef>}
   * @private
   */
  getAllPlatformWeights_() {
    // Get weights for all of the platforms.
    return this.getAvailablePlatforms().map((platform) => {
      return {
        platform,
        weight: this.calculatePlatformWeight_(platform),
      };
    });
  }

  /**
   * Calculate platform weight
   * @param {!./subscription-platform.SubscriptionPlatform} platform
   * @return {number}
   * @private
   */
  calculatePlatformWeight_(platform) {
    const factorWeights = [0]; // reduce always needs something to work with

    // Start with base score
    const weight = platform.getBaseScore();

    // Iterate score factors checking platform support
    for (const factor in this.scoreConfig_) {
      if (hasOwn(this.scoreConfig_, factor)) {
        factorWeights.push(this.getSupportedFactorWeight_(factor, platform));
      }
    }

    return (
      weight +
      factorWeights.reduce((a, b) => {
        return a + b;
      })
    );
  }

  /**
   * @param {!Array<!PlatformWeightDef>} platformWeights
   * @return {!./subscription-platform.SubscriptionPlatform}
   * @private
   */
  rankPlatformsByWeight_(platformWeights) {
    const localPlatform = this.getLocalPlatform_();
    platformWeights.sort((platform1, platform2) => {
      // Force local platform to win ties
      if (
        platform2.weight === platform1.weight &&
        platform1.platform === localPlatform
      ) {
        return -1;
      }
      return platform2.weight - platform1.weight;
    });
    console.log(
      'winning platform is: ' + platformWeights[0].platform.getPlatformKey
    );
    return platformWeights[0].platform;
  }

  /**
   * Returns most qualified platform for the specified factor.
   *
   * In the end candidate with max weight is selected. However if candidate's
   * weight is equal to local platform, then local platform is selected.
   *
   * @param {string} factor
   * @return {!./subscription-platform.SubscriptionPlatform}
   * @private
   */
  selectApplicablePlatformForFactor_(factor) {
    const platformWeights = this.getAvailablePlatforms().map((platform) => {
      const factorValue = platform.getSupportedScoreFactor(factor);
      const weight = typeof factorValue === 'number' ? factorValue : 0;
      return {platform, weight};
    });
    return this.rankPlatformsByWeight_(platformWeights);
  }

  /**
   * Records a platform failure
   * logs error if all platforms have failed
   * uses fallback if there is one.
   * @param {string} platformKey
   */
  reportPlatformFailureAndFallback(platformKey) {
    console.log('reporting platform failure for platform: ' + platformKey);
    if (
      platformKey === this.getLocalPlatform_().getPlatformKey() &&
      this.fallbackEntitlement_
    ) {
      this.resolveEntitlement(
        this.getLocalPlatform_().getPlatformKey(),
        this.fallbackEntitlement_
      );
      user().warn(
        TAG,
        'Local platform has failed to resolve,  ' +
          'using fallback entitlement.'
      );
    } else if (this.failedPlatforms_.indexOf(platformKey) === -1) {
      const entitlement = Entitlement.empty(platformKey);
      this.resolveEntitlement(platformKey, entitlement);
      this.failedPlatforms_.push(platformKey);
    }
  }

  /**
   * Evaluates platforms and select the one to be selected for login.
   * @return {!./subscription-platform.SubscriptionPlatform}
   */
  selectPlatformForLogin() {
    return this.selectApplicablePlatformForFactor_(
      SubscriptionsScoreFactor.SUPPORTS_VIEWER
    );
  }
}<|MERGE_RESOLUTION|>--- conflicted
+++ resolved
@@ -30,11 +30,7 @@
    * @param {!JsonObject|Object<string, number>} scoreConfig
    * @param {!./entitlement.Entitlement} fallbackEntitlement
    * @param {Object<string, !./subscription-platform.SubscriptionPlatform>=} opt_Platforms
-<<<<<<< HEAD
-   * @param {} opt_externalOnEntitlementResolvedCallbacks
-=======
    * @param {!Observable<!EntitlementChangeEventDef>} opt_externalOnEntitlementResolvedCallbacks
->>>>>>> 713e7c4f
    */
   constructor(
     platformKeys,
@@ -43,10 +39,7 @@
     opt_Platforms,
     opt_externalOnEntitlementResolvedCallbacks
   ) {
-<<<<<<< HEAD
     console.log('constructing platform store! opt_Platforms: ' + opt_Platforms);
-=======
->>>>>>> 713e7c4f
     /** @private @const {!Object<string, !./subscription-platform.SubscriptionPlatform>} */
     this.subscriptionPlatforms_ = opt_Platforms || {};
 
