/**
 * Copyright 2019 The AMP HTML Authors. All Rights Reserved.
 *
 * Licensed under the Apache License, Version 2.0 (the "License");
 * you may not use this file except in compliance with the License.
 * You may obtain a copy of the License at
 *
 *      http://www.apache.org/licenses/LICENSE-2.0
 *
 * Unless required by applicable law or agreed to in writing, software
 * distributed under the License is distributed on an "AS-IS" BASIS,
 * WITHOUT WARRANTIES OR CONDITIONS OF ANY KIND, either express or implied.
 * See the License for the specific language governing permissions and
 * limitations under the License.
 */

<<<<<<< HEAD
import {base64DecodeToBytes} from '../../../src/utils/base64';
=======
>>>>>>> 825456b4
import {iterateCursor} from '../../../src/dom';
import {tryParseJson} from '../../../src/json';
import {utf8Decode} from '../../../src/utils/bytes';

export class CryptoHandler {
  /**
   * Creates an instance of CryptoHandler.
   * @param {!../../../src/service/ampdoc-impl.AmpDoc} ampdoc
   */
  constructor(ampdoc) {
    /** @private @const {!../../../src/service/ampdoc-impl.AmpDoc} */
    this.ampdoc_ = ampdoc;

    /** @private {?Promise} */
    this.decryptionPromise_ = null;

    const parsedEncryptedKeys = this.ampdoc_
      .getRootNode()
      .querySelector('script[cryptokeys]');
    /** @type {?JsonObject} */
    this.encryptedKeys_ =
      (parsedEncryptedKeys && tryParseJson(parsedEncryptedKeys.textContent)) ||
      null;
  }

  /**
   * This method is used for testing.
   * @return {?JsonObject}
   */
  getEncryptedKeys() {
    return this.encryptedKeys_;
  }

  /**
   * @param {string} serviceId Who you want to decrypt the key.
   *                           For example: 'google.com'
   * @return {?string}
   */
  getEncryptedDocumentKey(serviceId) {
    // Doing this for testing.
    const encryptedKeys = this.getEncryptedKeys();
    if (!encryptedKeys) {
      return null;
    }
    return encryptedKeys[serviceId] || null;
  }

  /**
   * @param {string} decryptedDocumentKey
   * @return {!Promise}
   */
  tryToDecryptDocument(decryptedDocumentKey) {
    if (this.decryptionPromise_) {
      return this.decryptionPromise_;
    }
    this.decryptionPromise_ = this.ampdoc_.whenReady().then(() => {
      const encryptedSections = this.ampdoc_
        .getRootNode()
        .querySelectorAll('script[encrypted]');
      const promises = [];
      iterateCursor(encryptedSections, encryptedSection => {
        promises.push(
          this.decryptDocumentContent_(
            encryptedSection.textContent,
            decryptedDocumentKey
          ).then(decryptedContent => {
            encryptedSection./*OK*/ outerHTML = decryptedContent;
          })
        );
      });
      return Promise.all(promises);
    });
    return this.decryptionPromise_;
  }

  /**
   * @private
   * @param {string} encryptedContent
   * @param {string} documentKey
   * @return {Promise<string>}
   */
<<<<<<< HEAD
  decryptDocumentContent_(encryptedContent, documentKey) {
    // 1. Trim and remove all whitespaces (e.g. line breaks).
    encryptedContent = encryptedContent.replace(/\s+/g, '');

    // 2. Un-base64 the encrypted content. This way we get the actual crypted
    //    bytes.
    const encryptedBytes = base64DecodeToBytes(encryptedContent);

    // 3. Get document Key in the correct format.
    return this.stringToCryptoKey_(documentKey).then(function(formattedDocKey) {
      // 4. Decrypt.
      const decryptedContent = crypto.subtle.decrypt(
          {
            name: 'AES-CTR',
            counter: new Uint8Array(16), // iv: all zeros.
            length: 128, // block size (16): 1-128
          },
          formattedDocKey,
          encryptedBytes
      ).then(function(buffer) {
        // 5. Decryption gives us raw bytes and we need to turn them into text.
        return utf8Decode(new Uint8Array(buffer));
      });
      return decryptedContent;
    });
  }

  /**
   * @private
   * @param {string} documentKey
   * @return {Promise<!webCrypto.CryptoKey>}
   */
  stringToCryptoKey_(documentKey) {
    // 1. Un-base64 the encrypted content. This way we get the key bytes.
    const documentKeyBytes = base64DecodeToBytes(documentKey);

    // 2. Convert to CryptoKey format.
    return crypto.subtle.importKey(
        'raw',
        documentKeyBytes,
        'AES-CTR',
        true,
        ['decrypt']
    );
=======
  decryptDocumentContent_(
    // eslint-disable-next-line no-unused-vars
    encryptedContent,
    // eslint-disable-next-line no-unused-vars
    documentKey
  ) {
    // Don't really return this. Placeholder for the real thing.
    // const placeholder = encryptedContent.trim() + documentKey;
    const placeholder = '<h2><i> abc </i></h2>';
    return Promise.resolve(placeholder);
>>>>>>> 825456b4
  }
}<|MERGE_RESOLUTION|>--- conflicted
+++ resolved
@@ -14,10 +14,7 @@
  * limitations under the License.
  */
 
-<<<<<<< HEAD
 import {base64DecodeToBytes} from '../../../src/utils/base64';
-=======
->>>>>>> 825456b4
 import {iterateCursor} from '../../../src/dom';
 import {tryParseJson} from '../../../src/json';
 import {utf8Decode} from '../../../src/utils/bytes';
@@ -99,7 +96,6 @@
    * @param {string} documentKey
    * @return {Promise<string>}
    */
-<<<<<<< HEAD
   decryptDocumentContent_(encryptedContent, documentKey) {
     // 1. Trim and remove all whitespaces (e.g. line breaks).
     encryptedContent = encryptedContent.replace(/\s+/g, '');
@@ -144,17 +140,5 @@
         true,
         ['decrypt']
     );
-=======
-  decryptDocumentContent_(
-    // eslint-disable-next-line no-unused-vars
-    encryptedContent,
-    // eslint-disable-next-line no-unused-vars
-    documentKey
-  ) {
-    // Don't really return this. Placeholder for the real thing.
-    // const placeholder = encryptedContent.trim() + documentKey;
-    const placeholder = '<h2><i> abc </i></h2>';
-    return Promise.resolve(placeholder);
->>>>>>> 825456b4
   }
 }