/**
 * Copyright 2018 The AMP HTML Authors. All Rights Reserved.
 *
 * Licensed under the Apache License, Version 2.0 (the "License");
 * you may not use this file except in compliance with the License.
 * You may obtain a copy of the License at
 *
 *      http://www.apache.org/licenses/LICENSE-2.0
 *
 * Unless required by applicable law or agreed to in writing, software
 * distributed under the License is distributed on an "AS-IS" BASIS,
 * WITHOUT WARRANTIES OR CONDITIONS OF ANY KIND, either express or implied.
 * See the License for the specific language governing permissions and
 * limitations under the License.
 */

import {Entitlement} from './entitlement';
import {Services} from '../../../src/services';
import {evaluateExpr} from './expr';

/**
 * This implements the rendering methods for local platform.
 *
 */
export class LocalSubscriptionPlatformRenderer {

  /**
   * @param {!../../../src/service/ampdoc-impl.AmpDoc} ampdoc
   * @param {!./dialog.Dialog} dialog
   */
  constructor(ampdoc, dialog) {
    /** @private @const */
    this.ampdoc_ = ampdoc;

    /** @private @const */
    this.rootNode_ = ampdoc.getRootNode();

    /** @private @const {!./dialog.Dialog} */
    this.dialog_ = dialog;

    /** @private @const {!../../../src/service/template-impl.Templates} */
    this.templates_ = Services.templatesFor(ampdoc.win);
  }

  /**
   *
   * @param {!./amp-subscriptions.RenderState} renderState
   */
  render(renderState) {
    return Promise.all([
      this.renderActions_(renderState),
      this.renderDialog_(/** @type {!JsonObject} */(renderState)),
    ]);
  }

  /**
   * @param {!./amp-subscriptions.RenderState} renderState
   */
  renderActions_(renderState) {
    this.renderActionsInNode_(renderState, this.rootNode_);
  }

  /**
   * @param {!JsonObject} authResponse
   * @return {!Promise<boolean>}
   */
  renderDialog_(authResponse) {
    // Make sure the document is fully parsed.
    return this.ampdoc_.whenReady().then(() => {
      // Find the first matching dialog.
      const candidates = this.ampdoc_.getRootNode()
          .querySelectorAll('[subscriptions-dialog][subscriptions-display]');
      for (let i = 0; i < candidates.length; i++) {
        const candidate = candidates[i];
        const expr = candidate.getAttribute('subscriptions-display');
        if (expr && evaluateExpr(expr, authResponse)) {
          return candidate;
        }
      }
    }).then(candidate => {
      if (!candidate) {
        return;
      }
      if (candidate.tagName == 'TEMPLATE') {
        return this.templates_.renderTemplate(candidate, authResponse)
            .then(element => {
              const renderState =
                  /** @type {!./amp-subscriptions.RenderState} */(authResponse);
              return this.renderActionsInNode_(
                  renderState,
                  element);
            });
      }
      const clone = candidate.cloneNode(true);
      clone.removeAttribute('subscriptions-dialog');
      clone.removeAttribute('subscriptions-display');
      return clone;
    }).then(element => {
      if (!element) {
        return;
      }
      return this.dialog_.open(element, /* showCloseButton */ true);
    });
  }

  /**
   * Renders actions inside a given node according to an authResponse
   * @param {!./amp-subscriptions.RenderState} renderState
   * @param {!Node} rootNode
   * @return {!Promise<Node>}
   * @private
   */
  renderActionsInNode_(renderState, rootNode) {
    return this.ampdoc_.whenReady().then(() => {
      // Find the matching actions and sections and make them visible if evalutes to true.
      const querySelectors =
          '[subscriptions-action], [subscriptions-section="actions"],'
              + ' [subscriptions-actions]';
      const actionCandidates = rootNode.querySelectorAll(querySelectors);
      for (let i = 0; i < actionCandidates.length; i++) {
        const candidate = actionCandidates[i];
        const expr = candidate.getAttribute('subscriptions-display');
        if (expr && evaluateExpr(expr,
            /** @type {!JsonObject} */(renderState))) {
<<<<<<< HEAD
          candidate.setAttribute('i-amphtml-subs-display', '');
        } else {
          candidate.removeAttribute('i-amphtml-subs-display', '');
=======
          candidate.classList.add('i-amphtml-subs-display');
        } else {
          candidate.classList.remove('i-amphtml-subs-display');
>>>>>>> f4f0baf9
        }
      }
      return rootNode;
    });
  }
}

/**
 * TODO(dvoytenko): remove once compiler type checking is fixed for third_party.
 * @package @VisibleForTesting
 */
export function getEntitlementClassForTesting() {
  return Entitlement;
}<|MERGE_RESOLUTION|>--- conflicted
+++ resolved
@@ -122,15 +122,9 @@
         const expr = candidate.getAttribute('subscriptions-display');
         if (expr && evaluateExpr(expr,
             /** @type {!JsonObject} */(renderState))) {
-<<<<<<< HEAD
-          candidate.setAttribute('i-amphtml-subs-display', '');
-        } else {
-          candidate.removeAttribute('i-amphtml-subs-display', '');
-=======
           candidate.classList.add('i-amphtml-subs-display');
         } else {
           candidate.classList.remove('i-amphtml-subs-display');
->>>>>>> f4f0baf9
         }
       }
       return rootNode;
