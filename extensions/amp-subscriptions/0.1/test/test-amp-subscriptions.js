--- conflicted
+++ resolved
@@ -316,41 +316,17 @@
   });
 
   describe('viewer authorization', () => {
-<<<<<<< HEAD
-=======
-    let responseStub;
-    let sendAuthTokenStub;
     let fetchEntitlementsStub;
-    const fakeAuthToken = {
-      'authorization': 'faketoken',
-    };
-    const entitlementData = {source: 'local',
-      service: 'local', products, subscriptionToken: 'token'};
-    const entitlement = Entitlement.parseFromJson(entitlementData);
->>>>>>> 5facef35
     beforeEach(() => {
       subscriptionService.pageConfig_ = pageConfig;
       subscriptionService.platformConfig_ = serviceConfig;
       subscriptionService.doesViewerProvideAuth_ = true;
       sandbox.stub(subscriptionService, 'initialize_')
           .callsFake(() => Promise.resolve());
-<<<<<<< HEAD
       sandbox.stub(subscriptionService.viewer_, 'sendMessageAwaitResponse')
           .callsFake(() => Promise.resolve());
-=======
-      sendAuthTokenStub = sandbox.stub(subscriptionService,
-          'sendAuthTokenErrorToViewer_');
-      sandbox.stub(subscriptionService.jwtHelper_, 'decode')
-          .callsFake(() => {
-            return {
-              'aud': getWinOrigin(win),
-              'exp': (Date.now() / 1000) + 10,
-              'entitlements': [entitlementData],
-            };
-          });
       fetchEntitlementsStub = sandbox.stub(subscriptionService,
           'fetchEntitlements_');
->>>>>>> 5facef35
     });
     it('should put LocalSubscriptionPlatform in platformstore, '
         + 'if viewer does not have auth capability', () => {
@@ -371,20 +347,6 @@
       });
     });
 
-<<<<<<< HEAD
-=======
-    it('should call verify with the entitlement given from the'
-        + ' viewer', () => {
-      const verifyStub = sandbox.stub(subscriptionService, 'verifyAuthToken_')
-          .callsFake(() => Promise.resolve(entitlement));
-      subscriptionService.delegateAuthToViewer_();
-      return subscriptionService.viewer_.sendMessageAwaitResponse()
-          .then(() => {
-            expect(verifyStub).to.be.calledWith('faketoken');
-          });
-    });
-
->>>>>>> 5facef35
     it('should not fetch entitlements for any platform other than '
         + 'local', () => {
       subscriptionService.start();
@@ -405,75 +367,5 @@
         expect(fetchEntitlementsStub).to.be.called;
       });
     });
-<<<<<<< HEAD
-=======
-
-    it('should send auth rejection message for rejected verification', () => {
-      const reason = 'Payload is expired';
-      sandbox.stub(subscriptionService, 'verifyAuthToken_').callsFake(
-          () => Promise.reject(reason));
-      subscriptionService.delegateAuthToViewer_();
-      return subscriptionService.viewer_.sendMessageAwaitResponse()
-          .catch(() => {
-            expect(sendAuthTokenStub).to.be.calledWith(reason);
-          });
-    });
-  });
-
-  describe('verifyAuthToken_', () => {
-    const entitlementData = {source: 'local',
-      service: 'local', products, subscriptionToken: 'token'};
-    const entitlement = Entitlement.parseFromJson(entitlementData);
-    entitlement.service = 'local';
-
-    beforeEach(() => {
-      subscriptionService.pageConfig_ = pageConfig;
-    });
-
-    it('should reject promise for expired payload', () => {
-      sandbox.stub(subscriptionService.jwtHelper_, 'decode')
-          .callsFake(() => {return {
-            'aud': getWinOrigin(win),
-            'exp': (Date.now() / 1000) - 10,
-            'entitlements': [entitlementData],
-          };});
-      return subscriptionService.verifyAuthToken_('faketoken').catch(reason => {
-        expect(reason.message).to.be.equal('Payload is expired​​​');
-      });
-    });
-
-    it('should reject promise for audience mismatch', () => {
-      sandbox.stub(subscriptionService.jwtHelper_, 'decode')
-          .callsFake(() => {return {
-            'aud': 'random origin',
-            'exp': Math.floor(Date.now() / 1000) + 5 * 60,
-            'entitlements': [entitlementData],
-          };});
-      return subscriptionService.verifyAuthToken_('faketoken').catch(reason => {
-        expect(reason.message).to.be.equals(
-            'The mismatching "aud" field: random origin​​​');
-      });
-    });
-
-    it('should resolve promise with entitlement', () => {
-      sandbox.stub(subscriptionService.jwtHelper_, 'decode')
-          .callsFake(() => {return {
-            'aud': getWinOrigin(win),
-            'exp': Math.floor(Date.now() / 1000) + 5 * 60,
-            'entitlements': [entitlementData],
-          };});
-      return subscriptionService.verifyAuthToken_('faketoken').then(
-          resolvedEntitlement => {
-            expect(resolvedEntitlement).to.be.not.undefined;
-            expect(resolvedEntitlement.service).to.equal(entitlement.service);
-            expect(resolvedEntitlement.source).to.equal(entitlement.source);
-            expect(resolvedEntitlement.products).to.deep
-                .equal(entitlement.products);
-            // raw should be the data which was resolved via sendMessageAwaitResponse.
-            expect(resolvedEntitlement.raw).to
-                .equal('faketoken');
-          });
-    });
->>>>>>> 5facef35
   });
 });