/**
 * Copyright 2018 The AMP HTML Authors. All Rights Reserved.
 *
 * Licensed under the Apache License, Version 2.0 (the "License");
 * you may not use this file except in compliance with the License.
 * You may obtain a copy of the License at
 *
 *      http://www.apache.org/licenses/LICENSE-2.0
 *
 * Unless required by applicable law or agreed to in writing, software
 * distributed under the License is distributed on an "AS-IS" BASIS,
 * WITHOUT WARRANTIES OR CONDITIONS OF ANY KIND, either express or implied.
 * See the License for the specific language governing permissions and
 * limitations under the License.
 */

import {LocalSubscriptionPlatform} from '../local-subscription-platform';
import {PageConfig} from '../../../../third_party/subscriptions-project/config';

describes.realWin('local-subscriptions', {amp: true}, env => {
  let ampdoc;
  let localSubscriptionPlatform;
<<<<<<< HEAD
=======
  const authUrl = 'https://subscribe.google.com/subscription/2/entitlements';
>>>>>>> dfe14d5f
  const serviceConfig = {
    'services': [
      {
        'serviceId': 'local',
<<<<<<< HEAD
        'authorizationUrl': 'https://subscribe.google.com/subscription/2/entitlements',
=======
        'authorizationUrl': authUrl,
>>>>>>> dfe14d5f
      },
    ],
  };

  beforeEach(() => {
    ampdoc = env.ampdoc;
    localSubscriptionPlatform = new LocalSubscriptionPlatform(ampdoc,
        serviceConfig.services[0], new PageConfig('example.org:basic', true));
  });

  it('should fetch the entitlements on getEntitlements', () => {
    const initializeStub =
        sandbox.spy(localSubscriptionPlatform.xhr_, 'fetchJson');
    localSubscriptionPlatform.getEntitlements();
<<<<<<< HEAD
    expect(initializeStub).to.be.calledWith(
        serviceConfig.services[0].authorizationUrl);
=======
    expect(initializeStub).to.be.calledOnce;
    expect(initializeStub.getCall(0).args[0]).to.be.equals(authUrl);
    expect(initializeStub.getCall(0).args[1].credentials)
        .to.be.equals('include');
>>>>>>> dfe14d5f
  });
});<|MERGE_RESOLUTION|>--- conflicted
+++ resolved
@@ -20,19 +20,12 @@
 describes.realWin('local-subscriptions', {amp: true}, env => {
   let ampdoc;
   let localSubscriptionPlatform;
-<<<<<<< HEAD
-=======
   const authUrl = 'https://subscribe.google.com/subscription/2/entitlements';
->>>>>>> dfe14d5f
   const serviceConfig = {
     'services': [
       {
         'serviceId': 'local',
-<<<<<<< HEAD
-        'authorizationUrl': 'https://subscribe.google.com/subscription/2/entitlements',
-=======
         'authorizationUrl': authUrl,
->>>>>>> dfe14d5f
       },
     ],
   };
@@ -47,14 +40,9 @@
     const initializeStub =
         sandbox.spy(localSubscriptionPlatform.xhr_, 'fetchJson');
     localSubscriptionPlatform.getEntitlements();
-<<<<<<< HEAD
-    expect(initializeStub).to.be.calledWith(
-        serviceConfig.services[0].authorizationUrl);
-=======
     expect(initializeStub).to.be.calledOnce;
     expect(initializeStub.getCall(0).args[0]).to.be.equals(authUrl);
     expect(initializeStub.getCall(0).args[1].credentials)
         .to.be.equals('include');
->>>>>>> dfe14d5f
   });
 });