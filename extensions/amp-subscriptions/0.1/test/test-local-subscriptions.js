--- conflicted
+++ resolved
@@ -14,10 +14,8 @@
  * limitations under the License.
  */
 
-import {Actions} from '../actions';
 import {LocalSubscriptionPlatform} from '../local-subscription-platform';
 import {PageConfig} from '../../../../third_party/subscriptions-project/config';
-import {UrlBuilder} from '../url-builder';
 
 describes.realWin('local-subscriptions', {amp: true}, env => {
   let ampdoc;
@@ -59,10 +57,7 @@
       actionMap = {
         'subscribe': 'https://lipsum.com/subscribe',
         'login': 'https://lipsum.com/login',
-<<<<<<< HEAD
-=======
         'other': 'https://lipsum.com/other',
->>>>>>> 3ef8269e
       };
     });
 
@@ -84,11 +79,8 @@
           .equal(JSON.stringify((actionMap)));
     });
   });
-<<<<<<< HEAD
 
   it('initializeListeners_ should listen to clicks on document', () => {
 
   });
-=======
->>>>>>> 3ef8269e
 });