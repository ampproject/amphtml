--- conflicted
+++ resolved
@@ -116,7 +116,6 @@
       });
     });
 
-<<<<<<< HEAD
     describe('decryptDocumentContent', () => {
       it('should decrypt the content correctly', () => {
         cryptoHandler = new CryptoHandler(ampdoc);
@@ -127,16 +126,6 @@
             );
           }
         );
-=======
-    describe('decryptDocumentContent_', () => {
-      it('should decrypt the content correctly', async () => {
-        cryptoHandler = new CryptoHandler(ampdoc);
-        const actualContent = await cryptoHandler.decryptDocumentContent_(
-          encryptedContent,
-          decryptedDocKey
-        );
-        expect(actualContent.replace(/&#39;/g, "'")).to.equal(decryptedContent);
->>>>>>> ed9d144b
       });
     });
 
