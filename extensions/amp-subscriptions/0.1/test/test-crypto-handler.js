/**
 * Copyright 2019 The AMP HTML Authors. All Rights Reserved.
 *
 * Licensed under the Apache License, Version 2.0 (the "License");
 * you may not use this file except in compliance with the License.
 * You may obtain a copy of the License at
 *
 *      http://www.apache.org/licenses/LICENSE-2.0
 *
 * Unless required by applicable law or agreed to in writing, software
 * distributed under the License is distributed on an "AS-IS" BASIS,
 * WITHOUT WARRANTIES OR CONDITIONS OF ANY KIND, either express or implied.
 * See the License for the specific language governing permissions and
 * limitations under the License.
 */

import {CryptoHandler} from '../crypto-handler';

describes.realWin(
  'crypto handler',
  {
    amp: true,
  },
  env => {
    let win;
    let ampdoc;
    let cryptoSection1;
    let cryptoSection2;
    let cryptoHandler;
    const serviceConfig = {
      services: [
        {
          authorizationUrl: 'https://lipsum.com/authorize',
          actions: {
            subscribe: 'https://lipsum.com/subscribe',
            login: 'https://lipsum.com/login',
          },
        },
      ],
    };
    // eslint-disable-next-line max-len
    const encryptedContent =
      '8bCQpCyIBxBHwTZVRaMuA+DGXSTzVHR/Eh/l6QqfvcXQbn5uF/HzL539jw6Ok8+oppqo2eP/H9oqaYCi4Ya50uVFzdTCBzOSTlJDmeXhqO1DIBYHIQTK3z+NweOAJci7aXwSOLtJZd1KrrCesoBjAlQ55GwyPe6xPVcUESjtT15Z7Ez1GSetSE99MIbn8fWjq5CjUZn4q3jDKdNGdM6NZ86lqL5ZsbbUQRQ2dIVExrwS9GuuFsuFi8Eahe3/eZaibZY4PzPuVR6jjCrDrgF5qw+N+uacDumoA5he/1WrHiYHzoV28Xo9yuBBm5JWEcMepoUkQgKVywOFZS4otSR81va9JNwk1F1AIQ4VOqezFE6ce92qbzo+aMVzceZJqPhVqsA=';
    // eslint-disable-next-line max-len
    const decryptedContent =
      "\n              This is section is top secret.\n              You should only be able to read this if you have the correct permissions.\n              If you don't have the correct permissions, you shouldn't be able to read this section at all.\n            ";
    const encryptedKeyBase64 = 'Oik/+==';
    const encryptedKeyBase64Url = 'Oik_-';
    const decryptedDocKey = 'mSfq5tRx5omXoOX20Oqq8g==';
    const decryptedDocKeyHash =
      'a2de5c3d4947d3af3e9357b224220855591fa5ebecfbfcaa8a5dd8361f1c08da';
    const encryptedKeys = {
      'local': encryptedKeyBase64,
      'google.com': encryptedKeyBase64,
    };

    beforeEach(() => {
      ampdoc = env.ampdoc;
      win = env.win;
      ampdoc = env.ampdoc;

      const element = win.document.createElement('script');
      element.id = 'amp-subscriptions';
      element.setAttribute('type', 'application/json');
      element.textContent = JSON.stringify(serviceConfig);
      win.document.head.appendChild(element);

      // Putting encrypted keys script into the doc head.
      const keyScript = win.document.createElement('script');
      keyScript.setAttribute('cryptokeys', '');
      keyScript.setAttribute('type', 'application/json');
      keyScript.textContent = JSON.stringify(encryptedKeys);
      win.document.head.appendChild(keyScript);

      // Create encrypted content in the document body.
      const crypt1 = win.document.createElement('script');
      crypt1.setAttribute('ciphertext', '');
      crypt1.setAttribute('type', 'application/octet-stream');
      crypt1.textContent = encryptedContent;
      cryptoSection1 = win.document.createElement('section');
      cryptoSection1.setAttribute('subscriptions-section', 'content');
      cryptoSection1.setAttribute('encrypted', '');
      cryptoSection1.appendChild(crypt1);
      win.document.body.appendChild(cryptoSection1);

      // Create encrypted content in the document body.
      const crypt2 = win.document.createElement('script');
      crypt2.setAttribute('ciphertext', '');
      crypt2.setAttribute('type', 'application/octet-stream');
      crypt2.textContent = encryptedContent;
      cryptoSection2 = win.document.createElement('section');
      cryptoSection2.setAttribute('subscriptions-section', 'content');
      cryptoSection2.setAttribute('encrypted', '');
      cryptoSection2.appendChild(crypt2);
      win.document.body.appendChild(cryptoSection2);
    });

    describe('getEncryptedDocumentKey', () => {
      it('should return null when there are no keys', () => {
        cryptoHandler = new CryptoHandler(ampdoc);
        expect(cryptoHandler.getEncryptedDocumentKey()).to.be.null;
      });

      it('should return null when call doesnt match keys', () => {
        cryptoHandler = new CryptoHandler(ampdoc);
        expect(cryptoHandler.getEncryptedDocumentKey('doesntExist')).to.be.null;
      });

      it('should return expected value to a matching key', () => {
        cryptoHandler = new CryptoHandler(ampdoc);
<<<<<<< HEAD
        return expect(cryptoHandler.getEncryptedDocumentKey('local')).to.equal(
          encryptedKeyBase64Url
=======
        expect(cryptoHandler.getEncryptedDocumentKey('local')).to.equal(
          encryptedKey
>>>>>>> 95a74fea
        );
      });
    });

    describe('decryptDocumentContent_', () => {
      it('should decrypt the content correctly', async () => {
        cryptoHandler = new CryptoHandler(ampdoc);
        const actualContent = await cryptoHandler.decryptDocumentContent_(
          encryptedContent,
          decryptedDocKey
        );
        expect(actualContent.replace(/&#39;/g, "'")).to.equal(decryptedContent);
      });
    });

    describe('tryToDecryptDocument', () => {
      // eslint-disable-next-line max-len
      it('should replace the encrypted content with decrypted content in multiple sections', async () => {
        cryptoHandler = new CryptoHandler(ampdoc);
        await cryptoHandler.tryToDecryptDocument(decryptedDocKey);
        expect(cryptoSection1.textContent).to.equal(decryptedContent);
        expect(cryptoSection2.textContent).to.equal(decryptedContent);
      });

      it('should replace the encrypted content with decrypted content in multiple sections with SHA256 hash', async () => {
        win.document
          .querySelector('script[cryptokeys]')
          .setAttribute('sha-256-hash', decryptedDocKeyHash);
        cryptoHandler = new CryptoHandler(ampdoc);

        await cryptoHandler.tryToDecryptDocument(decryptedDocKey);
        expect(cryptoSection1.textContent).to.equal(decryptedContent);
        expect(cryptoSection2.textContent).to.equal(decryptedContent);
      });

      it('should fail due to key hashes being unequal', async () => {
        win.document
          .querySelector('script[cryptokeys]')
          .setAttribute('sha-256-hash', decryptedDocKeyHash);
        cryptoHandler = new CryptoHandler(ampdoc);
        const fakeDocKey = '0nasdf234ikn23r09jijfakefake923r42aQ=';
        try {
          await cryptoHandler.tryToDecryptDocument(fakeDocKey);
          throw new Error('Promise should have rejected.');
        } catch (reason) {
          expect(reason.message).to.contain('Invalid Document Key');
        }
      });
    });
  }
);<|MERGE_RESOLUTION|>--- conflicted
+++ resolved
@@ -108,13 +108,8 @@
 
       it('should return expected value to a matching key', () => {
         cryptoHandler = new CryptoHandler(ampdoc);
-<<<<<<< HEAD
         return expect(cryptoHandler.getEncryptedDocumentKey('local')).to.equal(
           encryptedKeyBase64Url
-=======
-        expect(cryptoHandler.getEncryptedDocumentKey('local')).to.equal(
-          encryptedKey
->>>>>>> 95a74fea
         );
       });
     });
