import {expect} from 'chai';

import {Deferred} from '#core/data-structures/promise';

import {user} from '#utils/log';

import {Entitlement, GrantReason} from '../entitlement';
import {PlatformStore} from '../platform-store';
import {SubscriptionPlatform} from '../subscription-platform';

describes.realWin('Platform store', {}, (env) => {
  let platformStore;
  const platformKeys = ['platform1', 'platform2'];
  const entitlementsForService1 = new Entitlement({
    source: platformKeys[0],
    raw: '',
    service: platformKeys[0],
    granted: true,
  });
  const entitlementsForService2 = new Entitlement({
    source: platformKeys[1],
    raw: '',
    service: platformKeys[1],
    granted: false,
  });
  const fallbackEntitlement = new Entitlement({
    source: 'local',
    raw: 'raw',
    service: 'local',
    granted: true,
    grantReason: GrantReason.SUBSCRIBER,
  });

  /**
   * fake handler for getSupportedScoreFactor
   * @param {string} factor
   * @param {!Object} factorMap
   * @return {number}
   */
  function fakeGetSupportedScoreFactor(factor, factorMap) {
    return factorMap[factor] || 0;
  }

  beforeEach(() => {
    platformStore = new PlatformStore(
      platformKeys,
      {
        supportsViewer: 9,
        testFactor1: 10,
        testFactor2: 10,
      },
      fallbackEntitlement
    );
  });

  it('should instantiate with the platform keys', () => {
    expect(platformStore.platformKeys_).to.be.equal(platformKeys);
  });

  it('should resolve entitlement', async () => {
    // Request entitlement promise even before it's resolved.
    const p = platformStore.getEntitlementPromiseFor('platform2');

    // Resolve once.
    const ent = new Entitlement({
      service: 'platform2',
      granted: false,
    });
    platformStore.resolveEntitlement('platform2', ent);
    expect(platformStore.getResolvedEntitlementFor('platform2')).to.equal(ent);
    expect(platformStore.getEntitlementPromiseFor('platform2')).to.equal(p);

    // Additional resolution doesn't change anything without reset.
    platformStore.resolveEntitlement(
      'platform2',
      new Entitlement({
        service: 'platform2',
        granted: true,
      })
    );
    expect(platformStore.getEntitlementPromiseFor('platform2')).to.equal(p);
    await expect(p).to.eventually.equal(ent);
  });

  it('should call onChange callbacks on every resolve', () => {
    const cb = env.sandbox.stub(
      platformStore.onEntitlementResolvedCallbacks_,
      'fire'
    );
    platformStore.onChange(cb);
    platformStore.resolveEntitlement(
      'platform2',
      new Entitlement({
        service: 'platform2',
        granted: false,
      })
    );
    expect(cb).to.be.calledOnce;
  });

  describe('getGrantStatus', () => {
    it('should resolve true on recieving a positive entitlement', (done) => {
      platformStore.getGrantStatus().then((entitlements) => {
        if (entitlements === true) {
          done();
        } else {
          throw new Error('Incorrect entitlement resolved');
        }
      });
      platformStore.resolveEntitlement(
        platformKeys[1],
        entitlementsForService2
      );
      platformStore.resolveEntitlement(
        platformKeys[0],
        entitlementsForService1
      );
    });

    it('should resolve true for existing positive entitlement', (done) => {
      platformStore.entitlements_[platformKeys[0]] = entitlementsForService1;
      platformStore.entitlements_[platformKeys[1]] = entitlementsForService2;
      platformStore.getGrantStatus().then((entitlements) => {
        if (entitlements === true) {
          done();
        } else {
          throw new Error('Incorrect entitlement resolved');
        }
      });
    });

    it('should resolve false for negative entitlement', (done) => {
      const negativeEntitlements = new Entitlement({
        source: platformKeys[0],
        raw: '',
        service: platformKeys[0],
      });
      platformStore.entitlements_[platformKeys[0]] = negativeEntitlements;
      platformStore.entitlements_[platformKeys[1]] = entitlementsForService2;
      platformStore.getGrantStatus().then((entitlements) => {
        if (entitlements === false) {
          done();
        } else {
          throw new Error('Incorrect entitlement resolved');
        }
      });
    });

    it('should resolve false if all future entitlement are also negative ', (done) => {
      const negativeEntitlements = new Entitlement({
        source: platformKeys[0],
        raw: '',
        service: platformKeys[0],
      });
      platformStore.entitlements_[platformKeys[0]] = negativeEntitlements;
      platformStore.getGrantStatus().then((entitlements) => {
        if (entitlements === false) {
          done();
        } else {
          throw new Error('Incorrect entitlement resolved');
        }
      });
      platformStore.resolveEntitlement(
        platformKeys[1],
        entitlementsForService2
      );
    });
  });

  describe('areAllPlatformsResolved_', () => {
    it('should return true if all entitlements are present', () => {
      platformStore.resolveEntitlement(
        platformKeys[1],
        entitlementsForService2
      );
      expect(platformStore.areAllPlatformsResolved_()).to.be.equal(false);
      platformStore.resolveEntitlement(
        platformKeys[0],
        entitlementsForService1
      );
      expect(platformStore.areAllPlatformsResolved_()).to.be.equal(true);
    });
  });

  describe('getAvailablePlatformsEntitlements_', () => {
    it('should return all available entitlements', () => {
      platformStore.resolveEntitlement(
        platformKeys[1],
        entitlementsForService2
      );
      expect(platformStore.getAvailablePlatformsEntitlements_()).to.deep.equal([
        entitlementsForService2,
      ]);
      platformStore.resolveEntitlement(
        platformKeys[0],
        entitlementsForService1
      );
      expect(platformStore.getAvailablePlatformsEntitlements_()).to.deep.equal([
        entitlementsForService2,
        entitlementsForService1,
      ]);
    });
  });

  describe('getAllPlatformWeights_', () => {
    let localPlatform;
    let anotherPlatform;
    const localPlatformBaseScore = 0;
    const anotherPlatformBaseScore = 0;
    beforeEach(() => {
      localPlatform = new SubscriptionPlatform();
      env.sandbox
        .stub(localPlatform, 'getPlatformKey')
        .callsFake(() => 'local');
      env.sandbox
        .stub(localPlatform, 'getBaseScore')
        .callsFake(() => localPlatformBaseScore);
      anotherPlatform = new SubscriptionPlatform();
      env.sandbox
        .stub(anotherPlatform, 'getPlatformKey')
        .callsFake(() => 'another');
      env.sandbox
        .stub(anotherPlatform, 'getBaseScore')
        .callsFake(() => anotherPlatformBaseScore);
      platformStore.resolvePlatform('another', localPlatform);
      platformStore.resolvePlatform('local', anotherPlatform);
    });
    it('should return sorted array of platforms and weights', () => {
      env.sandbox
        .stub(localPlatform, 'getSupportedScoreFactor')
        .callsFake((factor) => fakeGetSupportedScoreFactor(factor, {}));
      env.sandbox
        .stub(anotherPlatform, 'getSupportedScoreFactor')
        .callsFake((factor) => fakeGetSupportedScoreFactor(factor, {}));

      platformStore.resolveEntitlement(
        'local',
        new Entitlement({
          source: 'local',
          raw: '',
          service: 'local',
        })
      );
      platformStore.resolveEntitlement(
        'another',
        new Entitlement({
          source: 'another',
          raw: '',
          service: 'another',
        })
      );
      expect(platformStore.getAllPlatformWeights_()).to.deep.equal([
        {platform: localPlatform, weight: 0},
        {platform: anotherPlatform, weight: 0},
      ]);
    });
  });

  describe('selectPlatform', () => {
    it(
      'should call selectApplicablePlatform_ if areAllPlatformsResolved_ ' +
        'is true',
      async () => {
        const fakeResult = [entitlementsForService1, entitlementsForService2];
        const getAllPlatformsStub = env.sandbox
          .stub(platformStore, 'getAllPlatformsEntitlements')
          .callsFake(() => Promise.resolve(fakeResult));
        const selectApplicablePlatformStub = env.sandbox
          .stub(platformStore, 'selectApplicablePlatform_')
          .callsFake(() => Promise.resolve());

        await platformStore.selectPlatform(true);
        expect(getAllPlatformsStub).to.be.calledOnce;
        expect(selectApplicablePlatformStub).to.be.calledOnce;
      }
    );
  });

  describe('selectApplicablePlatform_', () => {
    let localPlatform;
    let anotherPlatform;
    let localPlatformBaseScore = 0;
    let anotherPlatformBaseScore = 0;
    beforeEach(() => {
      localPlatform = new SubscriptionPlatform();
      env.sandbox
        .stub(localPlatform, 'getPlatformKey')
        .callsFake(() => 'local');
      env.sandbox
        .stub(localPlatform, 'getBaseScore')
        .callsFake(() => localPlatformBaseScore);
      anotherPlatform = new SubscriptionPlatform();
      env.sandbox
        .stub(anotherPlatform, 'getPlatformKey')
        .callsFake(() => 'another');
      env.sandbox
        .stub(anotherPlatform, 'getBaseScore')
        .callsFake(() => anotherPlatformBaseScore);
      platformStore = new PlatformStore(
        ['local', 'another'],
        {
          supportsViewer: 9,
        },
        fallbackEntitlement
      );
      platformStore.resolvePlatform('local', localPlatform);
      platformStore.resolvePlatform('another', anotherPlatform);
    });

    it('should choose a platform based on subscription', () => {
      platformStore.resolveEntitlement(
        'local',
        new Entitlement({
          source: 'local',
          raw: '',
          service: 'local',
          granted: true,
          grantReason: GrantReason.SUBSCRIBER,
        })
      );
      platformStore.resolveEntitlement(
        'another',
        new Entitlement({
          source: 'another',
          raw: '',
          service: 'another',
        })
      );
      expect(
        platformStore.selectApplicablePlatform_().getPlatformKey()
      ).to.equal(localPlatform.getPlatformKey());
      platformStore.resolveEntitlement(
        'local',
        new Entitlement({
          source: 'local',
          raw: '',
          service: 'local',
        })
      );
      platformStore.resolveEntitlement(
        'another',
        new Entitlement({
          source: 'another',
          raw: '',
          service: 'another',
          granted: true,
          grantReason: GrantReason.SUBSCRIBER,
        })
      );
      expect(
        platformStore.selectApplicablePlatform_().getPlatformKey()
      ).to.equal(anotherPlatform.getPlatformKey());
    });

    it('should choose local platform if all other conditions are same', () => {
      env.sandbox
        .stub(localPlatform, 'getSupportedScoreFactor')
        .callsFake((factor) => fakeGetSupportedScoreFactor(factor, {}));
      env.sandbox
        .stub(anotherPlatform, 'getSupportedScoreFactor')
        .callsFake((factor) => fakeGetSupportedScoreFactor(factor, {}));

      platformStore.resolveEntitlement(
        'local',
        new Entitlement({
          source: 'local',
          raw: '',
          service: 'local',
        })
      );
      platformStore.resolveEntitlement(
        'another',
        new Entitlement({
          source: 'another',
          raw: '',
          service: 'another',
        })
      );
      expect(
        platformStore.selectApplicablePlatform_().getPlatformKey()
      ).to.equal(localPlatform.getPlatformKey());
    });

    it('should chose platform based on score weight', () => {
      env.sandbox
        .stub(localPlatform, 'getSupportedScoreFactor')
        .callsFake((factor) => fakeGetSupportedScoreFactor(factor, {}));
      // +9
      env.sandbox
        .stub(anotherPlatform, 'getSupportedScoreFactor')
        .callsFake((factor) =>
          fakeGetSupportedScoreFactor(factor, {'supportsViewer': 1})
        );

      platformStore.resolveEntitlement(
        'local',
        new Entitlement({
          source: 'local',
          raw: '',
          service: 'local',
        })
      );
      platformStore.resolveEntitlement(
        'another',
        new Entitlement({
          source: 'another',
          raw: '',
          service: 'another',
        })
      );
      expect(
        platformStore.selectApplicablePlatform_().getPlatformKey()
      ).to.equal(anotherPlatform.getPlatformKey());
    });

    it('should chose platform based on multiple factors', () => {
      // +10
      env.sandbox
        .stub(localPlatform, 'getSupportedScoreFactor')
        .callsFake((factor) =>
          fakeGetSupportedScoreFactor(factor, {'testFactor1': 1})
        );
      // +9
      env.sandbox
        .stub(anotherPlatform, 'getSupportedScoreFactor')
        .callsFake((factor) =>
          fakeGetSupportedScoreFactor(factor, {'supportsViewer': 1})
        );

      platformStore.resolveEntitlement(
        'local',
        new Entitlement({
          source: 'local',
          raw: '',
          service: 'local',
        })
      );
      platformStore.resolveEntitlement(
        'another',
        new Entitlement({
          source: 'another',
          raw: '',
          service: 'another',
        })
      );
      expect(
        platformStore.selectApplicablePlatform_().getPlatformKey()
      ).to.equal(localPlatform.getPlatformKey());
    });

    it('should chose platform specified factors', () => {
      // +10
      env.sandbox
        .stub(localPlatform, 'getSupportedScoreFactor')
        .callsFake((factor) =>
          fakeGetSupportedScoreFactor(factor, {'testFactor1': 1})
        );
      // +9
      env.sandbox
        .stub(anotherPlatform, 'getSupportedScoreFactor')
        .callsFake((factor) =>
          fakeGetSupportedScoreFactor(factor, {'supportsViewer': 1})
        );

      platformStore.resolveEntitlement(
        'local',
        new Entitlement({
          source: 'local',
          raw: '',
          service: 'local',
        })
      );
      platformStore.resolveEntitlement(
        'another',
        new Entitlement({
          source: 'another',
          raw: '',
          service: 'another',
        })
      );
      expect(
        platformStore
          .selectApplicablePlatform_('supporsViewer')
          .getPlatformKey()
      ).to.equal(localPlatform.getPlatformKey());
    });

    it('should chose platform handle negative factor values', () => {
      // +10, -10
      env.sandbox
        .stub(localPlatform, 'getSupportedScoreFactor')
        .callsFake((factor) =>
          fakeGetSupportedScoreFactor(factor, {testFactor1: 1, testFactor2: -1})
        );
      // +9
      env.sandbox
        .stub(anotherPlatform, 'getSupportedScoreFactor')
        .callsFake((factor) =>
          fakeGetSupportedScoreFactor(factor, {'supportsViewer': 1})
        );

      platformStore.resolveEntitlement(
        'local',
        new Entitlement({
          source: 'local',
          raw: '',
          service: 'local',
        })
      );
      platformStore.resolveEntitlement(
        'another',
        new Entitlement({
          source: 'another',
          raw: '',
          service: 'another',
        })
      );
      expect(
        platformStore.selectApplicablePlatform_().getPlatformKey()
      ).to.equal(anotherPlatform.getPlatformKey());
    });

    it('should use baseScore', () => {
      env.sandbox
        .stub(localPlatform, 'getSupportedScoreFactor')
        .callsFake((factor) => fakeGetSupportedScoreFactor(factor, {}));
      env.sandbox
        .stub(anotherPlatform, 'getSupportedScoreFactor')
        .callsFake((factor) => fakeGetSupportedScoreFactor(factor, {}));
      localPlatformBaseScore = 1;
      anotherPlatformBaseScore = 10;
      platformStore.resolveEntitlement(
        'local',
        new Entitlement({
          source: 'local',
          raw: '',
          service: 'local',
        })
      );
      platformStore.resolveEntitlement(
        'another',
        new Entitlement({
          source: 'another',
          raw: '',
          service: 'another',
        })
      );
      expect(
        platformStore.selectApplicablePlatform_().getPlatformKey()
      ).to.equal(anotherPlatform.getPlatformKey());
    });
    it('getScoreFactorStates should return promised score', async () => {
      env.sandbox
        .stub(localPlatform, 'getSupportedScoreFactor')
        .callsFake((factor) => fakeGetSupportedScoreFactor(factor, {}));
      // +9
      env.sandbox
        .stub(anotherPlatform, 'getSupportedScoreFactor')
        .callsFake((factor) =>
          fakeGetSupportedScoreFactor(factor, {'supportsViewer': 1})
        );
      env.sandbox
        .stub(platformStore, 'getEntitlementPromiseFor')
        .callsFake(() => Promise.resolve());

      platformStore.resolveEntitlement(
        'local',
        new Entitlement({
          source: 'local',
          raw: '',
          service: 'local',
        })
      );
      platformStore.resolveEntitlement(
        'another',
        new Entitlement({
          source: 'another',
          raw: '',
          service: 'another',
        })
      );

      await expect(
        platformStore.getScoreFactorStates()
      ).to.eventually.deep.equal({
        local: {
          isReadyToPay: 0,
          supportsViewer: 0,
        },
        another: {
          isReadyToPay: 0,
          supportsViewer: 1,
        },
      });
    });
  });

  describe('selectPlatformForLogin', () => {
    let localPlatform, localFactors;
    let anotherPlatform, anotherFactors;

    beforeEach(() => {
      localFactors = {};
      localPlatform = new SubscriptionPlatform();
      env.sandbox
        .stub(localPlatform, 'getPlatformKey')
        .callsFake(() => 'local');
      // Base score does not matter.
      env.sandbox.stub(localPlatform, 'getBaseScore').callsFake(() => 10000);
      env.sandbox
        .stub(localPlatform, 'getSupportedScoreFactor')
        .callsFake((factor) => localFactors[factor]);
      anotherFactors = {};
      anotherPlatform = new SubscriptionPlatform();
      env.sandbox
        .stub(anotherPlatform, 'getPlatformKey')
        .callsFake(() => 'another');
      env.sandbox.stub(anotherPlatform, 'getBaseScore').callsFake(() => 0);
      env.sandbox
        .stub(anotherPlatform, 'getSupportedScoreFactor')
        .callsFake((factor) => anotherFactors[factor]);
      // Local is ordered last in this case intentionally.
      platformStore.resolvePlatform('another', anotherPlatform);
      platformStore.resolvePlatform('local', localPlatform);
    });

    it('should chose local platform by default', () => {
      expect(platformStore.selectPlatformForLogin()).to.equal(localPlatform);
    });

    it('should chose platform based on the viewer factor', () => {
      anotherFactors['supportsViewer'] = 1;
      expect(platformStore.selectPlatformForLogin()).to.equal(anotherPlatform);
    });

    it('should tie-break to local', () => {
      localFactors['supportsViewer'] = 1;
      anotherFactors['supportsViewer'] = 1;
      expect(platformStore.selectPlatformForLogin()).to.equal(localPlatform);
    });

    it('should rank factors as numbers', () => {
      localFactors['supportsViewer'] = 0.99999;
      anotherFactors['supportsViewer'] = 1;
      expect(platformStore.selectPlatformForLogin()).to.equal(anotherPlatform);
    });
  });

  describe('reportPlatformFailureAndFallback', () => {
    let errorSpy;

    beforeEach(() => {
      errorSpy = env.sandbox.spy(user(), 'warn');
    });

    it('should report warning and use fallback entitlement, when local platform fails', () => {
      const platform = new SubscriptionPlatform();
      env.sandbox.stub(platform, 'getPlatformKey').returns('local');
      env.sandbox.stub(platformStore, 'getLocalPlatform_').returns(platform);

      platformStore.reportPlatformFailureAndFallback('local');
      expect(errorSpy).to.be.calledOnce;
      expect(platformStore.entitlements_['local'].json()).to.deep.equal(
        fallbackEntitlement.json()
      );
    });

    it('should use empty entitlement and call onChange callback, when non-local platform fails', () => {
      env.sandbox
        .stub(platformStore, 'getLocalPlatform_')
        .returns(new SubscriptionPlatform());

      platformStore.reportPlatformFailureAndFallback('service1');

      expect(errorSpy).to.not.be.called;
      expect(platformStore.entitlements_['service1'].json()).to.deep.equal(
        Entitlement.empty('service1').json()
      );
    });

    it('should only call onChange callback once, when non-local platform fails multiple times in a row', () => {
      env.sandbox
        .stub(platformStore, 'getLocalPlatform_')
        .returns(new SubscriptionPlatform());
      const onChangeSpy = env.sandbox.spy();
      platformStore.onChange(onChangeSpy);

      // Report failure for the first time.
      // The onChange callback should be called.
      onChangeSpy.resetHistory();
      platformStore.reportPlatformFailureAndFallback('service1');
      expect(onChangeSpy).to.be.calledOnce;

      // Report failure for the second time.
      // The onChange callback should NOT be called.
      onChangeSpy.resetHistory();
      platformStore.reportPlatformFailureAndFallback('service1');
      expect(onChangeSpy).not.to.be.called;
    });

    it(
      'should call onChange callback again, when non-local platform fails multiple times ' +
        'but with a success in between',
      () => {
        env.sandbox
          .stub(platformStore, 'getLocalPlatform_')
          .returns(new SubscriptionPlatform());
        const onChangeSpy = env.sandbox.spy();
        platformStore.onChange(onChangeSpy);

        // Report failure for the first time.
        // The onChange callback should be called.
        onChangeSpy.resetHistory();
        platformStore.reportPlatformFailureAndFallback('service1');
        expect(onChangeSpy).to.be.calledOnce;

        // Succeed.
        // This will reset the platform's failed flag.
        platformStore.resolveEntitlement(
          'service1',
          Entitlement.empty('service1')
        );

        // Report failure for the second time.
        // The onChange callback should be called again.
        onChangeSpy.resetHistory();
        platformStore.reportPlatformFailureAndFallback('service1');
        expect(onChangeSpy).to.be.calledOnce;

        // Report failure for the third time.
        // The onChange callback should NOT be called again.
        onChangeSpy.resetHistory();
        platformStore.reportPlatformFailureAndFallback('service1');
        expect(onChangeSpy).not.to.be.called;
      }
    );

    it(
      'should call onChange callback once, when non-local platform fails multiple times ' +
        "but with a different platform's success in between",
      () => {
        env.sandbox
          .stub(platformStore, 'getLocalPlatform_')
          .returns(new SubscriptionPlatform());
        const onChangeSpy = env.sandbox.spy();
        platformStore.onChange(onChangeSpy);

        // Report the other platform's failure first.
        platformStore.reportPlatformFailureAndFallback('otherPlatform');

        // Report failure for the first time.
        // The onChange callback should be called.
        onChangeSpy.resetHistory();
        platformStore.reportPlatformFailureAndFallback('service1');
        expect(onChangeSpy).to.be.calledOnce;

        // Succeed with a different platform.
        // This should not reset the "service1" platform's failed flag.
        platformStore.resolveEntitlement(
          'otherPlatform',
          Entitlement.empty('otherPlatform')
        );

        // Report failure for the second time.
        // The onChange callback should be called again.
        onChangeSpy.resetHistory();
        platformStore.reportPlatformFailureAndFallback('service1');
        expect(onChangeSpy).to.not.be.called;
      }
    );

    it(
      'should not interfere with selectPlatform flow if using fallback, ' +
        'when reason is SUBSCRIBER',
      async () => {
        const platform = new SubscriptionPlatform();
        const anotherPlatform = new SubscriptionPlatform();
        env.sandbox.stub(platform, 'getPlatformKey').callsFake(() => 'local');
        env.sandbox
          .stub(platformStore, 'getLocalPlatform_')
          .callsFake(() => platform);
        env.sandbox
          .stub(anotherPlatform, 'getPlatformKey')
          .callsFake(() => platformKeys[0]);
        env.sandbox.stub(anotherPlatform, 'getBaseScore').callsFake(() => 10);
        platformStore.resolvePlatform(platformKeys[0], anotherPlatform);
        platformStore.resolvePlatform('local', platform);
        platformStore.reportPlatformFailureAndFallback('local');
        platformStore.resolveEntitlement(
          platformKeys[0],
          entitlementsForService1
        );

        const selectedPlatform = await platformStore.selectPlatform();
        expect(platformStore.entitlements_['local']).deep.equals(
          fallbackEntitlement
        );
        // falbackEntitlement has Reason as SUBSCRIBER so it should win
        expect(selectedPlatform.getPlatformKey()).to.equal('local');
      }
    );

    it(
      'should not interfere with selectPlatform flow if using fallback, ' +
        'when reason is not SUBSCRIBER',
      async () => {
        const platform = new SubscriptionPlatform();
        const anotherPlatform = new SubscriptionPlatform();
        env.sandbox.stub(platform, 'getPlatformKey').callsFake(() => 'local');
        env.sandbox
          .stub(platformStore, 'getLocalPlatform_')
          .callsFake(() => platform);
        env.sandbox
          .stub(anotherPlatform, 'getPlatformKey')
          .callsFake(() => platformKeys[0]);
        env.sandbox.stub(anotherPlatform, 'getBaseScore').callsFake(() => 10);
        platformStore.resolvePlatform(platformKeys[0], anotherPlatform);
        platformStore.resolvePlatform('local', platform);
        fallbackEntitlement.grantReason = GrantReason.METERING;
        platformStore.reportPlatformFailureAndFallback('local');
        platformStore.resolveEntitlement(
          platformKeys[0],
          entitlementsForService1
        );

        const selectedPlatform = await platformStore.selectPlatform();
        expect(platformStore.entitlements_['local']).deep.equals(
          fallbackEntitlement
        );
        // falbackEntitlement has Reason as SUBSCRIBER so it should win
        expect(selectedPlatform.getPlatformKey()).to.equal(platformKeys[0]);
      }
    );
  });

  describe('getPlatform', () => {
    it('should return the platform for a given platform key', () => {
      const platform = new SubscriptionPlatform();
      platform.getPlatformKey = () => 'test';
      platformStore.subscriptionPlatforms_['test'] = platform;
      expect(platformStore.getPlatform('test').getPlatformKey()).to.be.equal(
        'test'
      );
    });
  });

  describe('getGrantEntitlement', () => {
    const subscribedEntitlement = new Entitlement({
      source: 'local',
      service: 'local',
      granted: true,
      grantReason: GrantReason.SUBSCRIBER,
    });
    const meteringEntitlement = new Entitlement({
      source: 'local',
      service: 'local',
      granted: true,
      grantReason: GrantReason.METERING,
    });
    const noEntitlement = new Entitlement({
      source: 'local',
      service: 'local',
      granted: false,
    });

    it('should resolve with existing entitlement with subscriptions', async () => {
      platformStore.grantStatusEntitlement_ = subscribedEntitlement;
      const entitlement = await platformStore.getGrantEntitlement();
      expect(entitlement).to.equal(subscribedEntitlement);
    });

    it('should resolve with first entitlement with subscriptions', async () => {
      platformStore.resolveEntitlement('platform1', subscribedEntitlement);
      const entitlement = await platformStore.getGrantEntitlement();
      expect(entitlement).to.equal(subscribedEntitlement);
    });

    it(
      'should resolve with metered entitlement when no ' +
        'platform is subscribed',
      async () => {
        platformStore.resolveEntitlement('platform1', noEntitlement);
        platformStore.resolveEntitlement('platform2', meteringEntitlement);
        const entitlement = await platformStore.getGrantEntitlement();
        expect(entitlement).to.equal(meteringEntitlement);
      }
    );

    it('should override metering with subscription', async () => {
      platformStore.resolveEntitlement('platform1', meteringEntitlement);
      platformStore.resolveEntitlement('platform2', subscribedEntitlement);
      const entitlement = await platformStore.getGrantEntitlement();
      expect(entitlement).to.equal(subscribedEntitlement);
    });

    it('should resolve to null if nothing matched', async () => {
      platformStore.resolveEntitlement('platform1', noEntitlement);
      platformStore.resolveEntitlement('platform2', noEntitlement);
      const entitlement = await platformStore.getGrantEntitlement();
      expect(entitlement).to.be.null;
    });
  });

  describe('saveGrantEntitlement_', () => {
    it('should save first entitlement to grant', () => {
      const entitlementData = {
        source: 'local',
        service: 'local',
        granted: false,
        grantReason: GrantReason.METERING,
      };
      const entitlement = new Entitlement(entitlementData);
      platformStore.saveGrantEntitlement_(entitlement);
      expect(platformStore.grantStatusEntitlement_).to.be.equal(null);
      const anotherEntitlement = new Entitlement({
        ...entitlementData,
        granted: true,
      });
      platformStore.saveGrantEntitlement_(anotherEntitlement);
      expect(platformStore.grantStatusEntitlement_.json()).to.deep.equal(
        anotherEntitlement.json()
      );
    });

    it(
      'should save further entitlement if new one has subscription ' +
        'and last one had metering',
      () => {
        const entitlementData = {
          source: 'local',
          service: 'local',
          granted: true,
        };
        const entitlement = new Entitlement(entitlementData);
        const nextMeteredEntitlement = new Entitlement({
          ...entitlementData,
          grantReason: GrantReason.METERING,
        });
        const subscribedMeteredEntitlement = new Entitlement({
          ...entitlementData,
          grantReason: GrantReason.SUBSCRIBER,
        });
        platformStore.saveGrantEntitlement_(entitlement);
        expect(platformStore.grantStatusEntitlement_.json()).to.deep.equal(
          entitlement.json()
        );
        platformStore.saveGrantEntitlement_(nextMeteredEntitlement);
        expect(platformStore.grantStatusEntitlement_.json()).to.deep.equal(
          entitlement.json()
        );
        platformStore.saveGrantEntitlement_(subscribedMeteredEntitlement);
        expect(platformStore.grantStatusEntitlement_.json()).to.deep.equal(
          subscribedMeteredEntitlement.json()
        );
      }
    );
  });

  describe('onPlatformResolves', () => {
    let localPlatform;

    beforeEach(() => {
      localPlatform = new SubscriptionPlatform();
      env.sandbox
        .stub(localPlatform, 'getPlatformKey')
        .callsFake(() => 'local');
    });

    it(
      'should return a promise resolving the requested platform ' +
        'if it is already registered',
      () => {
        let platformKey;

        platformStore.resolvePlatform('local', localPlatform);
        platformStore.onPlatformResolves('local', (platform) => {
          platformKey = platform.getPlatformKey();
        });

        expect(platformKey).to.be.equal('local');
      }
    );

    it(
      'should return a promise resolving when the requested platform ' +
        'gets registered',
      () => {
        let platformKey;

        platformStore.onPlatformResolves('local', (platform) => {
          platformKey = platform.getPlatformKey();
        });
        platformStore.resolvePlatform('local', localPlatform);

        expect(platformKey).to.be.equal('local');
      }
    );
  });

  describe('resetPlatform', () => {
    const platformKey = 'local';
    let platform;

    beforeEach(() => {
      platform = new SubscriptionPlatform();
      env.sandbox.stub(platform, 'reset');
      platformStore.resolvePlatform('local', platform);
    });

    it('should reset a given platform', () => {
      platformStore.resetPlatform(platformKey);
      expect(platform.reset).to.be.calledOnce;
    });
  });

  describe('resetPlatformStore', () => {
<<<<<<< HEAD
    it('the entitlement callback added through public API should persist even after the platform store gets reset', async () => {
      const isCallbackCalled = new Deferred();
      platformStore.addOnEntitlementResolvedCallback(() => {
        isCallbackCalled.resolve(true);
      });

      const newStore = platformStore.resetPlatformStore();
      newStore.resolveEntitlement(
        'platform1',
        new Entitlement({
          service: 'platform1',
          granted: false,
        })
      );
      await expect(isCallbackCalled.promise).to.eventually.equal(true);
=======
    it('the entitlement resolvement callback added through public API should persist even after the platform store gets reset', async () => {
      const callbackSpy = env.sandbox.spy();
      platformStore.addOnEntitlementResolvedCallback(callbackSpy);

      const newStore = platformStore.resetPlatformStore();
      const newEntitlement = new Entitlement({
        service: 'platform1',
        granted: false,
      });
      newStore.resolveEntitlement('platform1', newEntitlement);
      expect(callbackSpy).to.have.been.calledOnceWithExactly({
        platformKey: 'platform1',
        entitlement: newEntitlement,
      });
>>>>>>> 9bf7cbdf
    });
  });
});<|MERGE_RESOLUTION|>--- conflicted
+++ resolved
@@ -1014,23 +1014,6 @@
   });
 
   describe('resetPlatformStore', () => {
-<<<<<<< HEAD
-    it('the entitlement callback added through public API should persist even after the platform store gets reset', async () => {
-      const isCallbackCalled = new Deferred();
-      platformStore.addOnEntitlementResolvedCallback(() => {
-        isCallbackCalled.resolve(true);
-      });
-
-      const newStore = platformStore.resetPlatformStore();
-      newStore.resolveEntitlement(
-        'platform1',
-        new Entitlement({
-          service: 'platform1',
-          granted: false,
-        })
-      );
-      await expect(isCallbackCalled.promise).to.eventually.equal(true);
-=======
     it('the entitlement resolvement callback added through public API should persist even after the platform store gets reset', async () => {
       const callbackSpy = env.sandbox.spy();
       platformStore.addOnEntitlementResolvedCallback(callbackSpy);
@@ -1045,7 +1028,6 @@
         platformKey: 'platform1',
         entitlement: newEntitlement,
       });
->>>>>>> 9bf7cbdf
     });
   });
 });