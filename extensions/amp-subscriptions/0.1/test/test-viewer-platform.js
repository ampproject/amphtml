/**
 * Copyright 2018 The AMP HTML Authors. All Rights Reserved.
 *
 * Licensed under the Apache License, Version 2.0 (the "License");
 * you may not use this file except in compliance with the License.
 * You may obtain a copy of the License at
 *
 *      http://www.apache.org/licenses/LICENSE-2.0
 *
 * Unless required by applicable law or agreed to in writing, software
 * distributed under the License is distributed on an "AS-IS" BASIS,
 * WITHOUT WARRANTIES OR CONDITIONS OF ANY KIND, either express or implied.
 * See the License for the specific language governing permissions and
 * limitations under the License.
 */


import {Dialog} from '../dialog';
import {Entitlement, GrantReason} from '../entitlement';
import {PageConfig} from '../../../../third_party/subscriptions-project/config';
import {ServiceAdapter} from '../service-adapter';
import {Services} from '../../../../src/services';
import {SubscriptionAnalytics} from '../analytics';
import {ViewerSubscriptionPlatform} from '../viewer-subscription-platform';
import {getWinOrigin} from '../../../../src/url';

describes.fakeWin('ViewerSubscriptionPlatform', {amp: true}, env => {
  let ampdoc, win;
  let viewerPlatform;
  let serviceAdapter, sendAuthTokenStub;
  let resetPlatformsStub, messageCallback;
  const currentProductId = 'example.org:basic';
  const origin = 'origin';
  const entitlementData = {source: 'local', raw: 'raw',
    service: 'local', products: [currentProductId], subscriptionToken: 'token'};
  const fakeAuthToken = {
    'authorization': 'faketoken',
  };
  const authUrl = 'https://subscribe.google.com/subscription/2/entitlements';
  const pingbackUrl = 'https://lipsum.com/login/pingback';
  const actionMap = {
    'subscribe': 'https://lipsum.com/subscribe',
    'login': 'https://lipsum.com/login',
  };
  const serviceConfig = {
    'serviceId': 'local',
    'authorizationUrl': authUrl,
    'pingbackUrl': pingbackUrl,
    'actions': actionMap,
  };

  beforeEach(() => {
    ampdoc = env.ampdoc;
    win = env.win;
    serviceAdapter = new ServiceAdapter(null);
    const analytics = new SubscriptionAnalytics(ampdoc.getRootNode());
    sandbox.stub(serviceAdapter, 'getAnalytics')
        .callsFake(() => analytics);
    sandbox.stub(serviceAdapter, 'getPageConfig')
        .callsFake(() => new PageConfig(currentProductId, true));
    sandbox.stub(serviceAdapter, 'getDialog')
        .callsFake(() => new Dialog(ampdoc));
    sandbox.stub(serviceAdapter, 'getReaderId')
        .callsFake(() => Promise.resolve('reader1'));
    resetPlatformsStub = sandbox.stub(serviceAdapter, 'resetPlatforms');
    sandbox.stub(Services.viewerForDoc(ampdoc),'onMessage')
        .callsFake((message, cb) => { messageCallback = cb; });
    viewerPlatform = new ViewerSubscriptionPlatform(
        ampdoc, serviceConfig, serviceAdapter, origin);
    sandbox.stub(viewerPlatform.viewer_,
        'sendMessageAwaitResponse').callsFake(() =>
      Promise.resolve(fakeAuthToken));
    sendAuthTokenStub = sandbox.stub(viewerPlatform,
        'sendAuthTokenErrorToViewer_');
  });

  describe('getEntitlements', () => {
    it('should call verify with the entitlement given from the'
      + ' viewer', () => {
      // const verifyStub = sandbox.stub(viewerPlatform, 'verifyAuthToken_')
      //     .callsFake(() => Promise.resolve(entitlement));
      // return viewerPlatform.getEntitlements().then(() => {
      //   expect(verifyStub).to.be.calledWith('faketoken');
      // });
    });

    it('should send auth rejection message for rejected verification', () => {
      const reason = 'Payload is expired';
      sandbox.stub(viewerPlatform, 'verifyAuthToken_').callsFake(
          () => Promise.reject(new Error(reason)));
      return viewerPlatform.getEntitlements().catch(() => {
        expect(sendAuthTokenStub).to.be.calledWith(reason);
      });
    });
  });

<<<<<<< HEAD
  describe('subscriptionchange message', () => {
    it('should call resetPlatforms() on a subscriptionchange message', () => {
      (messageCallback)();
      expect(resetPlatformsStub).to.be.called;
    });
=======
  it('Should  allow prerender', () => {
    expect(viewerPlatform.isPrerenderSafe()).to.be.true;
>>>>>>> 613b5e25
  });

  describe('verifyAuthToken_', () => {
    const entitlement = Entitlement.parseFromJson(entitlementData);
    entitlement.service = 'local';

    it('should reject promise for expired payload', () => {
      sandbox.stub(viewerPlatform.jwtHelper_, 'decode')
          .callsFake(() => {return {
            'aud': getWinOrigin(win),
            'exp': (Date.now() / 1000) - 10,
            'entitlements': [entitlementData],
          };});
      return viewerPlatform.verifyAuthToken_('faketoken').catch(reason => {
        expect(reason.message).to.be.equal('Payload is expired​​​');
      });
    });

    it('should reject promise for audience mismatch', () => {
      sandbox.stub(viewerPlatform.jwtHelper_, 'decode')
          .callsFake(() => {return {
            'aud': 'random origin',
            'exp': Math.floor(Date.now() / 1000) + 5 * 60,
            'entitlements': [entitlementData],
          };});
      return viewerPlatform.verifyAuthToken_('faketoken').catch(reason => {
        expect(reason.message).to.be.equals(
            'The mismatching "aud" field: random origin​​​');
      });
    });

    it('should resolve promise with entitlement', () => {
      sandbox.stub(viewerPlatform.jwtHelper_, 'decode')
          .callsFake(() => {return {
            'aud': getWinOrigin(win),
            'exp': Math.floor(Date.now() / 1000) + 5 * 60,
            'entitlements': [entitlementData],
          };});
      return viewerPlatform.verifyAuthToken_('faketoken').then(
          resolvedEntitlement => {
            expect(resolvedEntitlement).to.be.not.undefined;
            expect(resolvedEntitlement.service).to.equal(
                entitlementData.service);
            expect(resolvedEntitlement.source).to.equal('viewer');
            expect(resolvedEntitlement.granted).to.be
                .equal(entitlementData.products.indexOf(currentProductId)
                  !== -1);
            expect(resolvedEntitlement.grantReason).to.be
                .equal(GrantReason.SUBSCRIBER);
            // raw should be the data which was resolved via
            // sendMessageAwaitResponse.
            expect(resolvedEntitlement.raw).to
                .equal('faketoken');
          });
    });

    it('should resolve granted entitlement, with metering in data if '
        + 'viewer only sends metering', () => {
      sandbox.stub(viewerPlatform.jwtHelper_, 'decode')
          .callsFake(() => {return {
            'aud': getWinOrigin(win),
            'exp': Math.floor(Date.now() / 1000) + 5 * 60,
            'metering': {
              left: 3,
            },
          };});
      return viewerPlatform.verifyAuthToken_('faketoken').then(
          resolvedEntitlement => {
            expect(resolvedEntitlement).to.be.not.undefined;
            expect(resolvedEntitlement.service).to.equal('local');
            expect(resolvedEntitlement.granted).to.be.equal(true);
            expect(resolvedEntitlement.grantReason).to.be
                .equal(GrantReason.METERING);
            // raw should be the data which was resolved via
            // sendMessageAwaitResponse.
            expect(resolvedEntitlement.data).to.deep.equal({
              left: 3,
            });
          });
    });
  });

  describe('proxy methods', () => {
    it('should delegate getServiceId', () => {
      const proxyStub =
        sandbox.stub(viewerPlatform.platform_, 'getServiceId');
      viewerPlatform.getServiceId();
      expect(proxyStub).to.be.called;
    });
    it('should delegate isPingbackEnabled', () => {
      const proxyStub =
        sandbox.stub(viewerPlatform.platform_, 'isPingbackEnabled');
      viewerPlatform.isPingbackEnabled();
      expect(proxyStub).to.be.called;
    });
    it('should delegate pingback', () => {
      const proxyStub =
        sandbox.stub(viewerPlatform.platform_, 'pingback');
      viewerPlatform.pingback();
      expect(proxyStub).to.be.called;
    });
    it('should delegate getSupportedScoreFactor', () => {
      const proxyStub =
        sandbox.stub(viewerPlatform.platform_, 'getSupportedScoreFactor');
      viewerPlatform.getSupportedScoreFactor('currentViewer');
      expect(proxyStub).to.be.called;
    });
  });
});<|MERGE_RESOLUTION|>--- conflicted
+++ resolved
@@ -94,16 +94,14 @@
     });
   });
 
-<<<<<<< HEAD
   describe('subscriptionchange message', () => {
     it('should call resetPlatforms() on a subscriptionchange message', () => {
       (messageCallback)();
       expect(resetPlatformsStub).to.be.called;
     });
-=======
+    
   it('Should  allow prerender', () => {
     expect(viewerPlatform.isPrerenderSafe()).to.be.true;
->>>>>>> 613b5e25
   });
 
   describe('verifyAuthToken_', () => {
