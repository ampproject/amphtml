<!---
Copyright 2018 The AMP HTML Authors. All Rights Reserved.

Licensed under the Apache License, Version 2.0 (the "License");
you may not use this file except in compliance with the License.
You may obtain a copy of the License at

      http://www.apache.org/licenses/LICENSE-2.0

Unless required by applicable law or agreed to in writing, software
distributed under the License is distributed on an "AS-IS" BASIS,
WITHOUT WARRANTIES OR CONDITIONS OF ANY KIND, either express or implied.
See the License for the specific language governing permissions and
limitations under the License.
-->

# <a name="amp-subscriptions"></a> `amp-subscriptions`

<table>
  <tr>
    <td class="col-fourty"><strong>Description</strong></td>
    <td>Implements subscription-style access protocol.</td>
  </tr>
  <tr>
    <td class="col-fourty"><strong>Availability</strong></td>
<<<<<<< HEAD
    <td>Stable</td>
=======
    <td>Beta.</td>
>>>>>>> 582deebe
  </tr>
  <tr>
    <td width="40%"><strong>Required Script</strong></td>
    <td>
      <code>
        &lt;script async custom-element="amp-subscriptions"
        src="https://cdn.ampproject.org/v0/amp-subscriptions-0.1.js">&lt;/script>
      </code>
    </td>
  </tr>
  <tr>
    <td class="col-fourty">
      <strong>
        <a href="https://www.ampproject.org/docs/guides/responsive/control_layout.html">
          Supported Layouts
        </a>
      </strong>
    </td>
    <td>N/A</td>
  </tr>
</table>

[TOC]

## Introduction

The `amp-subscriptions` extensions implements the subscription-style access/paywall rules.

## Relationship to `amp-access`

The `amp-subscriptions` is similar to [`amp-access`](../amp-access/amp-access.md)
and in many features builds on top of `amp-access`. However, it's a much more
specialized version of access/paywall protocol. Some of the key differences are:

1. The `amp-subscriptions` entitlements response is similar to the amp-access
authorization, but it's striclty defined and standardized.
2. The `amp-subscriptions` extension allows multiple services to be configured
for the page to participate in access/paywall decisions. They are executed in
parallel and paralized based on which service returns the positive response.
3. AMP viewers are allowed to provide a signed authorization response based
on an independent agreement with publishers as a proof of access.
4. Content markup is standardized allowing apps and crawlers to easily detect
premium content sections.

It is recommended that new publisher and paywall provider implementations use
`amp-subscriptions`.

## Services

There could be one or more services configured for `amp-subscriptions`. There could be a local service or vendor services. A local service is configured fully within the page, including its authorization/pingback endpoints, as well as login and subscribe actions. A vendor service is registered as an AMP extension that cooperates with the main `amp-subscriptions` extension.

## Product configuration

`amp-subscriptions` relies on the Schema.org page-level configuration for two main properties:
 1. The product ID that the user must be granted to view the content.
 2. Whether this content requires this product at this time.

The JSON-LD and Microdata formats are supported.

## JSON-LD markup

Using JSON-LD, the markup would look like:

```
<script type="application/ld+json">
{
  "@context": "http://schema.org",
  "@type": "NewsArticle",
  "isAccessibleForFree": false,
  "publisher": {
    "@type": "Organization",
    "name": "The Norcal Tribune"
  },
  "hasPart": {...},
  "isPartOf": {
    "@type": ["CreativeWork", "Product"],
    "name" : "The Norcal Tribune",
    "productID": "norcal_tribune.com:basic"
  }
}
</script>
```

Thus, notice that:
 1. The product ID is "norcal_tribune.com:basic" (`"productID": "norcal_tribune.com:basic"`).
 2. This document is currently locked (`"isAccessibleForFree": false`).


## Microdata markup

Using Microdata, the markup could look like this:

```
<div itemscope itemtype="http://schema.org/NewsArticle">
  <meta itemprop="isAccessibleForFree" content="false"/>
  <div itemprop="isPartOf" itemscope itemtype="http://schema.org/CreativeWork http://schema.org/Product">
    <meta itemprop="name" content="The Norcal Tribune"/>
    <meta itemprop="productID" content="norcal_tribute.com:basic"/>
  </div>
</div>
```

A usable configuration will provide `NewsArticle` typed item with `isAccessibleForFree` property and a subitem of type `Product` that specifies the `productID`.

In this example:
 1. The product ID is "norcal_tribune.com:basic" (`"productID": "norcal_tribune.com:basic"`).
 2. This document is currently locked (`"isAccessibleForFree": false`).

The configuration is resolved as soon as `productID` and `isAccessibleForFree` are found. It is, therefore, advised to place the configuration as high up in the DOM tree as possible.


## Service configuration

The `amp-subscriptions` extension must be configured using JSON configuration:

```
<script type="application/json" id="amp-subscriptions">
{
  "services": [
    {
      // Service 1 (local service)
    },
    {
      // Service 2 (a vendor service)
    }
  ],
  "score": {
    "supportsViewer": 10,
    "isReadyToPay": 9
  },
  "fallbackEntitlement": {
    "source": "fallback",
    "granted": true,
    "grantReason": "SUBSCRIBER/METERING",
    "data": {...}
  }
}
</script>
```

The `services` property contains an array of service configurations. There must be one "local" service and zero or more vendor services.

If you'd like to test the document's behavior in the context of a particular viewer, you can add `#viewerUrl=` fragment parameter. For instance, `#viewerUrl=https://www.google.com` would emulate a document's behavior inside a Google viewer.


## Selecting a Service
If no service returns an entitlement that grants access, all services are compared by calculating a score for each and the highest scoring service is selected. Each service has a `"baseScore"` (default 0). A value < 100 in the `baseScore` key in any service configuration represents the initial score for that service.  If no `baseScore` is specified it defaults to `0`.

The score is calculated by taking the `baseScore` for the service and adding dynamically calculated weights from `score[factorName]` configuration multiplied by the value returned by each service for that `factorName`. Services may return a value between [-1..1] for factors they support. If a service is not aware of a factor or does not support it `0` will be returned.

If publisher wishes to ignore a score factor they may either excplicitly set it's value to `0` or omit it from the `score` map.

<<<<<<< HEAD
Available scoring factors:
=======
1. `supportsViewer` Indicates that a service can cooperate with the current AMP viewer environment for this page view. Default value is 0 (no preference).
>>>>>>> 582deebe

1. `supportsViewer` returns `1` when a service can cooperate with the current AMP viewer environment for this page view. `supportsViewer` has a default score of 10.
1. `isReadyToPay` returns `1` when the user is known to the service and the service has a form of payment on file allowing a purchase without entering payment details.

In the event of a tie the local service wins.

## Error fallback
If all configured services fail to get the entitlements, the entitlement configured under `fallbackEntitlement` section will be used as a fallback entitlement for `local` service. The document's unblocking will be based on this fallback entitlement.

### The "local" service configuration

The "local" service is configured as following:

```
<script type="application/json" id="amp-subscriptions">
{
  "services": [
    {
      "authorizationUrl": "https://...",
      "pingbackUrl": "https://...",
      "actions":{
        "login": "https://...",
        "subscribe": "https://..."
      }
    },
    ...
  ]
}
</script>
```

The properties in the "local" service are:
 - "authorizationUrl" - the authorization endpoint URL.
 - "pingbackUrl" - the pingback endpoint URL.
 - "actions" - a named map of action URLs. At a minimum there must be two actions specified: "login" and "subscribe".

### The vendor service configuration

The vendor service configuration must reference the service ID and can contain any additional properties allowed by the vendor service.

```
<script type="application/json" id="amp-subscriptions">
{
  "services": [
    ...,
    {
      "serviceId": "subscribe.google.com"
    }
  ]
}
</script>
```

See the vendor service's documentation for details.


## Authorization endpoint and Entitlements

Authorization is an endpoint provided by the local service and called by the AMP Runtime. It is a credentialed CORS GET endpoint. This endpoint returns the Entitlements object that can be used by the Content Markup to hide or show different parts of the document. Authorization endpoint is specified using the "authorizationUrl" property in the config.

The Entitlement response returned by the authorization endpoint must conform to the predefined format:

```
{
  "granted": true/false,
  "grantReason": "SUBSCRIBER/METERING",
  "data" : {...}
}
```

The properties in the Entitlement response are:
 - "granted" - boolean stating if the access to the document is granted or not.
 - "grantReason" - the string of the reason for giving the access to the document, recognized reasons are either SUBSCRIBER meaning the user is fully subscribed or METERING meaning user is on metering.
 - "data" - any free form data which can be used for render templating.

Notice, while it's not explicitly visible, all vendor services also implement authorization endpoints of their own and conform to the same response format.


## Pingback endpoint

Pingback is an endpoint provided by in the "local" service configuration and called by the AMP Runtime. It is a credentialed CORS POST endpoint. AMP Runtime calls this endpoint automatically when the Reader has started viewing the document. One of the main goals of the Pingback is for the Publisher to update metering information.

Pingback is optional. It's only enabled when the "pingbackUrl" property is specified.

As the body, pingback POST request receives the entitlement object returned by the "winning" authorization endpoint.

**Important:** The pingback JSON object is sent with `Content-type: text/plain`.  This is intentional as it removes the need for a CORS preflight check.

## Actions

Actions are provided in the "local" service configuration in the "actions" property. It's a named set of action. Any number of actions can be configured this way, but two actions are required: "login" and "subscribe".

All actions work the same way: the popup window is opened for the specified URL. The page opened in the popup window can perform the target action, such as login/subscribe/etc, and it's expected to return by redirecting to the URL specified by the "return" query parameter.

Notice, while not explicitly visible, any vendor service can also implement its own actions. Or it can delegate to the "login" service to execute "login" or "subscribe" action.

### Action delegation

In the markup the actions can be delegated to other services for them to execute the actions. This can be achieved by specifying `subscriptions-service` attribute.

e.g. In order to ask google subscriptions to perform subscribe even when `local` service is selected:
```
  <button subscriptions-action='subscribe' subscriptions-service='subscribe.google.com>Subscribe</button>
```

### Action decoration

In addition to delegation of the action to another service, you can also ask another service to decorate the element. Just add the attribute `subsciptions-decorate` to get the element decorated.

```
  <button
    subscriptions-action='subscribe'
    subscriptions-service='subscribe.google.com
    subscriptions-decorate
  >
    Subscribe
  </button>
```

## Showing/hiding premium and fallback content

The premium sections are shown/hidden automatically based on the authorization/entitlements response. There are two types of sections of this kind.

The premium content is marked up using `subscriptions-section="content"` attribute. For instance:

```
<section subscriptions-section="content">
  This content will be hidden unless the reader is authorized.
</section>
```

The fallback content is marked up using `subscriptions-section="content-not-granted"` attribute. For instance:

```
<section subscriptions-section="content-not-granted">
  You are not allowed to currently view this content.
</section>
```

## Action markup

An action declared in the "actions" configuration can be marked up using `subscriptions-action` attribute.

For instance, this button will execute the "subscribe" action:

```
<button subscriptions-action="subscribe" subscriptions-display="EXPR">Subscribe now</button>
```

By default, the actions are hidden and must be explicitly shown using the `subscriptions-display` expression.

## Paywall dialogs

The paywall dialogs are shown automatically based on the authorization/entitlements response.

A dialog is marked up using the `subscriptions-dialog` and `subscriptions-display` attributes:

```
<div subscriptions-dialog subscriptions-display="EXPR">
  This content will be shown as a dialog when "subscription-display"
  expression matches.
</div>
```

The element on which `subscriptions-dialog` dialog is specified can also be a `<template>` element in which case it will be initially rendered before being displayed as a dialog. For instance:

```
<template type="amp-mustache" subscriptions-dialog subscriptions-display="EXPR">
  <div>
    You have {{metering.left}} articles left this month.
  </div>
</template>
```

The first dialog with matching `subscriptions-display` is shown.


## Expressions

The `subscriptions-display` uses expressions for actions and dialogs.

The value of the `subscriptions-display` is a boolean expression defined in a SQL-like language. The grammar is defined in the [AMP Access Appendix 1](../amp-access/amp-access.md#appendix-a-amp-access-expression-grammar).

The expression is executed against the json representation of the entitlement object.

For instance, to show a "subscribe" action to non-subscribers:

```
<button subscriptions-display="NOT subscribed" subscriptions-action="subscribe">Become a subscriber</button>
```

## Analytics

The `amp-subscriptions` triggers seven types of analytics signals during the different lifecycle of various subscriptions.
Following are the events and the conditions when the events are triggered.

1. `subscriptions-service-activated`:
 - This event is fired when one of the services configured is selected and activated to be used(see [Selecting a Service](#selecting-a-service)).
 - This event is fired with `serviceId` of the selected service.
2. `subscriptions-access-granted`:
 - This event is fired when one of the configured services is selected and the entitlement from the selected service grants access to the document.
 - This event is fired with `serviceId` of the selected service.
3. `subscriptions-access-denied`:
 - This event is fired when one of the configured services is selected and the entitlement from the selected service denies access to the document.
 - This event is fired with `serviceId` of the selected service.
4. `subscriptions-paywall-activated`:
 - After selecting a service, if the entitlement of the service does not grant access to the document then `subscriptions-paywall-activated` is triggered.
 - This event is fired with `serviceId` of the selected service.
5. `subscriptions-service-registered`:
 - Since a service is free to initialize itself at anytime on the page, `subscriptions-service-registered` event is triggered when `amp-subscriptions` is able to resolve the instance of the service.
 - This event is fired with `serviceId` of the selected service.
6. `subscriptions-service-re-authorized`:
 - A service can request for re-authorizing itself after any action performed e.g. `Login`. Once the re-authorization is complete and new entitlement is fetched for the service ``subscriptions-service-re-authorized` is triggered.
 - This event is fired with `serviceId` of the selected service.
7. `subscriptions-action-delegated`:
 - A service can request its action to be delegated to another service, in such scenario `subscriptions-action-delegated` is triggered just before handing over the event to the other service.
 - This event is fired with `serviceId` and `action` of the selected service.
8. `subscriptions-entitlement-resolved`:
 - Once the service is registered, the entitlements from it are requested. `subscriptions-entitlement-resolved` event is triggered when the entitlement fetch from the service is completed.
 - This event is fired with `serviceId` and `action` of the selected service.
9. `subscriptions-started`:service
 - This event is triggered when `amp-subscriptions` is initialized.
 - This event does not contain any data.
10. `subscriptions-action-ActionName-started`:
 - Whenever any action execution starts, the event with `subscriptions-action-ActionName-started` is fired.
 - This event does not contain any data.
11. `subscriptions-action-ActionName-failed`:
 - If the action execution fails due to any reason, an event with `subscriptions-action-ActionName-failed` is fired.
 - This event does not contain any data.
12. `subscriptions-action-ActionName-success`:
 - If the event result reports a success, `subscriptions-action-ActionName-success` is triggered.
 - This event does not contain any data.
13. `subscriptions-action-ActionName-rejected`:
 - If the event result reports a success, `subscriptions-action-ActionName-rejected` is triggered.
 - This event does not contain any data.


## Available vendor services

- [amp-subscriptions-google](../amp-subscriptions-google/amp-subscriptions-google.md)
<|MERGE_RESOLUTION|>--- conflicted
+++ resolved
@@ -23,11 +23,7 @@
   </tr>
   <tr>
     <td class="col-fourty"><strong>Availability</strong></td>
-<<<<<<< HEAD
     <td>Stable</td>
-=======
-    <td>Beta.</td>
->>>>>>> 582deebe
   </tr>
   <tr>
     <td width="40%"><strong>Required Script</strong></td>
@@ -180,11 +176,7 @@
 
 If publisher wishes to ignore a score factor they may either excplicitly set it's value to `0` or omit it from the `score` map.
 
-<<<<<<< HEAD
 Available scoring factors:
-=======
-1. `supportsViewer` Indicates that a service can cooperate with the current AMP viewer environment for this page view. Default value is 0 (no preference).
->>>>>>> 582deebe
 
 1. `supportsViewer` returns `1` when a service can cooperate with the current AMP viewer environment for this page view. `supportsViewer` has a default score of 10.
 1. `isReadyToPay` returns `1` when the user is known to the service and the service has a form of payment on file allowing a purchase without entering payment details.
