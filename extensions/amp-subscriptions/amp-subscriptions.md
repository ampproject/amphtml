--- conflicted
+++ resolved
@@ -384,13 +384,9 @@
 
 ## Using Scores to Display Content
 
-<<<<<<< HEAD
-The score factors returned by each configured service can be used to control the disaplay
+The score factors returned by each configured service can be used to control the display
 of content within dialogs. For example `factors['subscribe.google.com'].isReadyToPay` would be the "ready to pay" score factor from the `subscribe.google.com` service (also known as `amp-subscriptions-google`). Similarly `factors['local'].isReadyToPay` would be for the local service and `scores['subscribe.google.com'].supporsViewer` would be the score factor for the Google service supporting the current viewer. 
-=======
-The score factors returned by ewach configured service can be used to control the disaplay
-of content within dialogs. For example `factors['subscribe.google.com'].isReadyToPay` would be the "ready to pay" score factor from the `subscribe.google.com` service (also known as `amp-subscriptions-google`). Similarly `factors['local'].isReadyToPay` would be for the local service and `scores['subscribe.google.com'].supporsViewer` would be the score factor for the Google service supporting the current viewer.
->>>>>>> 532dbbbc
+
 
 Sample usage:
 
