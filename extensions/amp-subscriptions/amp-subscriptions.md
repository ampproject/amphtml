--- conflicted
+++ resolved
@@ -450,8 +450,6 @@
 </script>
 ```
 
-<<<<<<< HEAD
-=======
 The properties in the "local" service are (remote mode):
 
 - "type" - optional type, defaults to "remote"
@@ -466,7 +464,6 @@
 - "iframeVars - AMP variables to be sent to the iframe
 - "type" - must be "iframe"
 
->>>>>>> 7abce8e3
 See [amp-access-iframe](../amp-access/0.1/iframe-api/README.md) for details of the messaging protocol.
 
 ### Vendor services
@@ -618,12 +615,7 @@
 ```html
 <button
   subscriptions-action="subscribe"
-<<<<<<< HEAD
   subscriptions-service="subscribe.google.com">
-=======
-  subscriptions-service="subscribe.google.com"
->
->>>>>>> 7abce8e3
   Subscribe
 </button>
 ```
