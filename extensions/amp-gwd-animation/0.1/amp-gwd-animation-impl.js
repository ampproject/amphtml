--- conflicted
+++ resolved
@@ -119,13 +119,8 @@
   if (!receiver[GOTO_COUNTER_PROP].hasOwnProperty(counterName)) {
     receiver[GOTO_COUNTER_PROP][counterName] = 0;
   }
-<<<<<<< HEAD
   receiver[GOTO_COUNTER_PROP][counterName] = counterValue;
 };
-=======
-  receiver.gwdGotoCounters[counterName] = counterValue;
-}
->>>>>>> 7b211a14
 
 /**
  * AMP GWD animation runtime service.
