--- conflicted
+++ resolved
@@ -183,7 +183,7 @@
    */
   setCurrentPage(index) {
     const gwdPages = this.ampdoc_.getRootNode().querySelectorAll(
-        `.${GWD_PAGE_WRAPPER_CLASS}`);
+        `.${escapeCssSelectorIdent(GWD_PAGE_WRAPPER_CLASS)}`);
 
     if (gwdPages.length == 0) {
       // The document has no pages.
@@ -201,12 +201,7 @@
       this.deactivatePage_(currentPageEl);
     }
 
-<<<<<<< HEAD
-=======
     // Activate animations on the new current page.
-    const gwdPages = this.ampdoc_.getRootNode().querySelectorAll(
-        `.${escapeCssSelectorIdent(GWD_PAGE_WRAPPER_CLASS)}`);
->>>>>>> a1b7ab69
     const newPageEl = gwdPages[index];
 
     if (newPageEl) {
