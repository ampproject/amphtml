--- conflicted
+++ resolved
@@ -81,13 +81,7 @@
     // If the document has a GWD pagedeck, automatically generate listeners for
     // `slideChange` events, on which the active animations context must be
     // switched from the old page to the new.
-<<<<<<< HEAD
     const gwdPageDeck = this.getGwdPageDeck_();
-=======
-    const gwdPageDeck = this.getAmpDoc().getRootNode().querySelector(
-        `amp-carousel#${escapeCssSelectorIdent(GWD_PAGEDECK_ID)}`);
-
->>>>>>> a1b7ab69
     if (gwdPageDeck) {
       user().assert(this.element.id, `The ${TAG} element must have an id.`);
 
@@ -110,7 +104,7 @@
    */
   getGwdPageDeck_() {
     return this.getAmpDoc().getRootNode().querySelector(
-        `amp-carousel#${GWD_PAGEDECK_ID}`);
+        `amp-carousel#${escapeCssSelectorIdent(GWD_PAGEDECK_ID)}`)
   }
 
   /**
