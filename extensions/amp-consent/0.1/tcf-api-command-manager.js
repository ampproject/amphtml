--- conflicted
+++ resolved
@@ -16,7 +16,6 @@
 
 import {ConsentPolicyManager} from './consent-policy-manager'; // eslint-disable-line no-unused-vars
 import {TCF_POST_MESSAGE_API_COMMANDS} from './consent-info';
-import {hasOwn, map} from '../../../src/utils/object';
 import {isEnumValue, isObject} from '../../../src/types';
 import {user} from '../../../src/log';
 
@@ -27,8 +26,8 @@
  *  gdprApplies: (boolean|undefined),
  *  tcString: (string|undefined),
  *  listenerId: (string|undefined),
- *  cmpStatus: (boolean|undefined),
- *  eventStatus: (string|undefined),
+ *  cmpStatus: (string),
+ *  eventStatus: (string),
  *  additionalData: (Object),
  * }}
  */
@@ -126,12 +125,11 @@
    * command.
    * @param {?Object} metadata
    * @param {?Object} sharedData
-   * @param {string=} tcString
-   * @param {string=} eventStatus
-   * @param {number=} listenerId
+   * @param {?string} tcString
+   * @param {number=} opt_listenerId
    * @return {!MinimalTcData} policyManager
    */
-  getMinimalTcData_(metadata, sharedData, tcString, eventStatus, listenerId) {
+  getMinimalTcData_(metadata, sharedData, tcString, opt_listenerId) {
     const purposeOneTreatment = metadata ? metadata['purposeOne'] : undefined;
     const gdprApplies = metadata ? metadata['gdprApplies'] : undefined;
     const additionalConsent = metadata
@@ -143,13 +141,9 @@
       tcfPolicyVersion: TCF_POLICY_VERSION,
       gdprApplies,
       tcString,
-      listenerId,
+      listenerId: opt_listenerId,
       cmpStatus: CMP_STATUS,
-<<<<<<< HEAD
       eventStatus: EVENT_STATUS,
-=======
-      eventStatus,
->>>>>>> 2a801cb1
       purposeOneTreatment,
       additionalData,
     };
@@ -250,25 +244,11 @@
   /**
    * @param {?Object} metadata
    * @param {?Object} sharedData
-   * @param {string=} tcString
-   * @param {string=} eventStatus
-   * @param {number=} listenerId
+   * @param {?string} tcString
    * @return {!MinimalPingReturn}
    * @visibleForTesting
    */
-  getMinimalTcDataForTesting(
-    metadata,
-    sharedData,
-    tcString,
-    eventStatus,
-    listenerId
-  ) {
-    return this.getMinimalTcData_(
-      metadata,
-      sharedData,
-      tcString,
-      eventStatus,
-      listenerId
-    );
+  getMinimalTcDataForTesting(metadata, sharedData, tcString) {
+    return this.getMinimalTcData_(metadata, sharedData, tcString);
   }
 }