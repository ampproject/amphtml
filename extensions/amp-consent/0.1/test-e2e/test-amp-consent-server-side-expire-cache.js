--- conflicted
+++ resolved
@@ -39,96 +39,8 @@
       requestBank = env.requestBank;
     });
 
-<<<<<<< HEAD
-    it('should respect server side decision and clear on next visit', async () => {
+    it.skip('should respect server side decision and clear on next visit', async () => {
       resetAllElements();
-=======
-    async function findElements() {
-      ui1 = await controller.findElement('#ui1');
-      ui2 = await controller.findElement('#ui2');
-      postPromptUi = await controller.findElement('#postPromptUI');
-      tillResponded = await controller.findElement(
-        '[data-block-on-consent="_till_responded"]'
-      );
-      accepted = await controller.findElement(
-        '[data-block-on-consent="_till_accepted"]'
-      );
-      autoReject = await controller.findElement(
-        '[data-block-on-consent="_auto_reject"]'
-      );
-      defaultBlock = await controller.findElement(
-        '[data-block-on-consent="default"]'
-      );
-      notBlocked = await controller.findElement(
-        '[src="/examples/img/ima-poster.png"]'
-      );
-      twitter = await controller.findElement(
-        '[data-tweetid="885634330868850689"]'
-      );
-    }
-
-    async function verifyElementsBuilt(builtMap) {
-      const elementsMap = {
-        'tillResponded': tillResponded,
-        'accepted': accepted,
-        'autoReject': autoReject,
-        'defaultBlock': defaultBlock,
-        'notBlocked': notBlocked,
-        'twitter': twitter,
-      };
-
-      await expect(builtMap.length).to.equal(elementsMap.length);
-      const elementIds = Object.keys(elementsMap);
-
-      for (let i = 0; i < elementIds.length; i++) {
-        const elementId = elementIds[i];
-        const element = elementsMap[elementId];
-        const shouldBeBuilt = builtMap[elementId];
-
-        if (shouldBeBuilt) {
-          // Should be visible
-          await expect(
-            controller.getElementAttribute(element, 'class')
-          ).to.not.match(/amp-notbuilt/);
-        } else {
-          // Should not be visible
-          await expect(
-            controller.getElementAttribute(element, 'class')
-          ).to.match(/amp-notbuilt/);
-        }
-      }
-    }
-
-    async function verifyPromptsHidden(hiddenMap) {
-      const elementsMap = {
-        'ui1': ui1,
-        'ui2': ui2,
-        'postPromptUi': postPromptUi,
-      };
-
-      await expect(hiddenMap.length).to.equal(elementsMap.length);
-      const elementIds = Object.keys(elementsMap);
-
-      for (let i = 0; i < elementIds.length; i++) {
-        const elementId = elementIds[i];
-        const element = elementsMap[elementId];
-        const shouldBeHidden = hiddenMap[elementId];
-
-        if (shouldBeHidden) {
-          // Should be hidden
-          await expect(controller.getElementProperty(element, 'hidden')).to.be
-            .true;
-        } else {
-          // Should not be hidden
-          await expect(controller.getElementProperty(element, 'hidden')).to.be
-            .false;
-        }
-      }
-    }
-
-    // TODO (micajuineho) Remove skip once not flakey
-    it.skip('should respect server side decision and clear on next visit', async () => {
->>>>>>> fe1fb520
       const currentUrl = await controller.getCurrentUrl();
       const nextGeoUrl = currentUrl.replace('mx', 'ca');
 
