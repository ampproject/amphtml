--- conflicted
+++ resolved
@@ -118,10 +118,6 @@
     /** @private {?string} */
     this.matchedGeoGroup_ = null;
 
-<<<<<<< HEAD
-    /** @private @const {!Function} */
-    this.boundHandleIframeMessages_ = this.handleIframeMessages_.bind(this);
-=======
     /** @private {?boolean} */
     this.isTcfPostMessageProxyExperimentOn_ = isExperimentOn(
       this.win,
@@ -132,7 +128,6 @@
     this.boundHandleIframeMessages_ = this.isTcfPostMessageProxyExperimentOn_
       ? this.handleIframeMessages_.bind(this)
       : null;
->>>>>>> 850cbb30
   }
 
   /** @override */
@@ -785,14 +780,10 @@
    * that the document supports the tcfPostMessage API.
    */
   maybeSetUpTcfPostMessageProxy_() {
-<<<<<<< HEAD
-    if (!this.consentConfig_['exposesTcfApi']) {
-=======
     if (
       !this.isTcfPostMessageProxyExperimentOn_ ||
       !this.consentConfig_['exposesTcfApi']
     ) {
->>>>>>> 850cbb30
       return;
     }
     // Check if __tcfApiLocator API already exists (dirty AMP)
@@ -809,10 +800,7 @@
     }
   }
 
-<<<<<<< HEAD
-=======
-
->>>>>>> 850cbb30
+
   /**
    * Listen to iframe messages and handle events.
    *
