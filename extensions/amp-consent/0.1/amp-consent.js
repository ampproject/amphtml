/**
 * Copyright 2018 The AMP HTML Authors. All Rights Reserved.
 *
 * Licensed under the Apache License, Version 2.0 (the "License");
 * you may not use this file except in compliance with the License.
 * You may obtain a copy of the License at
 *
 *      http://www.apache.org/licenses/LICENSE-2.0
 *
 * Unless required by applicable law or agreed to in writing, software
 * distributed under the License is distributed on an "AS-IS" BASIS,
 * WITHOUT WARRANTIES OR CONDITIONS OF ANY KIND, either express or implied.
 * See the License for the specific language governing permissions and
 * limitations under the License.
 */

import {
  CONSENT_ITEM_STATE,
  ConsentMetadataDef,
  assertMetadataValues,
  constructMetadata,
  convertEnumValueToState,
  getConsentStateValue,
  hasStoredValue,
} from './consent-info';
import {CSS} from '../../../build/amp-consent-0.1.css';
import {
  ConsentConfig,
  expandConsentEndpointUrl,
  expandPolicyConfig,
} from './consent-config';
import {ConsentPolicyManager} from './consent-policy-manager';
import {ConsentStateManager} from './consent-state-manager';
import {ConsentUI} from './consent-ui';
import {CookieWriter} from './cookie-writer';
import {Deferred} from '../../../src/utils/promise';
import {
  NOTIFICATION_UI_MANAGER,
  NotificationUiManager,
} from '../../../src/service/notification-ui-manager';
import {Services} from '../../../src/services';
import {TcfApiCommandManager} from './tcf-api-command-manager';
import {
  assertHttpsUrl,
  getSourceUrl,
  resolveRelativeUrl,
} from '../../../src/url';
import {dev, devAssert, user, userAssert} from '../../../src/log';
import {dict} from '../../../src/utils/object';
import {getData} from '../../../src/event-helper';
import {getServicePromiseForDoc} from '../../../src/service';
import {isArray, isEnumValue, isObject} from '../../../src/types';
import {isExperimentOn} from '../../../src/experiments';
import {toggle} from '../../../src/style';

const CONSENT_STATE_MANAGER = 'consentStateManager';
const CONSENT_POLICY_MANAGER = 'consentPolicyManager';
const TCF_API_LOCATOR = '__tcfapiLocator';
const TAG = 'amp-consent';

/**
 * @enum {string}
 * @visibleForTesting
 */
export const ACTION_TYPE = {
  ACCEPT: 'accept',
  REJECT: 'reject',
  DISMISS: 'dismiss',
  SET_PURPOSE: 'setPurpose',
};

export class AmpConsent extends AMP.BaseElement {
  /** @param {!AmpElement} element */
  constructor(element) {
    super(element);

    /** @private {?ConsentStateManager} */
    this.consentStateManager_ = null;

    /** @private {?ConsentPolicyManager} */
    this.consentPolicyManager_ = null;

    /** @private {?TcfApiCommandManager} */
    this.tcfApiCommandManager_ = null;

    /** @private {?NotificationUiManager} */
    this.notificationUiManager_ = null;

    /** @private {?ConsentUI} */
    this.consentUI_ = null;

    /** @private {?JsonObject} */
    this.consentConfig_ = null;

    /** @private {?JsonObject} */
    this.policyConfig_ = null;

    /** @private {?ConsentUI} */
    this.postPromptUI_ = null;

    /** @private {?function()} */
    this.dialogResolver_ = null;

    /** @private {boolean} */
    this.isPromptUIOn_ = false;

    /** @private {boolean} */
    this.consentStateChangedViaPromptUI_ = false;

    /** @private {boolean} */
    this.consentUIPending_ = false;

    /** @const @private {!../../../src/service/vsync-impl.Vsync} */
    this.vsync_ = this.getVsync();

    /** @private {?Promise<?JsonObject>} */
    this.remoteConfigPromise_ = null;

    /** @private {?string} */
    this.consentId_ = null;

    /** @private {?string} */
    this.matchedGeoGroup_ = null;

    /** @private {?boolean} */
    this.isTcfPostMessageProxyExperimentOn_ = isExperimentOn(
      this.win,
      'tcf-post-message-proxy-api'
    );

    /** @private {?boolean} */
    this.isGranularConsentExperimentOn_ = isExperimentOn(
      this.win,
      'amp-consent-granular-consent'
    );

<<<<<<< HEAD
    /** @private {?Promise<!Array>} */
    this.purposeConsentRequired_ = this.isGranularConsentExperimentOn_
      ? null
      : Promise.resolve();

=======
>>>>>>> 6b5ce1f8
    /** @private @const {?Function} */
    this.boundHandleIframeMessages_ = this.isTcfPostMessageProxyExperimentOn_
      ? this.handleIframeMessages_.bind(this)
      : null;
  }

  /** @override */
  getConsentPolicy() {
    // amp-consent should not be blocked by itself
    return null;
  }

  /** @override */
  buildCallback() {
    userAssert(
      this.element.getAttribute('id'),
      'amp-consent should have an id'
    );

    const configManager = new ConsentConfig(this.element);

    return configManager.getConsentConfigPromise().then((validatedConfig) => {
      this.matchedGeoGroup_ = configManager.getMatchedGeoGroup();
      this.initialize_(validatedConfig);
    });
  }

  /**
   *
   * @param {!JsonObject} validatedConfig
   */
  initialize_(validatedConfig) {
    this.consentConfig_ = validatedConfig;

    // ConsentConfig has verified that there's one and only one consent instance
    this.consentId_ = this.consentConfig_['consentInstanceId'];

    if (this.consentConfig_['postPromptUI']) {
      this.postPromptUI_ = new ConsentUI(
        this,
        dict({}),
        this.consentConfig_['postPromptUI']
      );
    }

    /**
     * Deprecated Format
     * {
     *   'consentInstanceId': {
     *     'checkConsentHref': ...,
     *     'promptUI': ...
     *   }
     * }
     *
     * New Format
     * {
     *   'consentInstanceId': ...
     *   'checkConsentHref': ...
     *   'promptUI': ...
     *   'postPromptUI': ...
     * }
     */
    const policyConfig = this.consentConfig_['policy'] || dict({});

    this.policyConfig_ = expandPolicyConfig(
      policyConfig,
      /** @type {string} */ (this.consentId_)
    );

    const children = this.getRealChildren();
    for (let i = 0; i < children.length; i++) {
      const child = children[i];
      toggle(child, false);
      // <amp-consent> will manually schedule layout for its children.
      Services.ownersForDoc(this.element).setOwner(child, this.element);
    }

    const consentPolicyManagerPromise = getServicePromiseForDoc(
      this.getAmpDoc(),
      CONSENT_POLICY_MANAGER
    ).then((manager) => {
      this.consentPolicyManager_ = /** @type {!ConsentPolicyManager} */ (manager);
      this.consentPolicyManager_.setLegacyConsentInstanceId(
        /** @type {string} */ (this.consentId_)
      );
      const policyKeys = Object.keys(
        /** @type {!Object} */ (this.policyConfig_)
      );
      for (let i = 0; i < policyKeys.length; i++) {
        this.consentPolicyManager_.registerConsentPolicyInstance(
          policyKeys[i],
          this.policyConfig_[policyKeys[i]]
        );
      }
    });

    const consentStateManagerPromise = getServicePromiseForDoc(
      this.getAmpDoc(),
      CONSENT_STATE_MANAGER
    ).then((manager) => {
      manager.registerConsentInstance(this.consentId_, this.consentConfig_);
      this.consentStateManager_ = /** @type {!ConsentStateManager} */ (manager);
    });

    const notificationUiManagerPromise = getServicePromiseForDoc(
      this.getAmpDoc(),
      NOTIFICATION_UI_MANAGER
    ).then((manager) => {
      this.notificationUiManager_ = /** @type {!NotificationUiManager} */ (manager);
    });

    const cookieWriterPromise = this.consentConfig_['cookies']
      ? new CookieWriter(this.win, this.element, this.consentConfig_).write()
      : Promise.resolve();

    Promise.all([
      consentStateManagerPromise,
      notificationUiManagerPromise,
      consentPolicyManagerPromise,
      cookieWriterPromise,
    ]).then(() => {
      this.init_();
    });
  }

  /**
   * Register a list of user action functions
   */
  enableInteractions_() {
    this.registerAction('accept', (invocation) => {
      this.handleAction_(
        ACTION_TYPE.ACCEPT,
        undefined /** consentString */,
        undefined /** opt_metadata */,
        invocation
      );
    });

    this.registerAction('reject', (invocation) => {
      this.handleAction_(
        ACTION_TYPE.REJECT,
        undefined /** consentString */,
        undefined /** opt_metadata */,
        invocation
      );
    });

    this.registerAction('dismiss', () => {
      this.handleAction_(ACTION_TYPE.DISMISS);
    });

    if (this.isGranularConsentExperimentOn_) {
      this.registerAction('setPurpose', (invocation) => {
        this.handleAction_(
          ACTION_TYPE.SET_PURPOSE,
          undefined /** consentString */,
          undefined /** opt_metadata */,
          invocation
        );
      });
    }

    this.registerAction('prompt', (invocation) =>
      this.handleReprompt_(invocation)
    );

    this.enableExternalInteractions_();
  }

  /**
   * Listen to external consent flow iframe's response
   * with consent string and metadata.
   */
  enableExternalInteractions_() {
    this.win.addEventListener('message', (event) => {
      if (!this.isPromptUIOn_) {
        return;
      }

      let consentString;
      let metadata;
      const data = getData(event);

      if (!data || data['type'] != 'consent-response') {
        return;
      }

      if (!data['action']) {
        user().error(TAG, 'consent-response message missing required info');
        return;
      }
      if (data['info'] !== undefined) {
        if (typeof data['info'] != 'string') {
          user().error(
            TAG,
            'consent-response info only supports string, ' +
              '%s, treated as undefined',
            data['info']
          );
          data['info'] = undefined;
        }
        if (data['action'] === ACTION_TYPE.DISMISS) {
          if (data['info']) {
            this.user().error(
              TAG,
              'Consent string value %s not applicable on user dismiss, ' +
                'stored value will be kept and used',
              data['info']
            );
          }
          data['info'] = undefined;
        }
        consentString = data['info'];
        metadata = this.validateMetadata_(data['consentMetadata']);
      }

      const iframes = this.element.querySelectorAll('iframe');

      for (let i = 0; i < iframes.length; i++) {
        if (iframes[i].contentWindow === event.source) {
          const action = data['action'];
          this.handleAction_(action, consentString, metadata);
          return;
        }
      }
    });
  }

  /**
   * Returns a promise that attempt to show prompt UI
   * @param {boolean} isActionPromptTrigger
   */
  scheduleDisplay_(isActionPromptTrigger) {
    if (!this.notificationUiManager_) {
      dev().error(TAG, 'notification ui manager not found');
    }

    if (this.consentUIPending_) {
      // Already pending to be shown. Do nothing.
      // This is to prevent postPromptUI trying to prompt the dialog, while
      // the prompt is waiting for previous amp-user-notification prompt to be
      // resolved first.
      // So prompt window won't be added to notificationUI queue duplicately.
      return;
    }

    if (!this.consentUI_) {
      // If consent UI not found. Do nothing.
      return;
    }

    this.consentUIPending_ = true;
    this.notificationUiManager_.registerUI(
      this.show_.bind(this, isActionPromptTrigger)
    );
  }

  /**
   * Show prompt UI
   * Do not invoke the function except in scheduleDisplay_
   * @param {boolean} isActionPromptTrigger
   * @return {!Promise}
   */
  show_(isActionPromptTrigger) {
    if (this.isPromptUIOn_) {
      dev().error(TAG, 'Attempt to show an already displayed prompt UI');
    }

    this.vsync_.mutate(() => {
      this.consentUI_.show(isActionPromptTrigger);
      this.isPromptUIOn_ = true;
    });

    const deferred = new Deferred();
    this.dialogResolver_ = deferred.resolve;
    return deferred.promise;
  }

  /**
   * Hide current prompt UI
   */
  hide_() {
    if (!this.isPromptUIOn_) {
      dev().error(TAG, '%s no consent ui to hide');
    }

    this.consentUI_.hide();
    this.isPromptUIOn_ = false;

    if (this.dialogResolver_) {
      this.dialogResolver_();
      this.dialogResolver_ = null;
    }

    this.consentUIPending_ = false;
  }

  /**
   * Handler User action
   *
   * @param {string} action
   * @param {string=} consentString
   * @param {!ConsentMetadataDef=} opt_consentMetadata
   * @param {!../../../src/service/action-impl.ActionInvocation=} opt_invocation
   */
  handleAction_(action, consentString, opt_consentMetadata, opt_invocation) {
    if (!isEnumValue(ACTION_TYPE, action)) {
      // Unrecognized action
      return;
    }

    if (!this.isPromptUIOn_) {
      // No consent prompt to act to
      return;
    }

    if (!this.consentStateManager_) {
      dev().error(TAG, 'No consent state manager');
      return;
    }

    if (action == ACTION_TYPE.SET_PURPOSE) {
      if (!opt_invocation || !opt_invocation['args']) {
        return;
      }
      const {args} = opt_invocation;
      this.validateSetPurposeArgs_(args);
      this.consentStateManager_.updateConsentInstancePurposes(args);
      return;
    }

    this.consentStateChangedViaPromptUI_ = true;

    // At this point, this.getPurposeConsentRequired_()
    // should always be resolved, so no need to worry about
    // a race here.
    if (action == ACTION_TYPE.ACCEPT) {
      //accept
      this.getPurposeConsentRequired_().then((purposeConsentRequired) => {
        // Set default for purpose map
        this.maybeSetConsentPurposeDefaults_(
          purposeConsentRequired,
          opt_invocation
        );
        this.consentStateManager_.updateConsentInstanceState(
          CONSENT_ITEM_STATE.ACCEPTED,
          consentString,
          opt_consentMetadata
        );
        this.hide_();
      });
    } else if (action == ACTION_TYPE.REJECT) {
      // reject
      this.getPurposeConsentRequired_().then((purposeConsentRequired) => {
        // Set default for purpose map
        this.maybeSetConsentPurposeDefaults_(
          purposeConsentRequired,
          opt_invocation
        );
        this.consentStateManager_.updateConsentInstanceState(
          CONSENT_ITEM_STATE.REJECTED,
          consentString,
          opt_consentMetadata
        );
        this.hide_();
      });
    } else if (action == ACTION_TYPE.DISMISS) {
      this.consentStateManager_.updateConsentInstanceState(
        CONSENT_ITEM_STATE.DISMISSED
      );
      this.hide_();
    }
  }

  /**
   * Maybe set the state manager's consent purpose map with default values.
   * @param {!Array} purposeConsentRequired
   * @param {!../../../src/service/action-impl.ActionInvocation=} opt_invocation
   */
  maybeSetConsentPurposeDefaults_(purposeConsentRequired, opt_invocation) {
    if (
      !this.isGranularConsentExperimentOn_ ||
      !opt_invocation ||
      !purposeConsentRequired ||
      !purposeConsentRequired.length
    ) {
      return;
    }
    const {args} = opt_invocation;
    if (args && args['purposeConsentDefault']) {
      const defaultPurposeMap = {};
      const purposeValue = user().assertBoolean(
        args['purposeConsentDefault'],
        '`purposeConsentDefault` must be a boolean.'
      );
      for (let i = 0; i < purposeConsentRequired.length; i++) {
        defaultPurposeMap[purposeConsentRequired[i]] = purposeValue;
      }
      this.consentStateManager_.updateConsentInstancePurposes(
        defaultPurposeMap,
        true
      );
    }
  }

  /**
   * Maybe set the consent purpose map with default values.
   * @param {!Array} purposeConsentRequired
   * @param {!../../../src/service/action-impl.ActionInvocation=} opt_invocation
   */
  maybeSetConsentPurposeDefaults_(purposeConsentRequired, opt_invocation) {
    if (
      !this.isGranularConsentExperimentOn_ ||
      !opt_invocation ||
      !purposeConsentRequired ||
      !purposeConsentRequired.length
    ) {
      return;
    }
    const {args} = opt_invocation;
    if (args && args['purposeConsentDefault']) {
      const defaultPurposeMap = {};
      const purposeValue = dev().assertBoolean(
        args['purposeConsentDefault'],
        '`purposeConsentDefault` must be a boolean.'
      );
      for (let i = 0; i < purposeConsentRequired.length; i++) {
        defaultPurposeMap[purposeConsentRequired[i]] = purposeValue;
      }
      this.consentStateManager_.updateConsentInstancePurposes(
        defaultPurposeMap,
        true
      );
    }
  }

  /**
   * Handle the prompt action to re-prompt.
   * Accpet arg expireCache=true
   * @param {!../../../src/service/action-impl.ActionInvocation} invocation
   */
  handleReprompt_(invocation) {
    const {args} = invocation;
    if (args && args['expireCache'] === true) {
      this.consentStateManager_.setDirtyBit();
    }
    this.scheduleDisplay_(true);
  }

  /**
   * Init the amp-consent by registering and initiate consent instance.
   */
  init_() {
    this.passSharedData_();
    this.syncRemoteConsentState_();
    this.maybeSetUpTcfPostMessageProxy_();

    this.getConsentRequiredPromise_()
      .then((isConsentRequired) => {
        return this.initPromptUI_(isConsentRequired);
      })
      .then((isPostPromptUIRequired) => {
        if (isPostPromptUIRequired) {
          this.handlePostPromptUI_();
        }
        this.consentPolicyManager_.enableTimeout();
      })
      .catch((unusedError) => {
        // TODO: Handle errors
      });

    this.enableInteractions_();
  }

  /**
   * Returns a promise that resolve when amp-consent knows
   * if the consent is required.
   * @return {!Promise<boolean>}
   */
  getConsentRequiredPromise_() {
    return this.consentStateManager_
      .getConsentInstanceInfo()
      .then((storedInfo) => {
        if (hasStoredValue(storedInfo)) {
          return Promise.resolve(true);
        }
        const consentRequired = this.consentConfig_['consentRequired'];
        if (typeof consentRequired === 'boolean') {
          return Promise.resolve(consentRequired);
        }
        return this.getConsentRemote_().then((consentResponse) => {
          if (!consentResponse) {
            return false;
          }
          // `promptIfUnknown` is a legacy field
          return consentResponse['consentRequired'] !== undefined
            ? !!consentResponse['consentRequired']
            : !!consentResponse['promptIfUnknown'];
        });
      });
  }

  /**
   * Blindly pass sharedData
   */
  passSharedData_() {
    const responsePromise = this.getConsentRemote_();
    const sharedDataPromise = responsePromise.then((response) => {
      if (!response || response['sharedData'] === undefined) {
        return null;
      }
      return response['sharedData'];
    });

    this.consentStateManager_.setConsentInstanceSharedData(sharedDataPromise);
  }

  /**
   * Clear cache for server side decision and then sync.
   */
  syncRemoteConsentState_() {
    this.getConsentRemote_().then((response) => {
      if (!response) {
        return;
      }
      // Ideally we should fallback to true if either are true.
      const expireCache =
        response['expireCache'] || response['forcePromptOnNext'];
      if (expireCache) {
        this.consentStateManager_.setDirtyBit();
      }

      // Decision from promptUI takes precedence over consent decision from response
      if (
        !!response['consentRequired'] &&
        !this.consentStateChangedViaPromptUI_
      ) {
        this.updateCacheIfNotNull_(
          response['consentStateValue'],
          response['consentString'] || undefined,
          response['consentMetadata'] || undefined
        );
      }
    });
  }

  /**
   * Sync with local storage if consentRequired is true.
   *
   * @param {string=} responseStateValue
   * @param {string=} responseConsentString
   * @param {JsonObject=} opt_responseMetadata
   */
  updateCacheIfNotNull_(
    responseStateValue,
    responseConsentString,
    opt_responseMetadata
  ) {
    const consentStateValue = convertEnumValueToState(responseStateValue);
    // consentStateValue and consentString are treated as a pair that will update together
    if (consentStateValue !== null) {
      this.consentStateManager_.updateConsentInstanceState(
        consentStateValue,
        responseConsentString,
        this.validateMetadata_(opt_responseMetadata)
      );
    }
  }

  /**
   * Get localStored consent info, and send request to get consent from endpoint
   * if there is checkConsentHref specified.
   * @return {!Promise<?JsonObject>}
   */
  getConsentRemote_() {
    if (this.remoteConfigPromise_) {
      return this.remoteConfigPromise_;
    }
    if (!this.consentConfig_['checkConsentHref']) {
      this.remoteConfigPromise_ = Promise.resolve(null);
    } else {
      const storeConsentPromise = this.consentStateManager_.getLastConsentInstanceInfo();
      this.remoteConfigPromise_ = storeConsentPromise.then((storedInfo) => {
        // Note: Expect the request to look different in following versions.
        const request = /** @type {!JsonObject} */ ({
          'consentInstanceId': this.consentId_,
          'consentStateValue': getConsentStateValue(storedInfo['consentState']),
          'consentMetadata': storedInfo['consentMetadata'],
          'consentString': storedInfo['consentString'],
          'isDirty': !!storedInfo['isDirty'],
          'matchedGeoGroup': this.matchedGeoGroup_,
        });
        if (this.consentConfig_['clientConfig']) {
          request['clientConfig'] = this.consentConfig_['clientConfig'];
        }
        const init = {
          credentials: 'include',
          method: 'POST',
          body: request,
        };
        const href = this.consentConfig_['checkConsentHref'];
        assertHttpsUrl(href, this.element);
        const ampdoc = this.getAmpDoc();
        const sourceBase = getSourceUrl(ampdoc.getUrl());
        const resolvedHref = resolveRelativeUrl(href, sourceBase);
        const xhrService = Services.xhrFor(this.win);
        return ampdoc.whenFirstVisible().then(() =>
          expandConsentEndpointUrl(this.element, resolvedHref).then(
            (expandedHref) =>
              xhrService.fetchJson(expandedHref, init).then((res) =>
                xhrService
                  .xssiJson(res, this.consentConfig_['xssiPrefix'])
                  .catch((e) => {
                    user().error(
                      TAG,
                      'Could not parse the `checkConsentHref` response.',
                      e
                    );
                  })
              )
          )
        );
      });
    }
    return this.remoteConfigPromise_;
  }

  /**
   * TODO (micajuineho): Use our stored info to check if we have the
   * necessary granular consents.
   * @param {ConsentInfoDef} unusedConsentInfo
   * @return {!Promise<boolean>}
   */
  checkGranularConsentRequired_(unusedConsentInfo) {
    if (!this.isGranularConsentExperimentOn_) {
      return Promise.resolve(true);
    }
    return this.getPurposeConsentRequired_().then((purposeConsentRequired) => {
      if (!purposeConsentRequired) {
        return true;
      }
      // TODO: add check here.
      return true;
    });
  }

  /**
   * Get `purposeConsentRequired` from consent config,
   * or from `checkConsentHref` response.
   * @return {!Promise<?Array>}
   */
  getPurposeConsentRequired_() {
<<<<<<< HEAD
    if (this.purposeConsentRequired_) {
      return this.purposeConsentRequired_;
    }
    const inlinePurposes = this.consentConfig_['purposeConsentRequired'];
    if (isArray(inlinePurposes)) {
      this.purposeConsentRequired_ = Promise.resolve(inlinePurposes);
    } else {
      this.purposeConsentRequired_ = this.getConsentRemote_().then(
        (response) => {
          if (!response || !isArray(response['purposeConsentRequired'])) {
            return null;
          }
          return response['purposeConsentRequired'];
        }
      );
    }
    return this.purposeConsentRequired_;
=======
    const inlinePurposes = this.consentConfig_['purposeConsentRequired'];
    if (isArray(inlinePurposes)) {
      return Promise.resolve(inlinePurposes);
    }
    return this.getConsentRemote_().then((response) => {
      if (!response || !isArray(response['purposeConsentRequired'])) {
        return null;
      }
      return response['purposeConsentRequired'];
    });
>>>>>>> 6b5ce1f8
  }

  /**
   * Determines if we should show UI based on our stored consent values.
   * @return {!Promise<boolean>}
   */
  hasRequiredConsents_() {
    return this.consentStateManager_.getConsentInstanceInfo().then((info) => {
      // Global consent
      if (hasStoredValue(info)) {
        return this.checkGranularConsentRequired_(info);
      }
      return Promise.resolve(false);
    });
  }

  /**
   * Handle Prompt UI.
   * @param {boolean} isConsentRequired
   * @return {Promise<boolean>}
   */
  initPromptUI_(isConsentRequired) {
    this.consentUI_ = new ConsentUI(
      this,
      /** @type {!JsonObject} */ (devAssert(
        this.consentConfig_,
        'consent config not found'
      ))
    );

    // Get current consent state
    return this.hasRequiredConsents_().then((hasConsents) => {
      if (hasConsents) {
        // Has user stored value, no need to prompt
        return true;
      }
      if (!isConsentRequired) {
        // no need to prompt if remote reponse say so
        // Also no need to display postPromptUI
        this.consentStateManager_.updateConsentInstanceState(
          CONSENT_ITEM_STATE.NOT_REQUIRED
        );
        return false;
      }
      // Prompt
      this.scheduleDisplay_(false);
      return true;
      // TODO(@zhouyx):
      // Race condition on consent state change between schedule to
      // display and display. Add one more check before display
    });
  }

  /**
   * Handles the display of postPromptUI
   */
  handlePostPromptUI_() {
    if (!this.postPromptUI_) {
      return;
    }

    this.notificationUiManager_.onQueueEmpty(() => {
      this.vsync_.mutate(() => {
        this.postPromptUI_.show(false);
        // Will need to scheduleLayout for postPromptUI
        // upon request for using AMP component.
      });
    });

    this.notificationUiManager_.onQueueNotEmpty(() => {
      this.vsync_.mutate(() => {
        this.postPromptUI_.hide();
      });
    });
  }

  /**
   * @return {?ConsentStateManager}
   * @visibleForTesting
   */
  getConsentStateManagerForTesting() {
    return this.consentStateManager_;
  }

  /**
   * @return {!Promise<boolean>}
   * @visibleForTesting
   */
  getConsentRequiredPromiseForTesting() {
    return this.getConsentRequiredPromise_();
  }

  /**
   * @return {boolean}
   * @visibleForTesting
   */
  getIsPromptUiOnForTesting() {
    return this.isPromptUIOn_;
  }

  /**
   * Ensure args in setPurpose action are booleans.
   * @param {!Object} purposeObj
   */
  validateSetPurposeArgs_(purposeObj) {
    const purposeKeys = Object.keys(purposeObj);
    for (let i = 0; i < purposeKeys.length; i++) {
      user().assertBoolean(
        purposeObj[purposeKeys[i]],
        '`setPurpose` values must be booleans.'
      );
    }
  }

  /**
   * Convert valid opt_metadta into ConsentMetadataDef
   * @param {JsonObject=} opt_metadata
   * @return {ConsentMetadataDef|undefined}
   */
  validateMetadata_(opt_metadata) {
    if (!opt_metadata) {
      return;
    }
    if (!isObject(opt_metadata)) {
      user().error(TAG, 'CMP metadata is not an object.');
      return;
    }
    assertMetadataValues(opt_metadata);
    return constructMetadata(
      opt_metadata['consentStringType'],
      opt_metadata['additionalConsent'],
      opt_metadata['gdprApplies'],
      opt_metadata['purposeOne']
    );
  }

  /**
   * Maybe set up the __tfcApiLocator window and listeners.
   *
   * The window is a dummy iframe that signals to 3p iframes
   * that the document supports the tcfPostMessage API.
   */
  maybeSetUpTcfPostMessageProxy_() {
    if (
      !this.isTcfPostMessageProxyExperimentOn_ ||
      !this.consentConfig_['exposesTcfApi']
    ) {
      return;
    }
    // Check if __tcfApiLocator API already exists (dirty AMP)
    if (!this.win.frames[TCF_API_LOCATOR]) {
      this.tcfApiCommandManager_ = new TcfApiCommandManager(
        this.consentPolicyManager_
      );
      // Add window listener for 3p iframe PostMessages
      this.win.addEventListener('message', this.boundHandleIframeMessages_);

      // Set up the __tcfApiLocator window to singal PostMessage support
      const iframe = this.element.ownerDocument.createElement('iframe');
      iframe.setAttribute('name', TCF_API_LOCATOR);
      toggle(iframe, false);
      iframe.setAttribute('aria-hidden', true);
      this.element.appendChild(dev().assertElement(iframe));
    }
  }

  /**
   * Listen to iframe messages and handle events.
   *
   * The listeners will listen for post messages from 3p
   * iframes that have the following structure:
   * {
   *  "__tcfapiCall": {
   *    "command": cmd,
   *    "parameter": arg,
   *    "version": v,
   *    "callId": id,
   *  }
   * }
   *
   * @param {!Event} event
   */
  handleIframeMessages_(event) {
    const data = getData(event);

    if (!data || !data['__tcfapiCall']) {
      return;
    }
    this.tcfApiCommandManager_.handleTcfCommand(data, event.source);
  }
}

AMP.extension('amp-consent', '0.1', (AMP) => {
  AMP.registerElement('amp-consent', AmpConsent, CSS);
  AMP.registerServiceForDoc(NOTIFICATION_UI_MANAGER, NotificationUiManager);
  AMP.registerServiceForDoc(CONSENT_STATE_MANAGER, ConsentStateManager);
  AMP.registerServiceForDoc(CONSENT_POLICY_MANAGER, ConsentPolicyManager);
});<|MERGE_RESOLUTION|>--- conflicted
+++ resolved
@@ -134,14 +134,11 @@
       'amp-consent-granular-consent'
     );
 
-<<<<<<< HEAD
-    /** @private {?Promise<!Array>} */
+    /** @private {?Promise<?Array>} */
     this.purposeConsentRequired_ = this.isGranularConsentExperimentOn_
       ? null
       : Promise.resolve();
 
-=======
->>>>>>> 6b5ce1f8
     /** @private @const {?Function} */
     this.boundHandleIframeMessages_ = this.isTcfPostMessageProxyExperimentOn_
       ? this.handleIframeMessages_.bind(this)
@@ -513,37 +510,6 @@
         CONSENT_ITEM_STATE.DISMISSED
       );
       this.hide_();
-    }
-  }
-
-  /**
-   * Maybe set the state manager's consent purpose map with default values.
-   * @param {!Array} purposeConsentRequired
-   * @param {!../../../src/service/action-impl.ActionInvocation=} opt_invocation
-   */
-  maybeSetConsentPurposeDefaults_(purposeConsentRequired, opt_invocation) {
-    if (
-      !this.isGranularConsentExperimentOn_ ||
-      !opt_invocation ||
-      !purposeConsentRequired ||
-      !purposeConsentRequired.length
-    ) {
-      return;
-    }
-    const {args} = opt_invocation;
-    if (args && args['purposeConsentDefault']) {
-      const defaultPurposeMap = {};
-      const purposeValue = user().assertBoolean(
-        args['purposeConsentDefault'],
-        '`purposeConsentDefault` must be a boolean.'
-      );
-      for (let i = 0; i < purposeConsentRequired.length; i++) {
-        defaultPurposeMap[purposeConsentRequired[i]] = purposeValue;
-      }
-      this.consentStateManager_.updateConsentInstancePurposes(
-        defaultPurposeMap,
-        true
-      );
     }
   }
 
@@ -794,7 +760,6 @@
    * @return {!Promise<?Array>}
    */
   getPurposeConsentRequired_() {
-<<<<<<< HEAD
     if (this.purposeConsentRequired_) {
       return this.purposeConsentRequired_;
     }
@@ -812,18 +777,6 @@
       );
     }
     return this.purposeConsentRequired_;
-=======
-    const inlinePurposes = this.consentConfig_['purposeConsentRequired'];
-    if (isArray(inlinePurposes)) {
-      return Promise.resolve(inlinePurposes);
-    }
-    return this.getConsentRemote_().then((response) => {
-      if (!response || !isArray(response['purposeConsentRequired'])) {
-        return null;
-      }
-      return response['purposeConsentRequired'];
-    });
->>>>>>> 6b5ce1f8
   }
 
   /**
@@ -931,7 +884,7 @@
   validateSetPurposeArgs_(purposeObj) {
     const purposeKeys = Object.keys(purposeObj);
     for (let i = 0; i < purposeKeys.length; i++) {
-      user().assertBoolean(
+      dev().assertBoolean(
         purposeObj[purposeKeys[i]],
         '`setPurpose` values must be booleans.'
       );
