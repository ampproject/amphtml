/**
 * Copyright 2018 The AMP HTML Authors. All Rights Reserved.
 *
 * Licensed under the Apache License, Version 2.0 (the "License");
 * you may not use this file except in compliance with the License.
 * You may obtain a copy of the License at
 *
 *      http://www.apache.org/licenses/LICENSE-2.0
 *
 * Unless required by applicable law or agreed to in writing, software
 * distributed under the License is distributed on an "AS-IS" BASIS,
 * WITHOUT WARRANTIES OR CONDITIONS OF ANY KIND, either express or implied.
 * See the License for the specific language governing permissions and
 * limitations under the License.
 */

import {
  CONSENT_ITEM_STATE,
  convertEnumValueToState,
  getConsentMetadata,
  getConsentStateValue,
  getConsentStringTypeValue,
  hasStoredValue,
} from './consent-info';
import {CSS} from '../../../build/amp-consent-0.1.css';
import {ConsentConfig, expandPolicyConfig} from './consent-config';
import {ConsentPolicyManager} from './consent-policy-manager';
import {ConsentStateManager} from './consent-state-manager';
import {ConsentUI} from './consent-ui';
import {Deferred} from '../../../src/utils/promise';
import {
  NOTIFICATION_UI_MANAGER,
  NotificationUiManager,
} from '../../../src/service/notification-ui-manager';
import {Services} from '../../../src/services';
import {
  assertHttpsUrl,
  getSourceUrl,
  resolveRelativeUrl,
} from '../../../src/url';
import {dev, devAssert, user, userAssert} from '../../../src/log';
import {dict} from '../../../src/utils/object';
import {getData} from '../../../src/event-helper';
import {getServicePromiseForDoc} from '../../../src/service';
import {isEnumValue, isObject} from '../../../src/types';
import {toggle} from '../../../src/style';

const CONSENT_STATE_MANAGER = 'consentStateManager';
const CONSENT_POLICY_MANAGER = 'consentPolicyManager';
const TAG = 'amp-consent';

/**
 * @enum {string}
 * @visibleForTesting
 */
export const ACTION_TYPE = {
  ACCEPT: 'accept',
  REJECT: 'reject',
  DISMISS: 'dismiss',
};

export class AmpConsent extends AMP.BaseElement {
  /** @param {!AmpElement} element */
  constructor(element) {
    super(element);

    /** @private {?ConsentStateManager} */
    this.consentStateManager_ = null;

    /** @private {?ConsentPolicyManager} */
    this.consentPolicyManager_ = null;

    /** @private {?NotificationUiManager} */
    this.notificationUiManager_ = null;

    /** @private {?ConsentUI} */
    this.consentUI_ = null;

    /** @private {?JsonObject} */
    this.consentConfig_ = null;

    /** @private {?JsonObject} */
    this.policyConfig_ = null;

    /** @private {?ConsentUI} */
    this.postPromptUI_ = null;

    /** @private {?function()} */
    this.dialogResolver_ = null;

    /** @private {boolean} */
    this.isPromptUIOn_ = false;

    /** @private {boolean} */
    this.consentStateChangedViaPromptUI_ = false;

    /** @private {boolean} */
    this.consentUIPending_ = false;

    /** @const @private {!../../../src/service/vsync-impl.Vsync} */
    this.vsync_ = this.getVsync();

    /** @private {?Promise<?JsonObject>} */
    this.remoteConfigPromise_ = null;

    /** @private {?string} */
    this.consentId_ = null;

    /** @private {?string} */
    this.matchedGeoGroup_ = null;
  }

  /** @override */
  getConsentPolicy() {
    // amp-consent should not be blocked by itself
    return null;
  }

  /** @override */
  buildCallback() {
    userAssert(
      this.element.getAttribute('id'),
      'amp-consent should have an id'
    );

    const configManager = new ConsentConfig(this.element);

    return configManager.getConsentConfigPromise().then((validatedConfig) => {
      this.matchedGeoGroup_ = configManager.getMatchedGeoGroup();
      this.initialize_(validatedConfig);
    });
  }

  /**
   *
   * @param {!JsonObject} validatedConfig
   */
  initialize_(validatedConfig) {
    this.consentConfig_ = validatedConfig;

    // ConsentConfig has verified that there's one and only one consent instance
    this.consentId_ = this.consentConfig_['consentInstanceId'];

    if (this.consentConfig_['postPromptUI']) {
      this.postPromptUI_ = new ConsentUI(
        this,
        dict({}),
        this.consentConfig_['postPromptUI']
      );
    }

    /**
     * Deprecated Format
     * {
     *   'consentInstanceId': {
     *     'checkConsentHref': ...,
     *     'promptUI': ...
     *   }
     * }
     *
     * New Format
     * {
     *   'consentInstanceId': ...
     *   'checkConsentHref': ...
     *   'promptUI': ...
     *   'postPromptUI': ...
     * }
     */
    const policyConfig = this.consentConfig_['policy'] || dict({});

    this.policyConfig_ = expandPolicyConfig(
      policyConfig,
      /** @type {string} */ (this.consentId_)
    );

    const children = this.getRealChildren();
    for (let i = 0; i < children.length; i++) {
      const child = children[i];
      toggle(child, false);
      // <amp-consent> will manually schedule layout for its children.
      Services.ownersForDoc(this.element).setOwner(child, this.element);
    }

    const consentPolicyManagerPromise = getServicePromiseForDoc(
      this.getAmpDoc(),
      CONSENT_POLICY_MANAGER
    ).then((manager) => {
      this.consentPolicyManager_ = /** @type {!ConsentPolicyManager} */ (manager);
      this.consentPolicyManager_.setLegacyConsentInstanceId(
        /** @type {string} */ (this.consentId_)
      );
      const policyKeys = Object.keys(
        /** @type {!Object} */ (this.policyConfig_)
      );
      for (let i = 0; i < policyKeys.length; i++) {
        this.consentPolicyManager_.registerConsentPolicyInstance(
          policyKeys[i],
          this.policyConfig_[policyKeys[i]]
        );
      }
    });

    const consentStateManagerPromise = getServicePromiseForDoc(
      this.getAmpDoc(),
      CONSENT_STATE_MANAGER
    ).then((manager) => {
      manager.registerConsentInstance(this.consentId_, this.consentConfig_);
      this.consentStateManager_ = /** @type {!ConsentStateManager} */ (manager);
    });

    const notificationUiManagerPromise = getServicePromiseForDoc(
      this.getAmpDoc(),
      NOTIFICATION_UI_MANAGER
    ).then((manager) => {
      this.notificationUiManager_ = /** @type {!NotificationUiManager} */ (manager);
    });

    Promise.all([
      consentStateManagerPromise,
      notificationUiManagerPromise,
      consentPolicyManagerPromise,
    ]).then(() => {
      this.init_();
    });
  }

  /**
   * Register a list of user action functions
   */
  enableInteractions_() {
    this.registerAction('accept', () => {
      this.handleAction_(ACTION_TYPE.ACCEPT);
    });

    this.registerAction('reject', () => {
      this.handleAction_(ACTION_TYPE.REJECT);
    });

    this.registerAction('dismiss', () => {
      this.handleAction_(ACTION_TYPE.DISMISS);
    });

    this.registerAction('prompt', () => {
      this.scheduleDisplay_(true);
    });

    this.enableExternalInteractions_();
  }

  /**
   * TODO(micajuineho) add gdprApplies here with consolidtion
   * Listen to external consent flow iframe's response
   * with consent string and consent string type.
   */
  enableExternalInteractions_() {
    this.win.addEventListener('message', (event) => {
      if (!this.isPromptUIOn_) {
        return;
      }

      let consentString;
<<<<<<< HEAD
      let consentStringType;
=======
      let metadata;
>>>>>>> fd697d52
      const data = getData(event);

      if (!data || data['type'] != 'consent-response') {
        return;
      }

      if (!data['action']) {
        user().error(TAG, 'consent-response message missing required info');
        return;
      }
      if (data['info'] !== undefined) {
        if (typeof data['info'] != 'string') {
          user().error(
            TAG,
            'consent-response info only supports string, ' +
              '%s, treated as undefined',
            data['info']
          );
          data['info'] = undefined;
        }
        if (data['action'] === ACTION_TYPE.DISMISS) {
          if (data['info']) {
            this.user().error(
              TAG,
              'Consent string value %s not applicable on user dismiss, ' +
                'stored value will be kept and used',
              consentString
            );
          }
          data['info'] = undefined;
        }
        consentString = data['info'];
<<<<<<< HEAD
        consentStringType = data['consentStringType'];
=======
        metadata = this.configureMetadataByConsentString_(
          data['consentMetadata'],
          consentString
        );
>>>>>>> fd697d52
      }

      const iframes = this.element.querySelectorAll('iframe');

      for (let i = 0; i < iframes.length; i++) {
        if (iframes[i].contentWindow === event.source) {
          const action = data['action'];
<<<<<<< HEAD
          this.handleAction_(action, consentString, consentStringType);
=======
          this.handleAction_(action, consentString, metadata);
>>>>>>> fd697d52
          return;
        }
      }
    });
  }

  /**
   * Returns a promise that attempt to show prompt UI
   * @param {boolean} isActionPromptTrigger
   */
  scheduleDisplay_(isActionPromptTrigger) {
    if (!this.notificationUiManager_) {
      dev().error(TAG, 'notification ui manager not found');
    }

    if (this.consentUIPending_) {
      // Already pending to be shown. Do nothing.
      // This is to prevent postPromptUI trying to prompt the dialog, while
      // the prompt is waiting for previous amp-user-notification prompt to be
      // resolved first.
      // So prompt window won't be added to notificationUI queue duplicately.
      return;
    }

    if (!this.consentUI_) {
      // If consent UI not found. Do nothing.
      return;
    }

    this.consentUIPending_ = true;
    this.notificationUiManager_.registerUI(
      this.show_.bind(this, isActionPromptTrigger)
    );
  }

  /**
   * Show prompt UI
   * Do not invoke the function except in scheduleDisplay_
   * @param {boolean} isActionPromptTrigger
   * @return {!Promise}
   */
  show_(isActionPromptTrigger) {
    if (this.isPromptUIOn_) {
      dev().error(TAG, 'Attempt to show an already displayed prompt UI');
    }

    this.vsync_.mutate(() => {
      this.consentUI_.show(isActionPromptTrigger);
      this.isPromptUIOn_ = true;
    });

    const deferred = new Deferred();
    this.dialogResolver_ = deferred.resolve;
    return deferred.promise;
  }

  /**
   * Hide current prompt UI
   */
  hide_() {
    if (!this.isPromptUIOn_) {
      dev().error(TAG, '%s no consent ui to hide');
    }

    this.consentUI_.hide();
    this.isPromptUIOn_ = false;

    if (this.dialogResolver_) {
      this.dialogResolver_();
      this.dialogResolver_ = null;
    }

    this.consentUIPending_ = false;
  }

  /**
   * Handler User action
   *
   * @param {string} action
   * @param {string=} consentString
<<<<<<< HEAD
   * @param {string=} consentStringType
   */
  handleAction_(action, consentString, consentStringType) {
=======
   * @param {JsonObject=} opt_consentMetadata
   */
  handleAction_(action, consentString, opt_consentMetadata) {
>>>>>>> fd697d52
    if (!isEnumValue(ACTION_TYPE, action)) {
      // Unrecognized action
      return;
    }

    if (!this.isPromptUIOn_) {
      // No consent prompt to act to
      return;
    }

    if (!this.consentStateManager_) {
      dev().error(TAG, 'No consent state manager');
      return;
    }

    this.consentStateChangedViaPromptUI_ = true;

    if (action == ACTION_TYPE.ACCEPT) {
      //accept
      this.consentStateManager_.updateConsentInstanceState(
        CONSENT_ITEM_STATE.ACCEPTED,
        consentString,
<<<<<<< HEAD
        consentStringType
=======
        opt_consentMetadata
>>>>>>> fd697d52
      );
    } else if (action == ACTION_TYPE.REJECT) {
      // reject
      this.consentStateManager_.updateConsentInstanceState(
        CONSENT_ITEM_STATE.REJECTED,
        consentString,
<<<<<<< HEAD
        consentStringType
=======
        opt_consentMetadata
>>>>>>> fd697d52
      );
    } else if (action == ACTION_TYPE.DISMISS) {
      this.consentStateManager_.updateConsentInstanceState(
        CONSENT_ITEM_STATE.DISMISSED
      );
    }

    // Hide current dialog
    this.hide_();
  }

  /**
   * Init the amp-consent by registering and initiate consent instance.
   */
  init_() {
    this.passSharedData_();
    this.setGdprApplies();
    this.syncRemoteConsentState_();

    this.getConsentRequiredPromise_()
      .then((isConsentRequired) => {
        return this.initPromptUI_(isConsentRequired);
      })
      .then((isPostPromptUIRequired) => {
        if (isPostPromptUIRequired) {
          this.handlePostPromptUI_();
        }
        this.consentPolicyManager_.enableTimeout();
      })
      .catch((unusedError) => {
        // TODO: Handle errors
      });

    this.enableInteractions_();
  }

  /**
   * Returns a promise that resolve when amp-consent knows
   * if the consent is required.
   * @return {!Promise<boolean>}
   */
  getConsentRequiredPromise_() {
    return this.consentStateManager_
      .getConsentInstanceInfo()
      .then((storedInfo) => {
        if (hasStoredValue(storedInfo)) {
          return Promise.resolve(true);
        }
        const consentRequired = this.consentConfig_['consentRequired'];
        if (typeof consentRequired === 'boolean') {
          return Promise.resolve(consentRequired);
        }
        return this.getConsentRemote_().then((consentResponse) => {
          if (!consentResponse) {
            return false;
          }
          // `promptIfUnknown` is a legacy field
          return consentResponse['consentRequired'] !== undefined
            ? !!consentResponse['consentRequired']
            : !!consentResponse['promptIfUnknown'];
        });
      });
  }

  /**
   * Blindly pass sharedData
   */
  passSharedData_() {
    const responsePromise = this.getConsentRemote_();
    const sharedDataPromise = responsePromise.then((response) => {
      if (!response || response['sharedData'] === undefined) {
        return null;
      }
      return response['sharedData'];
    });

    this.consentStateManager_.setConsentInstanceSharedData(sharedDataPromise);
  }

  /**
   * Create and set gdprApplies promise form consent manager.
   * Default value to remote `consentRequired`, if no
   * `gdprApplies` value is provided.
   *
   * TODO(micajuinho) remove this method (and subsequent methods
   * in consent-state-manager) in favor of consolidation with
   * consentString
   */
  setGdprApplies() {
    const responsePromise = this.getConsentRemote_();
    const gdprAppliesPromise = responsePromise.then((response) => {
      if (!response) {
        return null;
      }
      const gdprApplies = response['gdprApplies'];
      return gdprApplies === undefined || typeof gdprApplies !== 'boolean'
        ? response['consentRequired']
        : gdprApplies;
    });

    this.consentStateManager_.setConsentInstanceGdprApplies(gdprAppliesPromise);
  }

  /**
   * Clear cache for server side decision and then sync.
   */
  syncRemoteConsentState_() {
    this.getConsentRemote_().then((response) => {
      if (!response) {
        return;
      }
      // Ideally we should fallback to true if either are true.
      const expireCache =
        response['expireCache'] || response['forcePromptOnNext'];
      if (expireCache) {
        this.consentStateManager_.setDirtyBit();
      }

      // TODO(micajuineho) When we consolidate, add gdprApplies field
      // to be set with consentString.
      // Decision from promptUI takes precedence over consent decision from response
      if (
        !!response['consentRequired'] &&
        !this.consentStateChangedViaPromptUI_
      ) {
        this.updateCacheIfNotNull_(
          response['consentStateValue'],
          response['consentString'] || undefined,
<<<<<<< HEAD
          response['consentStringType']
=======
          response['consentMetadata'] || undefined
>>>>>>> fd697d52
        );
      }
    });
  }

  /**
   * Sync with local storage if consentRequired is true.
   *
   * @param {string=} responseStateValue
   * @param {string=} responseConsentString
<<<<<<< HEAD
   * @param {string=} responseConsentStringType
=======
   * @param {JsonObject=} opt_responseMetadata
>>>>>>> fd697d52
   */
  updateCacheIfNotNull_(
    responseStateValue,
    responseConsentString,
<<<<<<< HEAD
    responseConsentStringType
=======
    opt_responseMetadata
>>>>>>> fd697d52
  ) {
    const consentStateValue = convertEnumValueToState(responseStateValue);
    // consentStateValue and consentString are treated as a pair that will update together
    if (consentStateValue !== null) {
      const metadata = getConsentMetadata(
        responseConsentString,
        responseConsentStringType
      );
      this.consentStateManager_.updateConsentInstanceState(
        consentStateValue,
<<<<<<< HEAD
        metadata.consentString,
        metadata.consentStringType
=======
        responseConsentString,
        this.configureMetadataByConsentString_(
          opt_responseMetadata,
          responseConsentString
        )
>>>>>>> fd697d52
      );
    }
  }

  /**
   * Get localStored consent info, and send request to get consent from endpoint
   * if there is checkConsentHref specified.
   * @return {!Promise<?JsonObject>}
   */
  getConsentRemote_() {
    if (this.remoteConfigPromise_) {
      return this.remoteConfigPromise_;
    }
    if (!this.consentConfig_['checkConsentHref']) {
      this.remoteConfigPromise_ = Promise.resolve(null);
    } else {
      const storeConsentPromise = this.consentStateManager_.getLastConsentInstanceInfo();
      this.remoteConfigPromise_ = storeConsentPromise.then((storedInfo) => {
        // Note: Expect the request to look different in following versions.
        const request = /** @type {!JsonObject} */ ({
          'consentInstanceId': this.consentId_,
          'consentStateValue': getConsentStateValue(storedInfo['consentState']),
          'consentMetadata': storedInfo['consentMetadata'],
          'consentString': storedInfo['consentString'],
          'consentStringType': getConsentStringTypeValue(
            storedInfo['consentStringType']
          ),
          'isDirty': !!storedInfo['isDirty'],
          'matchedGeoGroup': this.matchedGeoGroup_,
        });
        if (this.consentConfig_['clientConfig']) {
          request['clientConfig'] = this.consentConfig_['clientConfig'];
        }
        const init = {
          credentials: 'include',
          method: 'POST',
          body: request,
        };
        const href = this.consentConfig_['checkConsentHref'];
        assertHttpsUrl(href, this.element);
        const ampdoc = this.getAmpDoc();
        const sourceBase = getSourceUrl(ampdoc.getUrl());
        const resolvedHref = resolveRelativeUrl(href, sourceBase);
        const xhrService = Services.xhrFor(this.win);
        return ampdoc.whenFirstVisible().then(() => {
          return xhrService
            .fetchJson(resolvedHref, init)
            .then((res) =>
              xhrService.xssiJson(res, this.consentConfig_['xssiPrefix'])
            );
        });
      });
    }
    return this.remoteConfigPromise_;
  }

  /**
   * Handle Prompt UI.
   * @param {boolean} isConsentRequired
   * @return {Promise<boolean>}
   */
  initPromptUI_(isConsentRequired) {
    this.consentUI_ = new ConsentUI(
      this,
      /** @type {!JsonObject} */ (devAssert(
        this.consentConfig_,
        'consent config not found'
      ))
    );

    // Get current consent state
    return this.consentStateManager_.getConsentInstanceInfo().then((info) => {
      if (hasStoredValue(info)) {
        // Has user stored value, no need to prompt
        return true;
      }
      if (!isConsentRequired) {
        // no need to prompt if remote reponse say so
        // Also no need to display postPromptUI
        this.consentStateManager_.updateConsentInstanceState(
          CONSENT_ITEM_STATE.NOT_REQUIRED
        );
        return false;
      }
      // Prompt
      this.scheduleDisplay_(false);
      return true;
      // TODO(@zhouyx):
      // Race condition on consent state change between schedule to
      // display and display. Add one more check before display
    });
  }

  /**
   * Handles the display of postPromptUI
   */
  handlePostPromptUI_() {
    if (!this.postPromptUI_) {
      return;
    }

    this.notificationUiManager_.onQueueEmpty(() => {
      this.vsync_.mutate(() => {
        this.postPromptUI_.show(false);
        // Will need to scheduleLayout for postPromptUI
        // upon request for using AMP component.
      });
    });

    this.notificationUiManager_.onQueueNotEmpty(() => {
      this.vsync_.mutate(() => {
        this.postPromptUI_.hide();
      });
    });
  }

  /**
   * @return {?ConsentStateManager}
   * @visibleForTesting
   */
  getConsentStateManagerForTesting() {
    return this.consentStateManager_;
  }

  /**
   * @return {!Promise<boolean>}
   * @visibleForTesting
   */
  getConsentRequiredPromiseForTesting() {
    return this.getConsentRequiredPromise_();
  }

  /**
   * @return {boolean}
   * @visibleForTesting
   */
  getIsPromptUiOnForTesting() {
    return this.isPromptUIOn_;
  }

  /**
   * If consentString is undefined or invalid, don't
   * include any metadata in update.
   * @param {JsonObject=} opt_metadata
   * @param {string=} opt_consentString
   * @return {?JsonObject|undefined}
   */
  configureMetadataByConsentString_(opt_metadata, opt_consentString) {
    if (!isObject(opt_metadata) || !opt_consentString) {
      user().error(
        TAG,
        'CMP metadata is invalid or no consent string is found.'
      );
      return;
    }
    return opt_metadata;
  }
}

AMP.extension('amp-consent', '0.1', (AMP) => {
  AMP.registerElement('amp-consent', AmpConsent, CSS);
  AMP.registerServiceForDoc(NOTIFICATION_UI_MANAGER, NotificationUiManager);
  AMP.registerServiceForDoc(CONSENT_STATE_MANAGER, ConsentStateManager);
  AMP.registerServiceForDoc(CONSENT_POLICY_MANAGER, ConsentPolicyManager);
});<|MERGE_RESOLUTION|>--- conflicted
+++ resolved
@@ -17,7 +17,6 @@
 import {
   CONSENT_ITEM_STATE,
   convertEnumValueToState,
-  getConsentMetadata,
   getConsentStateValue,
   getConsentStringTypeValue,
   hasStoredValue,
@@ -259,11 +258,7 @@
       }
 
       let consentString;
-<<<<<<< HEAD
-      let consentStringType;
-=======
       let metadata;
->>>>>>> fd697d52
       const data = getData(event);
 
       if (!data || data['type'] != 'consent-response') {
@@ -296,14 +291,10 @@
           data['info'] = undefined;
         }
         consentString = data['info'];
-<<<<<<< HEAD
-        consentStringType = data['consentStringType'];
-=======
         metadata = this.configureMetadataByConsentString_(
           data['consentMetadata'],
           consentString
         );
->>>>>>> fd697d52
       }
 
       const iframes = this.element.querySelectorAll('iframe');
@@ -311,11 +302,7 @@
       for (let i = 0; i < iframes.length; i++) {
         if (iframes[i].contentWindow === event.source) {
           const action = data['action'];
-<<<<<<< HEAD
-          this.handleAction_(action, consentString, consentStringType);
-=======
           this.handleAction_(action, consentString, metadata);
->>>>>>> fd697d52
           return;
         }
       }
@@ -396,15 +383,9 @@
    *
    * @param {string} action
    * @param {string=} consentString
-<<<<<<< HEAD
-   * @param {string=} consentStringType
-   */
-  handleAction_(action, consentString, consentStringType) {
-=======
    * @param {JsonObject=} opt_consentMetadata
    */
   handleAction_(action, consentString, opt_consentMetadata) {
->>>>>>> fd697d52
     if (!isEnumValue(ACTION_TYPE, action)) {
       // Unrecognized action
       return;
@@ -427,22 +408,14 @@
       this.consentStateManager_.updateConsentInstanceState(
         CONSENT_ITEM_STATE.ACCEPTED,
         consentString,
-<<<<<<< HEAD
-        consentStringType
-=======
         opt_consentMetadata
->>>>>>> fd697d52
       );
     } else if (action == ACTION_TYPE.REJECT) {
       // reject
       this.consentStateManager_.updateConsentInstanceState(
         CONSENT_ITEM_STATE.REJECTED,
         consentString,
-<<<<<<< HEAD
-        consentStringType
-=======
         opt_consentMetadata
->>>>>>> fd697d52
       );
     } else if (action == ACTION_TYPE.DISMISS) {
       this.consentStateManager_.updateConsentInstanceState(
@@ -571,11 +544,7 @@
         this.updateCacheIfNotNull_(
           response['consentStateValue'],
           response['consentString'] || undefined,
-<<<<<<< HEAD
-          response['consentStringType']
-=======
           response['consentMetadata'] || undefined
->>>>>>> fd697d52
         );
       }
     });
@@ -586,40 +555,23 @@
    *
    * @param {string=} responseStateValue
    * @param {string=} responseConsentString
-<<<<<<< HEAD
-   * @param {string=} responseConsentStringType
-=======
    * @param {JsonObject=} opt_responseMetadata
->>>>>>> fd697d52
    */
   updateCacheIfNotNull_(
     responseStateValue,
     responseConsentString,
-<<<<<<< HEAD
-    responseConsentStringType
-=======
     opt_responseMetadata
->>>>>>> fd697d52
   ) {
     const consentStateValue = convertEnumValueToState(responseStateValue);
     // consentStateValue and consentString are treated as a pair that will update together
     if (consentStateValue !== null) {
-      const metadata = getConsentMetadata(
-        responseConsentString,
-        responseConsentStringType
-      );
       this.consentStateManager_.updateConsentInstanceState(
         consentStateValue,
-<<<<<<< HEAD
-        metadata.consentString,
-        metadata.consentStringType
-=======
         responseConsentString,
         this.configureMetadataByConsentString_(
           opt_responseMetadata,
           responseConsentString
         )
->>>>>>> fd697d52
       );
     }
   }
