--- conflicted
+++ resolved
@@ -118,10 +118,6 @@
     /** @private {?string} */
     this.matchedGeoGroup_ = null;
 
-<<<<<<< HEAD
-    /** @private @const {!Function} */
-    this.boundHandleIframeMessages_ = this.handleIframeMessages_.bind(this);
-=======
     /** @private {?boolean} */
     this.isTcfPostMessageProxyExperimentOn_ = isExperimentOn(
       this.win,
@@ -132,7 +128,6 @@
     this.boundHandleIframeMessages_ = this.isTcfPostMessageProxyExperimentOn_
       ? this.handleIframeMessages_.bind(this)
       : null;
->>>>>>> 428a123f
   }
 
   /** @override */
@@ -783,17 +778,6 @@
    *
    * The window is a dummy iframe that signals to 3p iframes
    * that the document supports the tcfPostMessage API.
-<<<<<<< HEAD
-   */
-  maybeSetUpTcfPostMessageProxy_() {
-    if (!this.consentConfig_['exposesTcfApi']) {
-      return;
-    }
-    // Check if __tcfApiLocator API already exists (dirty AMP)
-    if (!this.win.frames[TCF_API_LOCATOR]) {
-      // Add window listener for 3p iframe PostMessages
-      this.win.addEventListener('message', this.boundHandleIframeMessages_);
-=======
    */
   maybeSetUpTcfPostMessageProxy_() {
     if (
@@ -815,6 +799,7 @@
       this.element.appendChild(dev().assertElement(iframe));
     }
   }
+
 
   /**
    * Listen to iframe messages and handle events.
@@ -842,47 +827,6 @@
     ) {
       return;
     }
->>>>>>> 428a123f
-
-    const payload = data.__tcfapiCall;
-    const cmd = payload.command;
-    // TODO (micajuineho): implement command methods
-    switch (cmd) {
-      case TCF_POST_MESSAGE_API_COMMANDS.GET_TC_DATA:
-      case TCF_POST_MESSAGE_API_COMMANDS.PING:
-      case TCF_POST_MESSAGE_API_COMMANDS.ADD_EVENT_LISTENER:
-      case TCF_POST_MESSAGE_API_COMMANDS.REMOVE_EVENT_LISTENER:
-      default:
-        return;
-    }
-  }
-
-  /**
-   * Listen to iframe messages and handle events.
-   *
-   * The listeners will listen for post messages from 3p
-   * iframes that have the following structure:
-   * {
-   *  "__tcfapiCall": {
-   *    "command": cmd,
-   *    "parameter": arg,
-   *    "version": v,
-   *    "callId": id,
-   *  }
-   * }
-   *
-   * @param {!Event} event
-   */
-  handleIframeMessages_(event) {
-    const data = getData(event);
-
-    if (
-      !data ||
-      !data['__tcfapiCall'] ||
-      !this.isValidTcfApiCall_(data['__tcfapiCall'])
-    ) {
-      return;
-    }
     handleTcfCommand(
       data.__tcfapiCall,
       event.source,
