--- conflicted
+++ resolved
@@ -61,15 +61,11 @@
 
 
 export class AmpConsent extends AMP.BaseElement {
-<<<<<<< HEAD
   /**
    * Creates an instance of AmpConsent.
    * @param {!AmpElement} element
    * @memberof AmpConsent
    */
-=======
-  /** @param {!AmpElement} element */
->>>>>>> b1e51156
   constructor(element) {
     super(element);
 
@@ -116,13 +112,8 @@
     this.vsync_ = this.getVsync();
   }
 
-<<<<<<< HEAD
-  /**
-   * @override
-   */
-=======
+
   /** @override */
->>>>>>> b1e51156
   getConsentPolicy() {
     // amp-consent should not be blocked by itself
     return null;
@@ -140,15 +131,8 @@
     this.scheduleDisplay_(consentId);
   }
 
-<<<<<<< HEAD
-  /**
-   * Builds callback
-   *
-   * @return {void}
-   */
-=======
+
   /** @override */
->>>>>>> b1e51156
   buildCallback() {
     if (!isExperimentOn(this.win, AMP_CONSENT_EXPERIMENT)) {
       return;
