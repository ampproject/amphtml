--- conflicted
+++ resolved
@@ -448,20 +448,11 @@
     }
     if (typeof this.consentConfig_['consentRequired'] === 'boolean') {
       return Promise.resolve(this.consentConfig_['consentRequired']);
-<<<<<<< HEAD
-    } else {
-      return this.getConsentRemote_().then(consentInfo => {
-        const remoteResponse = consentInfo['consentRequired'];
-        return typeof remoteResponse === 'boolean' ? remoteResponse : true;
-      });
-    }
-=======
     }
     return this.getConsentRemote_().then(consentInfo => {
       const remoteResponse = consentInfo['consentRequired'];
       return typeof remoteResponse === 'boolean' ? remoteResponse : true;
     });
->>>>>>> 6730e615
   }
 
   /**
