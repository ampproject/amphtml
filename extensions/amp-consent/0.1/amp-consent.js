--- conflicted
+++ resolved
@@ -133,11 +133,7 @@
       'amp-consent-granular-consent'
     );
 
-<<<<<<< HEAD
-    /** @private {?Promise<Array>} */
-=======
-    /** @private {?Promise} */
->>>>>>> 5b5c49dc
+    /** @private {?Promise<!Array>} */
     this.purposeConsentRequired_ = this.isGranularConsentExperimentOn_
       ? null
       : Promise.resolve();
@@ -462,10 +458,6 @@
       if (!opt_invocation || !opt_invocation['args']) {
         return;
       }
-<<<<<<< HEAD
-=======
-      // parse event & send
->>>>>>> 5b5c49dc
       const {args} = opt_invocation;
       this.validateSetPurposeArgs_(args);
       this.consentStateManager_.updateConsentInstancePurposes(args);
@@ -490,10 +482,7 @@
           consentString,
           opt_consentMetadata
         );
-<<<<<<< HEAD
         this.hide_();
-=======
->>>>>>> 5b5c49dc
       });
     } else if (action == ACTION_TYPE.REJECT) {
       // reject
@@ -508,10 +497,7 @@
           consentString,
           opt_consentMetadata
         );
-<<<<<<< HEAD
         this.hide_();
-=======
->>>>>>> 5b5c49dc
       });
     } else if (action == ACTION_TYPE.DISMISS) {
       this.consentStateManager_.updateConsentInstanceState(
@@ -802,27 +788,19 @@
   /**
    * Get `purposeConsentRequired` from consent config,
    * or from `checkConsentHref` response.
-   * @return {?Promise<Array>}
+   * @return {?Promise<!Array>}
    */
   getPurposeConsentRequired_() {
     if (this.purposeConsentRequired_) {
       return this.purposeConsentRequired_;
     }
     const inlinePurposes = this.consentConfig_['purposeConsentRequired'];
-<<<<<<< HEAD
     if (isArray(inlinePurposes)) {
-=======
-    if (inlinePurposes) {
->>>>>>> 5b5c49dc
       this.purposeConsentRequired_ = Promise.resolve(inlinePurposes);
     } else {
       this.purposeConsentRequired_ = this.getConsentRemote_().then(
         (response) => {
-<<<<<<< HEAD
           if (!response || !isArray(response['purposeConsentRequired'])) {
-=======
-          if (!response) {
->>>>>>> 5b5c49dc
             return null;
           }
           return response['purposeConsentRequired'];
@@ -937,11 +915,7 @@
   validateSetPurposeArgs_(purposeObj) {
     const purposeKeys = Object.keys(purposeObj);
     for (let i = 0; i < purposeKeys.length; i++) {
-<<<<<<< HEAD
       user().assertBoolean(
-=======
-      dev().assertBoolean(
->>>>>>> 5b5c49dc
         purposeObj[purposeKeys[i]],
         '`setPurpose` values must be booleans.'
       );
