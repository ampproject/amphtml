/**
 * Copyright 2018 The AMP HTML Authors. All Rights Reserved.
 *
 * Licensed under the Apache License, Version 2.0 (the "License");
 * you may not use this file except in compliance with the License.
 * You may obtain a copy of the License at
 *
 *      http://www.apache.org/licenses/LICENSE-2.0
 *
 * Unless required by applicable law or agreed to in writing, software
 * distributed under the License is distributed on an "AS-IS" BASIS,
 * WITHOUT WARRANTIES OR CONDITIONS OF ANY KIND, either express or implied.
 * See the License for the specific language governing permissions and
 * limitations under the License.
 */

import {
  CONSENT_ITEM_STATE,
  getConsentStateValue,
  hasStoredValue,
} from './consent-info';
import {CSS} from '../../../build/amp-consent-0.1.css';
import {ConsentConfig, expandPolicyConfig} from './consent-config';
import {ConsentPolicyManager} from './consent-policy-manager';
import {ConsentStateManager} from './consent-state-manager';
import {ConsentUI} from './consent-ui';
import {Deferred} from '../../../src/utils/promise';
import {GEO_IN_GROUP} from '../../amp-geo/0.1/amp-geo-in-group';
import {
  NOTIFICATION_UI_MANAGER,
  NotificationUiManager,
} from '../../../src/service/notification-ui-manager';
import {Services} from '../../../src/services';
import {
  assertHttpsUrl,
  getSourceUrl,
  resolveRelativeUrl,
} from '../../../src/url';
import {dev, devAssert, user, userAssert} from '../../../src/log';
import {dict, hasOwn} from '../../../src/utils/object';
import {getData} from '../../../src/event-helper';
import {getServicePromiseForDoc} from '../../../src/service';
import {isEnumValue} from '../../../src/types';
import {isExperimentOn} from '../../../src/experiments';
import {toggle} from '../../../src/style';

const CONSENT_STATE_MANAGER = 'consentStateManager';
const CONSENT_POLICY_MANAGER = 'consentPolicyManager';
const TAG = 'amp-consent';

/**
 * @enum {string}
 * @visibleForTesting
 */
export const ACTION_TYPE = {
  ACCEPT: 'accept',
  REJECT: 'reject',
  DISMISS: 'dismiss',
};

export class AmpConsent extends AMP.BaseElement {
  /** @param {!AmpElement} element */
  constructor(element) {
    super(element);

    /** @private {?ConsentStateManager} */
    this.consentStateManager_ = null;

    /** @private {?ConsentPolicyManager} */
    this.consentPolicyManager_ = null;

    /** @private {?NotificationUiManager} */
    this.notificationUiManager_ = null;

    /** @private {?ConsentUI} */
    this.consentUI_ = null;

    /** @private {?JsonObject} */
    this.consentConfig_ = null;

    /** @private {?JsonObject} */
    this.policyConfig_ = null;

    /** @private {?ConsentUI} */
    this.postPromptUI_ = null;

    /** @private {?function()} */
    this.dialogResolver_ = null;

    this.isPromptUIOn_ = false;

    /** @private {boolean} */
    this.consentUIPending_ = false;

    /** @const @private {!../../../src/service/vsync-impl.Vsync} */
    this.vsync_ = this.getVsync();

    /** @private {?Promise<?JsonObject>} */
    this.remoteConfigPromise_ = null;

    /** @private {?string} */
    this.consentId_ = null;

    /** @private {?string} */
    this.matchedGeoGroup_ = null;
  }

  /** @override */
  getConsentPolicy() {
    // amp-consent should not be blocked by itself
    return null;
  }

  /** @override */
  buildCallback() {
    userAssert(
      this.element.getAttribute('id'),
      'amp-consent should have an id'
    );

    const configManager = new ConsentConfig(this.element);

    return configManager.getConsentConfigPromise().then(validatedConfig => {
      this.matchedGeoGroup_ = configManager.getMatchedGeoGroup();
      this.initialize_(validatedConfig);
    });
  }

  /**
   *
   * @param {!JsonObject} validatedConfig
   */
  initialize_(validatedConfig) {
    this.consentConfig_ = validatedConfig;

    // ConsentConfig has verified that there's one and only one consent instance
    this.consentId_ = this.consentConfig_['consentInstanceId'];

    if (this.consentConfig_['postPromptUI']) {
      this.postPromptUI_ = new ConsentUI(
        this,
        dict({}),
        this.consentConfig_['postPromptUI']
      );
    }

    /**
     * Deprecated Format
     * {
     *   'consentInstanceId': {
     *     'checkConsentHref': ...,
     *     'promptUI': ...
     *   }
     * }
     *
     * New Format
     * {
     *   'consentInstanceId': ...
     *   'checkConsentHref': ...
     *   'promptUI': ...
     *   'postPromptUI': ...
     * }
     */
    const policyConfig = this.consentConfig_['policy'] || dict({});

    this.policyConfig_ = expandPolicyConfig(
      policyConfig,
      /** @type {string} */ (this.consentId_)
    );

    const children = this.getRealChildren();
    for (let i = 0; i < children.length; i++) {
      const child = children[i];
      toggle(child, false);
      // <amp-consent> will manually schedule layout for its children.
      Services.ownersForDoc(this.element).setOwner(child, this.element);
    }

    const consentPolicyManagerPromise = getServicePromiseForDoc(
      this.getAmpDoc(),
      CONSENT_POLICY_MANAGER
    ).then(manager => {
      this.consentPolicyManager_ = /** @type {!ConsentPolicyManager} */ (manager);
      this.consentPolicyManager_.setLegacyConsentInstanceId(
        /** @type {string} */ (this.consentId_)
      );
      const policyKeys = Object.keys(
        /** @type {!Object} */ (this.policyConfig_)
      );
      for (let i = 0; i < policyKeys.length; i++) {
        this.consentPolicyManager_.registerConsentPolicyInstance(
          policyKeys[i],
          this.policyConfig_[policyKeys[i]]
        );
      }
    });

    const consentStateManagerPromise = getServicePromiseForDoc(
      this.getAmpDoc(),
      CONSENT_STATE_MANAGER
    ).then(manager => {
      manager.registerConsentInstance(this.consentId_, this.consentConfig_);
      this.consentStateManager_ = /** @type {!ConsentStateManager} */ (manager);
    });

    const notificationUiManagerPromise = getServicePromiseForDoc(
      this.getAmpDoc(),
      NOTIFICATION_UI_MANAGER
    ).then(manager => {
      this.notificationUiManager_ = /** @type {!NotificationUiManager} */ (manager);
    });

    Promise.all([
      consentStateManagerPromise,
      notificationUiManagerPromise,
      consentPolicyManagerPromise,
    ]).then(() => {
      this.init_();
    });
  }

  /**
   * Register a list of user action functions
   */
  enableInteractions_() {
    this.registerAction('accept', () => {
      this.handleAction_(ACTION_TYPE.ACCEPT);
    });

    this.registerAction('reject', () => {
      this.handleAction_(ACTION_TYPE.REJECT);
    });

    this.registerAction('dismiss', () => {
      this.handleAction_(ACTION_TYPE.DISMISS);
    });

    this.registerAction('prompt', () => {
      this.scheduleDisplay_(true);
    });

    this.enableExternalInteractions_();
  }

  /**
   * Listen to external consent flow iframe's response
   */
  enableExternalInteractions_() {
    this.win.addEventListener('message', event => {
      if (!this.isPromptUIOn_) {
        return;
      }

      let consentString;
      const data = getData(event);

      if (!data || data['type'] != 'consent-response') {
        return;
      }

      if (!data['action']) {
        user().error(TAG, 'consent-response message missing required info');
        return;
      }
      if (
        isExperimentOn(this.win, 'amp-consent-v2') &&
        data['info'] !== undefined
      ) {
        if (typeof data['info'] != 'string') {
          user().error(
            TAG,
            'consent-response info only supports string, ' +
              '%s, treated as undefined',
            data['info']
          );
          data['info'] = undefined;
        }
        if (data['action'] === ACTION_TYPE.DISMISS) {
          if (data['info']) {
            this.user().error(
              TAG,
              'Consent string value %s not applicable on user dismiss, ' +
                'stored value will be kept and used',
              consentString
            );
          }
          data['info'] = undefined;
        }
        consentString = data['info'];
      }

      const iframes = this.element.querySelectorAll('iframe');

      for (let i = 0; i < iframes.length; i++) {
        if (iframes[i].contentWindow === event.source) {
          const action = data['action'];
          this.handleAction_(action, consentString);
          return;
        }
      }
    });
  }

  /**
   * Returns a promise that attempt to show prompt UI
   * @param {boolean} isActionPromptTrigger
   */
  scheduleDisplay_(isActionPromptTrigger) {
    if (!this.notificationUiManager_) {
      dev().error(TAG, 'notification ui manager not found');
    }

    if (this.consentUIPending_) {
      // Already pending to be shown. Do nothing.
      // This is to prevent postPromptUI trying to prompt the dialog, while
      // the prompt is waiting for previous amp-user-notification prompt to be
      // resolved first.
      // So prompt window won't be added to notificationUI queue duplicately.
      return;
    }

    if (!this.consentUI_) {
      // If consent UI not found. Do nothing.
      return;
    }

    this.consentUIPending_ = true;
    this.notificationUiManager_.registerUI(
      this.show_.bind(this, isActionPromptTrigger)
    );
  }

  /**
   * Show prompt UI
   * Do not invoke the function except in scheduleDisplay_
   * @param {boolean} isActionPromptTrigger
   * @return {!Promise}
   */
  show_(isActionPromptTrigger) {
    if (this.isPromptUIOn_) {
      dev().error(TAG, 'Attempt to show an already displayed prompt UI');
    }

    this.vsync_.mutate(() => {
      this.consentUI_.show(isActionPromptTrigger);
      this.isPromptUIOn_ = true;
    });

    const deferred = new Deferred();
    this.dialogResolver_ = deferred.resolve;
    return deferred.promise;
  }

  /**
   * Hide current prompt UI
   */
  hide_() {
    if (!this.isPromptUIOn_) {
      dev().error(TAG, '%s no consent ui to hide');
    }

    this.consentUI_.hide();
    this.isPromptUIOn_ = false;

    if (this.dialogResolver_) {
      this.dialogResolver_();
      this.dialogResolver_ = null;
    }

    this.consentUIPending_ = false;
  }

  /**
   * Handler User action
   * @param {string} action
   * @param {string=} consentString
   */
  handleAction_(action, consentString) {
    if (!isEnumValue(ACTION_TYPE, action)) {
      // Unrecognized action
      return;
    }

    if (!this.isPromptUIOn_) {
      // No consent prompt to act to
      return;
    }

    if (!this.consentStateManager_) {
      dev().error(TAG, 'No consent state manager');
      return;
    }

    if (action == ACTION_TYPE.ACCEPT) {
      //accept
      this.consentStateManager_.updateConsentInstanceState(
        CONSENT_ITEM_STATE.ACCEPTED,
        consentString
      );
    } else if (action == ACTION_TYPE.REJECT) {
      // reject
      this.consentStateManager_.updateConsentInstanceState(
        CONSENT_ITEM_STATE.REJECTED,
        consentString
      );
    } else if (action == ACTION_TYPE.DISMISS) {
      this.consentStateManager_.updateConsentInstanceState(
        CONSENT_ITEM_STATE.DISMISSED
      );
    }

    // Hide current dialog
    this.hide_();
  }

  /**
   * Init the amp-consent by registering and initiate consent instance.
   */
  init_() {
    this.passSharedData_();
    this.maybeSetDirtyBit_();

    this.getConsentRequiredPromise_()
      .then(isConsentRequired => {
        return this.initPromptUI_(isConsentRequired);
      })
      .then(isPostPromptUIRequired => {
        if (isPostPromptUIRequired) {
          this.handlePostPromptUI_();
        }
        this.consentPolicyManager_.enableTimeout();
      })
      .catch(unusedError => {
        // TODO: Handle errors
      });

    this.enableInteractions_();
  }

  /**
   * Returns a promise that resolve when amp-consent knows
   * if the consent is required.
   * @return {!Promise<boolean>}
   */
  getConsentRequiredPromise_() {
    if (!isExperimentOn(this.win, 'amp-consent-geo-override')) {
      return this.getConsentRequiredPromiseLegacy_();
    }
<<<<<<< HEAD
    return this.consentStateManager_
      .getLastConsentInstanceInfo()
      .then(storedInfo => {
        if (hasStoredValue(storedInfo)) {
          return Promise.resolve(true);
        }
        if (typeof this.consentConfig_['consentRequired'] === 'boolean') {
          return Promise.resolve(this.consentConfig_['consentRequired']);
        }
        return this.getConsentRemote_().then(consentInfo => {
          const remoteResponse = consentInfo['consentRequired'];
          return !!remoteResponse;
        });
      });
=======
    if (typeof this.consentConfig_['consentRequired'] === 'boolean') {
      return Promise.resolve(this.consentConfig_['consentRequired']);
    }
    return this.getConsentRemote_().then(consentInfo => {
      const remoteResponse = consentInfo['consentRequired'];
      return typeof remoteResponse === 'boolean' ? remoteResponse : true;
    });
>>>>>>> 6730e615
  }

  /**
   * Returns a promise that resolve when amp-consent knows
   * if the consent is required.
   * @return {!Promise<boolean>}
   */
  getConsentRequiredPromiseLegacy_() {
    let consentRequiredPromise = null;
    if (this.consentConfig_['promptIfUnknownForGeoGroup']) {
      const geoGroup = this.consentConfig_['promptIfUnknownForGeoGroup'];
      consentRequiredPromise = this.isConsentRequiredGeo_(geoGroup);
    } else {
      consentRequiredPromise = this.getConsentRemote_().then(
        remoteConfigResponse => {
          if (
            !remoteConfigResponse ||
            !hasOwn(remoteConfigResponse, 'promptIfUnknown')
          ) {
            this.user().error(
              TAG,
              'Expecting promptIfUnknown from ' +
                'checkConsentHref when promptIfUnknownForGeoGroup is not ' +
                'specified'
            );
            // Set to false if not defined
            return false;
          }
          return !!remoteConfigResponse['promptIfUnknown'];
        }
      );
    }
    return consentRequiredPromise.then(required => {
      return !!required;
    });
  }

  /**
   * Blindly pass sharedData
   */
  passSharedData_() {
    const responsePromise = this.getConsentRemote_();
    const sharedDataPromise = responsePromise.then(response => {
      if (!response || response['sharedData'] === undefined) {
        return null;
      }
      return response['sharedData'];
    });

    this.consentStateManager_.setConsentInstanceSharedData(sharedDataPromise);
  }

  /**
   * Set dirtyBit of the local consent value based on server response
   */
  maybeSetDirtyBit_() {
    const responsePromise = this.getConsentRemote_();
    responsePromise.then(response => {
      if (response && !!response['forcePromptOnNext']) {
        this.consentStateManager_.setDirtyBit();
      }
    });
  }

  /**
   * Returns a promise that if user is in the given geoGroup
   * @param {string} geoGroup
   * @return {Promise<boolean>}
   */
  isConsentRequiredGeo_(geoGroup) {
    return Services.geoForDocOrNull(this.element).then(geo => {
      userAssert(geo, 'requires <amp-geo> to use promptIfUnknownForGeoGroup');
      return geo.isInCountryGroup(geoGroup) == GEO_IN_GROUP.IN;
    });
  }

  /**
   * Get localStored consent info, and send request to get consent from endpoint
   * if there is checkConsentHref specified.
   * @return {!Promise<?JsonObject>}
   */
  getConsentRemote_() {
    if (this.remoteConfigPromise_) {
      return this.remoteConfigPromise_;
    }
    if (!this.consentConfig_['checkConsentHref']) {
      this.remoteConfigPromise_ = Promise.resolve(null);
    } else {
      const storeConsentPromise = this.consentStateManager_.getLastConsentInstanceInfo();
      this.remoteConfigPromise_ = storeConsentPromise.then(storedInfo => {
        // Note: Expect the request to look different in following versions.
        const request = /** @type {!JsonObject} */ ({
          'consentInstanceId': this.consentId_,
          'consentStateValue': getConsentStateValue(storedInfo['consentState']),
          'consentString': storedInfo['consentString'],
          'isDirty': !!storedInfo['isDirty'],
          'matchedGeoGroup': this.matchedGeoGroup_,
        });
        if (this.consentConfig_['clientConfig']) {
          request['clientConfig'] = this.consentConfig_['clientConfig'];
        }
        const init = {
          credentials: 'include',
          method: 'POST',
          body: request,
        };
        const href = this.consentConfig_['checkConsentHref'];
        assertHttpsUrl(href, this.element);
        const ampdoc = this.getAmpDoc();
        const sourceBase = getSourceUrl(ampdoc.getUrl());
        const resolvedHref = resolveRelativeUrl(href, sourceBase);
        return ampdoc.whenFirstVisible().then(() => {
          return Services.xhrFor(this.win)
            .fetchJson(resolvedHref, init)
            .then(res => res.json());
        });
      });
    }
    return this.remoteConfigPromise_;
  }

  /**
   * Handle Prompt UI.
   * @param {boolean} isConsentRequired
   * @return {Promise<boolean>}
   */
  initPromptUI_(isConsentRequired) {
    this.consentUI_ = new ConsentUI(
      this,
      /** @type {!JsonObject} */ (devAssert(
        this.consentConfig_,
        'consent config not found'
      ))
    );

    // Get current consent state
    return this.consentStateManager_.getConsentInstanceInfo().then(info => {
      if (hasStoredValue(info)) {
        // Has user stored value, no need to prompt
        return true;
      }
      if (!isConsentRequired) {
        // no need to prompt if remote reponse say so
        // Also no need to display postPromptUI
        this.consentStateManager_.updateConsentInstanceState(
          CONSENT_ITEM_STATE.NOT_REQUIRED
        );
        return false;
      }
      // Prompt
      this.scheduleDisplay_(false);
      return true;
      // TODO(@zhouyx):
      // Race condition on consent state change between schedule to
      // display and display. Add one more check before display
    });
  }

  /**
   * Handles the display of postPromptUI
   */
  handlePostPromptUI_() {
    if (!this.postPromptUI_) {
      return;
    }

    this.notificationUiManager_.onQueueEmpty(() => {
      this.vsync_.mutate(() => {
        this.postPromptUI_.show(false);
        // Will need to scheduleLayout for postPromptUI
        // upon request for using AMP component.
      });
    });

    this.notificationUiManager_.onQueueNotEmpty(() => {
      this.vsync_.mutate(() => {
        this.postPromptUI_.hide();
      });
    });
  }
}

AMP.extension('amp-consent', '0.1', AMP => {
  AMP.registerElement('amp-consent', AmpConsent, CSS);
  AMP.registerServiceForDoc(NOTIFICATION_UI_MANAGER, NotificationUiManager);
  AMP.registerServiceForDoc(CONSENT_STATE_MANAGER, ConsentStateManager);
  AMP.registerServiceForDoc(CONSENT_POLICY_MANAGER, ConsentPolicyManager);
});<|MERGE_RESOLUTION|>--- conflicted
+++ resolved
@@ -446,7 +446,6 @@
     if (!isExperimentOn(this.win, 'amp-consent-geo-override')) {
       return this.getConsentRequiredPromiseLegacy_();
     }
-<<<<<<< HEAD
     return this.consentStateManager_
       .getLastConsentInstanceInfo()
       .then(storedInfo => {
@@ -461,15 +460,6 @@
           return !!remoteResponse;
         });
       });
-=======
-    if (typeof this.consentConfig_['consentRequired'] === 'boolean') {
-      return Promise.resolve(this.consentConfig_['consentRequired']);
-    }
-    return this.getConsentRemote_().then(consentInfo => {
-      const remoteResponse = consentInfo['consentRequired'];
-      return typeof remoteResponse === 'boolean' ? remoteResponse : true;
-    });
->>>>>>> 6730e615
   }
 
   /**
