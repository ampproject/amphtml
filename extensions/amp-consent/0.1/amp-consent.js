--- conflicted
+++ resolved
@@ -126,19 +126,11 @@
 
     /** @private {?Promise<?Array>} */
     this.purposeConsentRequired_ = null;
-<<<<<<< HEAD
-
-    /** @private @const {?Function} */
-    this.boundHandleIframeMessages_ = this.isTcfPostMessageProxyExperimentOn_
-      ? this.handleIframeMessages_.bind(this)
-      : null;
 
     /** @private {?string} */
     this.getConsentPageViewID64_ = once(() =>
       getRandomString64(this.ampdoc.win)
     );
-=======
->>>>>>> f5c34b95
   }
 
   /** @override */
