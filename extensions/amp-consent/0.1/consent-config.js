/**
 * Copyright 2018 The AMP HTML Authors. All Rights Reserved.
 *
 * Licensed under the Apache License, Version 2.0 (the "License");
 * you may not use this file except in compliance with the License.
 * You may obtain a copy of the License at
 *
 *      http://www.apache.org/licenses/LICENSE-2.0
 *
 * Unless required by applicable law or agreed to in writing, software
 * distributed under the License is distributed on an "AS-IS" BASIS,
 * WITHOUT WARRANTIES OR CONDITIONS OF ANY KIND, either express or implied.
 * See the License for the specific language governing permissions and
 * limitations under the License.
 */

import {CMP_CONFIG} from './cmps';
import {CONSENT_POLICY_STATE} from '../../../src/consent-state';
import {GEO_IN_GROUP} from '../../amp-geo/0.1/amp-geo-in-group';
import {Services} from '../../../src/services';
import {deepMerge} from '../../../src/utils/object';
import {devAssert, user, userAssert} from '../../../src/log';
import {getChildJsonConfig} from '../../../src/json';
import {isExperimentOn} from '../../../src/experiments';
import {toWin} from '../../../src/types';

const TAG = 'amp-consent/consent-config';

const ALLOWED_DEPR_CONSENTINSTANCE_ATTRS = {
  'promptUI': true,
  'checkConsentHref': true,
  'promptIfUnknownForGeoGroup': true,
  'onUpdateHref': true,
};

export class ConsentConfig {
  /** @param {!Element} element */
  constructor(element) {
    /** @private {!Element} */
    this.element_ = element;

    /** @private {!Window} */
    this.win_ = toWin(element.ownerDocument.defaultView);

<<<<<<< HEAD
    /** @private {?JsonObject} */
    this.config_ = null;

    /** @private {?string} */
    this.matchedGeoGroups_ = null;
=======
    /** @private {?Promise<?JsonObject>} */
    this.configPromise_ = null;
>>>>>>> 686cd7b6
  }

  /**
   * Read validate and return the config
   * @return {!Promise<JsonObject>}
   */
  getConsentConfigPromise() {
    if (!this.config_) {
      this.configPromise_ = this.validateAndParseConfig_();
    }
    return this.configPromise_;
  }

  /**
   * Returns the matched geoGroup. Call after getConsentConfigPromise
   * has resolved.
   * @return {?string}
   */
  getMatchedGeoGroups() {
    return this.matchedGeoGroups_;
  }

  /**
   * Convert the inline config to new format
   * @param {!JsonObject} config
   * @return {!Object}
   */
  convertInlineConfigFormat_(config) {
    const consentsConfigDepr = config['consents'];
    if (!isExperimentOn(this.win_, 'amp-consent-v2')) {
      userAssert(consentsConfigDepr, '%s: consents config is required', TAG);
      userAssert(
        Object.keys(consentsConfigDepr).length != 0,
        "%s: can't find consent instance",
        TAG
      );
    }

    if (!config['consents']) {
      // New format, return
      return config;
    }
    // Assert single consent instance
    const keys = Object.keys(consentsConfigDepr);

    userAssert(
      keys.length <= 1,
      '%s: only single consent instance is supported',
      TAG
    );

    if (keys.length > 0) {
      config['consentInstanceId'] = keys[0];
      // Copy config['consents']['key'] to config
      const consentInstanceConfigDepr = config['consents'][keys[0]];
      const attrs = Object.keys(consentInstanceConfigDepr);
      for (let i = 0; i < attrs.length; i++) {
        const attr = attrs[i];
        if (!config[attr] && ALLOWED_DEPR_CONSENTINSTANCE_ATTRS[attr]) {
          // Do not override if has been specified, or the attr is not supported
          // in consent instance before
          config[attrs[i]] = consentInstanceConfigDepr[attrs[i]];
        }
      }
    }

    delete config['consents'];
    return config;
  }

  /**
   * Read and parse consent config
   * An example valid config json looks like
   * {
   *  "consentInstanceId": "ABC",
   *  "checkConsentHref": "https://fake.com"
   * }
   * @return {!Promise<JsonObject>}
   */
  validateAndParseConfig_() {
    const inlineConfig = this.convertInlineConfigFormat_(
      /** @type {!JsonObject} */ (userAssert(
        this.getInlineConfig_(),
        '%s: Inline config not found'
      ))
    );

    const cmpConfig = this.getCMPConfig_();

    const config = /** @type {!JsonObject} */ (deepMerge(
      cmpConfig || {},
      inlineConfig || {},
      1
    ));

    userAssert(
      config['consentInstanceId'],
      '%s: consentInstanceId to store consent info is required',
      TAG
    );

    if (config['policy']) {
      // Only respect 'default' consent policy;
      const keys = Object.keys(config['policy']);
      // TODO (@zhouyx): Validate waitFor value
      for (let i = 0; i < keys.length; i++) {
        if (keys[i] != 'default') {
          user().warn(
            TAG,
            'policy %s is currently not supported and will be ignored',
            keys[i]
          );
          delete config['policy'][keys[i]];
        }
      }
    }

    return this.mergeGeoOverride_(config).then(() => config);
  }

  /**
   * Merge correct geoOverride object into toplevel config, then
   * validate.
   * @param {JsonObject} config
   * @return {!Promise}
   */
  mergeGeoOverride_(config) {
    if (config['geoOverride']) {
      Services.geoForDocOrNull(this.element_).then(geoService => {
        userAssert(geoService, 'requires <amp-geo> to use geoOverride');
        const geoGroups = Object.keys(config['geoOverride']);
        for (let i = 0; i < geoGroups.length; i++) {
          if (geoService.isInCountryGroup(geoGroups[i]) === GEO_IN_GROUP.IN) {
            config = /** @type {!JsonObject} */ (deepMerge(
              config,
              config['geoOverride'][geoGroups[i]],
              1
            ));
<<<<<<< HEAD
            this.matchedGeoGroups_ = geoGroups[i];
=======
>>>>>>> 686cd7b6
          }
        }
        delete config['geoOverride'];
      });
    }
    if (config['consentRequired'] === 'remote') {
      userAssert(
        config['checkConsentHref'],
        'checkConsentHref must be specified if consentRequired is remote'
      );
      config['consentRequired'] = true;
    }
    return Promise.resolve();
  }

  /**
   * Read the inline config from publisher
   * @return {?JsonObject}
   */
  getInlineConfig_() {
    // All consent config within the amp-consent component. There will be only
    // one single amp-consent allowed in page.
    try {
      return getChildJsonConfig(this.element_);
    } catch (e) {
      throw user(this.element_).createError('%s: %s', TAG, e);
    }
  }

  /**
   * Read and format the CMP config
   * The returned CMP config should looks like
   * {
   *  "consentInstanceId": "foo",
   *  "checkConsentHref": "https://fake.com",
   *  "promptUISrc": "https://fake.com/promptUI.html",
   *  "uiConfig": {
   *    "overlay": true
   *   }
   * }
   * @return {?JsonObject}
   */
  getCMPConfig_() {
    if (!isExperimentOn(this.win_, 'amp-consent-v2')) {
      return null;
    }

    const type = this.element_.getAttribute('type');
    if (!type) {
      return null;
    }
    userAssert(CMP_CONFIG[type], '%s: invalid CMP type %s', TAG, type);
    const importConfig = CMP_CONFIG[type];
    this.validateCMPConfig_(importConfig);
    return importConfig;
  }

  /**
   * Check if the CMP config is valid
   * @param {!JsonObject} config
   */
  validateCMPConfig_(config) {
    const assertValues = [
      'consentInstanceId',
      'checkConsentHref',
      'promptUISrc',
    ];
    for (let i = 0; i < assertValues.length; i++) {
      const attribute = assertValues[i];
      devAssert(config[attribute], 'CMP config must specify %s', attribute);
    }
  }
}

/**
 * Expand the passed in policyConfig and generate predefined policy entires
 * @param {!JsonObject} policyConfig
 * @param {string} consentId
 * @return {!JsonObject}
 */
export function expandPolicyConfig(policyConfig, consentId) {
  // Generate default policy
  const defaultWaitForItems = {};

  defaultWaitForItems[consentId] = undefined;

  const defaultPolicy = {
    'waitFor': defaultWaitForItems,
  };

  // TODO(@zhouyx): unblockOn is internal now.
  const unblockOnAll = [
    CONSENT_POLICY_STATE.UNKNOWN,
    CONSENT_POLICY_STATE.SUFFICIENT,
    CONSENT_POLICY_STATE.INSUFFICIENT,
    CONSENT_POLICY_STATE.UNKNOWN_NOT_REQUIRED,
  ];

  const predefinedNone = {
    'waitFor': defaultWaitForItems,
    // Experimental config, do not expose
    'unblockOn': unblockOnAll,
  };

  const rejectAllOnZero = {
    'waitFor': defaultWaitForItems,
    'timeout': {
      'seconds': 0,
      'fallbackAction': 'reject',
    },
    'unblockOn': unblockOnAll,
  };

  policyConfig['_till_responded'] = predefinedNone;

  policyConfig['_till_accepted'] = defaultPolicy;

  policyConfig['_auto_reject'] = rejectAllOnZero;

  if (policyConfig && policyConfig['default']) {
    return policyConfig;
  }

  policyConfig['default'] = defaultPolicy;

  return policyConfig;
}<|MERGE_RESOLUTION|>--- conflicted
+++ resolved
@@ -42,16 +42,10 @@
     /** @private {!Window} */
     this.win_ = toWin(element.ownerDocument.defaultView);
 
-<<<<<<< HEAD
-    /** @private {?JsonObject} */
-    this.config_ = null;
-
     /** @private {?string} */
     this.matchedGeoGroups_ = null;
-=======
     /** @private {?Promise<?JsonObject>} */
     this.configPromise_ = null;
->>>>>>> 686cd7b6
   }
 
   /**
@@ -190,10 +184,7 @@
               config['geoOverride'][geoGroups[i]],
               1
             ));
-<<<<<<< HEAD
             this.matchedGeoGroups_ = geoGroups[i];
-=======
->>>>>>> 686cd7b6
           }
         }
         delete config['geoOverride'];
