/**
 * Copyright 2018 The AMP HTML Authors. All Rights Reserved.
 *
 * Licensed under the Apache License, Version 2.0 (the "License");
 * you may not use this file except in compliance with the License.
 * You may obtain a copy of the License at
 *
 *      http://www.apache.org/licenses/LICENSE-2.0
 *
 * Unless required by applicable law or agreed to in writing, software
 * distributed under the License is distributed on an "AS-IS" BASIS,
 * WITHOUT WARRANTIES OR CONDITIONS OF ANY KIND, either express or implied.
 * See the License for the specific language governing permissions and
 * limitations under the License.
 */

import {CMP_CONFIG} from './cmps';
import {CONSENT_POLICY_STATE} from '../../../src/consent-state';
import {GEO_IN_GROUP} from '../../amp-geo/0.1/amp-geo-in-group';
import {Services} from '../../../src/services';
import {deepMerge, map} from '../../../src/utils/object';
import {dev, devAssert, user, userAssert} from '../../../src/log';
import {getChildJsonConfig} from '../../../src/json';
import {isExperimentOn} from '../../../src/experiments';
import {toWin} from '../../../src/types';

const TAG = 'amp-consent/consent-config';

const ALLOWED_DEPR_CONSENTINSTANCE_ATTRS = {
  'promptUI': true,
  'checkConsentHref': true,
  'promptIfUnknownForGeoGroup': true,
  'onUpdateHref': true,
};

export class ConsentConfig {
  /** @param {!Element} element */
  constructor(element) {
    /** @private {!Element} */
    this.element_ = element;

    /** @private {!Window} */
    this.win_ = toWin(element.ownerDocument.defaultView);

    /** @private {?string} */
    this.matchedGeoGroup_ = null;

    /** @private {?Promise<!JsonObject>} */
    this.configPromise_ = null;
  }

  /**
   * Read validate and return the config
   * @return {!Promise<!JsonObject>}
   */
  getConsentConfigPromise() {
    if (!this.configPromise_) {
      this.configPromise_ = this.validateAndParseConfig_();
    }
    return this.configPromise_;
  }

  /**
   * Returns the matched geoGroup. Call after getConsentConfigPromise
   * has resolved.
   * @return {?string}
   */
  getMatchedGeoGroup() {
    return this.matchedGeoGroup_;
  }

  /**
   * Convert the inline config to new format
   * @param {!JsonObject} config
   * @return {!Object}
   */
  convertInlineConfigFormat_(config) {
    const consentsConfigDepr = config['consents'];
    if (!isExperimentOn(this.win_, 'amp-consent-v2')) {
      userAssert(consentsConfigDepr, '%s: consents config is required', TAG);
      userAssert(
        Object.keys(consentsConfigDepr).length != 0,
        "%s: can't find consent instance",
        TAG
      );
    }

    if (!config['consents']) {
      // New format, return
      return config;
    }

    dev().warn(
      TAG,
      'Using `consents` is an outdated format. Newer features may not be supported.'
    );

    // Assert single consent instance
    const keys = Object.keys(consentsConfigDepr);

    userAssert(
      keys.length <= 1,
      '%s: only single consent instance is supported',
      TAG
    );

    if (keys.length > 0) {
      config['consentInstanceId'] = keys[0];
      // Copy config['consents']['key'] to config
      const consentInstanceConfigDepr = config['consents'][keys[0]];
      const attrs = Object.keys(consentInstanceConfigDepr);
      for (let i = 0; i < attrs.length; i++) {
        const attr = attrs[i];
        if (!config[attr] && ALLOWED_DEPR_CONSENTINSTANCE_ATTRS[attr]) {
          // Do not override if has been specified, or the attr is not supported
          // in consent instance before
          config[attrs[i]] = consentInstanceConfigDepr[attrs[i]];
        }
      }
    }

    delete config['consents'];
    return config;
  }

  /**
   * Read and parse consent config
   * An example valid config json looks like
   * {
   *  "consentInstanceId": "ABC",
   *  "checkConsentHref": "https://fake.com"
   * }
   * @return {!Promise<!JsonObject>}
   */
  validateAndParseConfig_() {
    const inlineConfig = this.convertInlineConfigFormat_(
      /** @type {!JsonObject} */ (userAssert(
        this.getInlineConfig_(),
        '%s: Inline config not found'
      ))
    );

    const cmpConfig = this.getCMPConfig_();

    const config = /** @type {!JsonObject} */ (deepMerge(
      cmpConfig || {},
      inlineConfig || {},
      1
    ));

    // TODO(micajuineho): delete promptIfUnknownForGeoGroup, once we migrate fully
    // Migrate to geoOverride
    const group = config['promptIfUnknownForGeoGroup'];
    if (typeof group === 'string') {
      config['consentRequired'] = false;
      config['geoOverride'] = {
        [group]: {
          'consentRequired': true,
        },
      };
    } else if (
      config['consentRequired'] === undefined &&
      config['checkConsentHref']
    ) {
      config['consentRequired'] = 'remote';
    }

<<<<<<< HEAD
=======
    // TODO(micajuineho): delete promptIfUnknownForGeoGroup, once we migrate fully
    // Migrate to geoOverride
    const group = config['promptIfUnknownForGeoGroup'];
    if (typeof group === 'string') {
      config['consentRequired'] = false;
      config['geoOverride'] = {
        [group]: {
          'consentRequired': true,
        },
      };
    } else if (
      config['consentRequired'] === undefined &&
      config['checkConsentHref']
    ) {
      config['consentRequired'] = 'remote';
    }

>>>>>>> 6730e615
    return this.mergeGeoOverride_(config).then(mergedConfig =>
      this.validateMergedGeoOverride_(mergedConfig)
    );
  }

  /**
   * Merge correct geoOverride object into toplevel config.
   * @param {!JsonObject} config
   * @return {!Promise<!JsonObject>}
   */
  mergeGeoOverride_(config) {
    if (!config['geoOverride']) {
      return Promise.resolve(config);
    }
    return Services.geoForDocOrNull(this.element_).then(geoService => {
      userAssert(
        geoService,
        '%s: requires <amp-geo> to use `geoOverride`',
        TAG
      );
      const mergedConfig = map(config);
      const geoGroups = Object.keys(config['geoOverride']);
      // Stop at the first group that the geoService says we're in and then merge configs.
      for (let i = 0; i < geoGroups.length; i++) {
        if (geoService.isInCountryGroup(geoGroups[i]) === GEO_IN_GROUP.IN) {
          deepMerge(mergedConfig, config['geoOverride'][geoGroups[i]], 1);
          this.matchedGeoGroup_ = geoGroups[i];
          break;
        }
      }
      delete mergedConfig['geoOverride'];
      return mergedConfig;
    });
  }

  /**
   * Validate merged geoOverride
   * @param {!JsonObject} mergedConfig
   * @return {!JsonObject}
   */
  validateMergedGeoOverride_(mergedConfig) {
    userAssert(
<<<<<<< HEAD
      mergedConfig['consentInstanceId'],
      '%s: consentInstanceId to store consent info is required',
      TAG
    );
    userAssert(
=======
>>>>>>> 6730e615
      mergedConfig['consentRequired'] !== undefined,
      '`consentRequired` is required',
      TAG
    );
    if (mergedConfig['consentRequired'] === 'remote') {
      userAssert(
        mergedConfig['checkConsentHref'],
        '%s: `checkConsentHref` must be specified if `consentRequired` is remote',
        TAG
      );
    }

    if (mergedConfig['policy']) {
      // Only respect 'default' consent policy;
      const keys = Object.keys(mergedConfig['policy']);
      // TODO (@zhouyx): Validate waitFor value
      for (let i = 0; i < keys.length; i++) {
        if (keys[i] != 'default') {
          user().warn(
            TAG,
            'policy %s is currently not supported and will be ignored',
            keys[i]
          );
          delete mergedConfig['policy'][keys[i]];
        }
      }
    }
    return mergedConfig;
  }

  /**
   * Read the inline config from publisher
   * @return {?JsonObject}
   */
  getInlineConfig_() {
    // All consent config within the amp-consent component. There will be only
    // one single amp-consent allowed in page.
    try {
      return getChildJsonConfig(this.element_);
    } catch (e) {
      throw user(this.element_).createError(TAG, e);
    }
  }

  /**
   * Read and format the CMP config
   * The returned CMP config should looks like
   * {
   *  "consentInstanceId": "foo",
   *  "checkConsentHref": "https://fake.com",
   *  "promptUISrc": "https://fake.com/promptUI.html",
   *  "uiConfig": {
   *    "overlay": true
   *   }
   * }
   * @return {?JsonObject}
   */
  getCMPConfig_() {
    if (!isExperimentOn(this.win_, 'amp-consent-v2')) {
      return null;
    }

    const type = this.element_.getAttribute('type');
    if (!type) {
      return null;
    }
    userAssert(CMP_CONFIG[type], '%s: invalid CMP type %s', TAG, type);
    const importConfig = CMP_CONFIG[type];
    this.validateCMPConfig_(importConfig);
    return importConfig;
  }

  /**
   * Check if the CMP config is valid
   * @param {!JsonObject} config
   */
  validateCMPConfig_(config) {
    const assertValues = [
      'consentInstanceId',
      'checkConsentHref',
      'promptUISrc',
    ];
    for (let i = 0; i < assertValues.length; i++) {
      const attribute = assertValues[i];
      devAssert(config[attribute], 'CMP config must specify %s', attribute);
    }
  }
}

/**
 * Expand the passed in policyConfig and generate predefined policy entires
 * @param {!JsonObject} policyConfig
 * @param {string} consentId
 * @return {!JsonObject}
 */
export function expandPolicyConfig(policyConfig, consentId) {
  // Generate default policy
  const defaultWaitForItems = {};

  defaultWaitForItems[consentId] = undefined;

  const defaultPolicy = {
    'waitFor': defaultWaitForItems,
  };

  // TODO(@zhouyx): unblockOn is internal now.
  const unblockOnAll = [
    CONSENT_POLICY_STATE.UNKNOWN,
    CONSENT_POLICY_STATE.SUFFICIENT,
    CONSENT_POLICY_STATE.INSUFFICIENT,
    CONSENT_POLICY_STATE.UNKNOWN_NOT_REQUIRED,
  ];

  const predefinedNone = {
    'waitFor': defaultWaitForItems,
    // Experimental config, do not expose
    'unblockOn': unblockOnAll,
  };

  const rejectAllOnZero = {
    'waitFor': defaultWaitForItems,
    'timeout': {
      'seconds': 0,
      'fallbackAction': 'reject',
    },
    'unblockOn': unblockOnAll,
  };

  policyConfig['_till_responded'] = predefinedNone;

  policyConfig['_till_accepted'] = defaultPolicy;

  policyConfig['_auto_reject'] = rejectAllOnZero;

  if (policyConfig && policyConfig['default']) {
    return policyConfig;
  }

  policyConfig['default'] = defaultPolicy;

  return policyConfig;
}<|MERGE_RESOLUTION|>--- conflicted
+++ resolved
@@ -165,26 +165,6 @@
       config['consentRequired'] = 'remote';
     }
 
-<<<<<<< HEAD
-=======
-    // TODO(micajuineho): delete promptIfUnknownForGeoGroup, once we migrate fully
-    // Migrate to geoOverride
-    const group = config['promptIfUnknownForGeoGroup'];
-    if (typeof group === 'string') {
-      config['consentRequired'] = false;
-      config['geoOverride'] = {
-        [group]: {
-          'consentRequired': true,
-        },
-      };
-    } else if (
-      config['consentRequired'] === undefined &&
-      config['checkConsentHref']
-    ) {
-      config['consentRequired'] = 'remote';
-    }
-
->>>>>>> 6730e615
     return this.mergeGeoOverride_(config).then(mergedConfig =>
       this.validateMergedGeoOverride_(mergedConfig)
     );
@@ -227,14 +207,11 @@
    */
   validateMergedGeoOverride_(mergedConfig) {
     userAssert(
-<<<<<<< HEAD
       mergedConfig['consentInstanceId'],
       '%s: consentInstanceId to store consent info is required',
       TAG
     );
     userAssert(
-=======
->>>>>>> 6730e615
       mergedConfig['consentRequired'] !== undefined,
       '`consentRequired` is required',
       TAG
