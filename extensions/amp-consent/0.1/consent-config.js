/**
 * Copyright 2018 The AMP HTML Authors. All Rights Reserved.
 *
 * Licensed under the Apache License, Version 2.0 (the "License");
 * you may not use this file except in compliance with the License.
 * You may obtain a copy of the License at
 *
 *      http://www.apache.org/licenses/LICENSE-2.0
 *
 * Unless required by applicable law or agreed to in writing, software
 * distributed under the License is distributed on an "AS-IS" BASIS,
 * WITHOUT WARRANTIES OR CONDITIONS OF ANY KIND, either express or implied.
 * See the License for the specific language governing permissions and
 * limitations under the License.
 */

import {CMP_CONFIG} from './cmps';
import {CONSENT_POLICY_STATE} from '../../../src/consent-state';
import {GEO_IN_GROUP} from '../../amp-geo/0.1/amp-geo-in-group';
import {Services} from '../../../src/services';
<<<<<<< HEAD
import {deepMerge} from '../../../src/utils/object';
=======
import {deepMerge, map} from '../../../src/utils/object';
>>>>>>> 77eaac0f
import {devAssert, user, userAssert} from '../../../src/log';
import {getChildJsonConfig} from '../../../src/json';
import {isExperimentOn} from '../../../src/experiments';
import {toWin} from '../../../src/types';

const TAG = 'amp-consent/consent-config';

const ALLOWED_DEPR_CONSENTINSTANCE_ATTRS = {
  'promptUI': true,
  'checkConsentHref': true,
  'promptIfUnknownForGeoGroup': true,
  'onUpdateHref': true,
};

export class ConsentConfig {
  /** @param {!Element} element */
  constructor(element) {
    /** @private {!Element} */
    this.element_ = element;

    /** @private {!Window} */
    this.win_ = toWin(element.ownerDocument.defaultView);

<<<<<<< HEAD
    /** @private {?string} */
    this.matchedGeoGroups_ = null;
    /** @private {?Promise<?JsonObject>} */
=======
    /** @private {?Promise<!JsonObject>} */
>>>>>>> 77eaac0f
    this.configPromise_ = null;
  }

  /**
   * Read validate and return the config
<<<<<<< HEAD
   * @return {!Promise<JsonObject>}
   */
  getConsentConfigPromise() {
    if (!this.config_) {
      this.configPromise_ = this.validateAndParseConfig_();
    }
    return this.configPromise_;
  }

  /**
   * Returns the matched geoGroup. Call after getConsentConfigPromise
   * has resolved.
   * @return {?string}
   */
  getMatchedGeoGroups() {
    return this.matchedGeoGroups_;
=======
   * @return {!Promise<!JsonObject>}
   */
  getConsentConfigPromise() {
    if (!this.configPromise_) {
      this.configPromise_ = this.validateAndParseConfig_();
    }
    return this.configPromise_;
>>>>>>> 77eaac0f
  }

  /**
   * Convert the inline config to new format
   * @param {!JsonObject} config
   * @return {!Object}
   */
  convertInlineConfigFormat_(config) {
    const consentsConfigDepr = config['consents'];
    if (!isExperimentOn(this.win_, 'amp-consent-v2')) {
      userAssert(consentsConfigDepr, '%s: consents config is required', TAG);
      userAssert(
        Object.keys(consentsConfigDepr).length != 0,
        "%s: can't find consent instance",
        TAG
      );
    }

    if (!config['consents']) {
      // New format, return
      return config;
    }
    // Assert single consent instance
    const keys = Object.keys(consentsConfigDepr);

    userAssert(
      keys.length <= 1,
      '%s: only single consent instance is supported',
      TAG
    );

    if (keys.length > 0) {
      config['consentInstanceId'] = keys[0];
      // Copy config['consents']['key'] to config
      const consentInstanceConfigDepr = config['consents'][keys[0]];
      const attrs = Object.keys(consentInstanceConfigDepr);
      for (let i = 0; i < attrs.length; i++) {
        const attr = attrs[i];
        if (!config[attr] && ALLOWED_DEPR_CONSENTINSTANCE_ATTRS[attr]) {
          // Do not override if has been specified, or the attr is not supported
          // in consent instance before
          config[attrs[i]] = consentInstanceConfigDepr[attrs[i]];
        }
      }
    }

    delete config['consents'];
    return config;
  }

  /**
   * Read and parse consent config
   * An example valid config json looks like
   * {
   *  "consentInstanceId": "ABC",
   *  "checkConsentHref": "https://fake.com"
   * }
<<<<<<< HEAD
   * @return {!Promise<JsonObject>}
=======
   * @return {!Promise<!JsonObject>}
>>>>>>> 77eaac0f
   */
  validateAndParseConfig_() {
    const inlineConfig = this.convertInlineConfigFormat_(
      /** @type {!JsonObject} */ (userAssert(
        this.getInlineConfig_(),
        '%s: Inline config not found'
      ))
    );

    const cmpConfig = this.getCMPConfig_();

    const config = /** @type {!JsonObject} */ (deepMerge(
      cmpConfig || {},
      inlineConfig || {},
      1
    ));

    userAssert(
      config['consentInstanceId'],
      '%s: consentInstanceId to store consent info is required',
      TAG
    );

    if (config['policy']) {
      // Only respect 'default' consent policy;
      const keys = Object.keys(config['policy']);
      // TODO (@zhouyx): Validate waitFor value
      for (let i = 0; i < keys.length; i++) {
        if (keys[i] != 'default') {
          user().warn(
            TAG,
            'policy %s is currently not supported and will be ignored',
            keys[i]
          );
          delete config['policy'][keys[i]];
        }
      }
    }
    return this.mergeGeoOverride_(config).then(mergedConfig =>
      this.validateMergedGeoOverride_(mergedConfig)
    );
  }

<<<<<<< HEAD
    return this.mergeGeoOverride_(config).then(() => config);
  }

  /**
   * Merge correct geoOverride object into toplevel config, then
   * validate.
   * @param {JsonObject} config
   * @return {!Promise}
   */
  mergeGeoOverride_(config) {
    if (config['geoOverride']) {
      Services.geoForDocOrNull(this.element_).then(geoService => {
        userAssert(geoService, 'requires <amp-geo> to use geoOverride');
        const geoGroups = Object.keys(config['geoOverride']);
        for (let i = 0; i < geoGroups.length; i++) {
          if (geoService.isInCountryGroup(geoGroups[i]) === GEO_IN_GROUP.IN) {
            config = /** @type {!JsonObject} */ (deepMerge(
              config,
              config['geoOverride'][geoGroups[i]],
              1
            ));
            this.matchedGeoGroups_ = geoGroups[i];
          }
        }
        delete config['geoOverride'];
      });
    }
    if (config['consentRequired'] === 'remote') {
      userAssert(
        config['checkConsentHref'],
        'checkConsentHref must be specified if consentRequired is remote'
      );
      config['consentRequired'] = true;
    }
    return Promise.resolve();
=======
  /**
   * Merge correct geoOverride object into toplevel config.
   * @param {!JsonObject} config
   * @return {!Promise<!JsonObject>}
   */
  mergeGeoOverride_(config) {
    if (!config['geoOverride']) {
      return Promise.resolve(config);
    }
    return Services.geoForDocOrNull(this.element_).then(geoService => {
      userAssert(
        geoService,
        '%s: requires <amp-geo> to use `geoOverride`',
        TAG
      );
      const mergedConfig = map(config);

      const geoGroups = Object.keys(config['geoOverride']);
      // Stop at the first group that the geoService says we're in and then merge configs.
      for (let i = 0; i < geoGroups.length; i++) {
        if (geoService.isInCountryGroup(geoGroups[i]) === GEO_IN_GROUP.IN) {
          deepMerge(mergedConfig, config['geoOverride'][geoGroups[i]], 1);
          break;
        }
      }
      delete mergedConfig['geoOverride'];
      return mergedConfig;
    });
  }

  /**
   * Validate merged geoOverride
   * @param {!JsonObject} mergedConfig
   * @return {!JsonObject}
   */
  validateMergedGeoOverride_(mergedConfig) {
    if (mergedConfig['consentRequired'] === 'remote') {
      userAssert(
        mergedConfig['checkConsentHref'],
        '%s: `checkConsentHref` must be specified if `consentRequired` is remote',
        TAG
      );
    }
    return mergedConfig;
>>>>>>> 77eaac0f
  }

  /**
   * Read the inline config from publisher
   * @return {?JsonObject}
   */
  getInlineConfig_() {
    // All consent config within the amp-consent component. There will be only
    // one single amp-consent allowed in page.
    try {
      return getChildJsonConfig(this.element_);
    } catch (e) {
      throw user(this.element_).createError(TAG, e);
    }
  }

  /**
   * Read and format the CMP config
   * The returned CMP config should looks like
   * {
   *  "consentInstanceId": "foo",
   *  "checkConsentHref": "https://fake.com",
   *  "promptUISrc": "https://fake.com/promptUI.html",
   *  "uiConfig": {
   *    "overlay": true
   *   }
   * }
   * @return {?JsonObject}
   */
  getCMPConfig_() {
    if (!isExperimentOn(this.win_, 'amp-consent-v2')) {
      return null;
    }

    const type = this.element_.getAttribute('type');
    if (!type) {
      return null;
    }
    userAssert(CMP_CONFIG[type], '%s: invalid CMP type %s', TAG, type);
    const importConfig = CMP_CONFIG[type];
    this.validateCMPConfig_(importConfig);
    return importConfig;
  }

  /**
   * Check if the CMP config is valid
   * @param {!JsonObject} config
   */
  validateCMPConfig_(config) {
    const assertValues = [
      'consentInstanceId',
      'checkConsentHref',
      'promptUISrc',
    ];
    for (let i = 0; i < assertValues.length; i++) {
      const attribute = assertValues[i];
      devAssert(config[attribute], 'CMP config must specify %s', attribute);
    }
  }
}

/**
 * Expand the passed in policyConfig and generate predefined policy entires
 * @param {!JsonObject} policyConfig
 * @param {string} consentId
 * @return {!JsonObject}
 */
export function expandPolicyConfig(policyConfig, consentId) {
  // Generate default policy
  const defaultWaitForItems = {};

  defaultWaitForItems[consentId] = undefined;

  const defaultPolicy = {
    'waitFor': defaultWaitForItems,
  };

  // TODO(@zhouyx): unblockOn is internal now.
  const unblockOnAll = [
    CONSENT_POLICY_STATE.UNKNOWN,
    CONSENT_POLICY_STATE.SUFFICIENT,
    CONSENT_POLICY_STATE.INSUFFICIENT,
    CONSENT_POLICY_STATE.UNKNOWN_NOT_REQUIRED,
  ];

  const predefinedNone = {
    'waitFor': defaultWaitForItems,
    // Experimental config, do not expose
    'unblockOn': unblockOnAll,
  };

  const rejectAllOnZero = {
    'waitFor': defaultWaitForItems,
    'timeout': {
      'seconds': 0,
      'fallbackAction': 'reject',
    },
    'unblockOn': unblockOnAll,
  };

  policyConfig['_till_responded'] = predefinedNone;

  policyConfig['_till_accepted'] = defaultPolicy;

  policyConfig['_auto_reject'] = rejectAllOnZero;

  if (policyConfig && policyConfig['default']) {
    return policyConfig;
  }

  policyConfig['default'] = defaultPolicy;

  return policyConfig;
}<|MERGE_RESOLUTION|>--- conflicted
+++ resolved
@@ -18,11 +18,7 @@
 import {CONSENT_POLICY_STATE} from '../../../src/consent-state';
 import {GEO_IN_GROUP} from '../../amp-geo/0.1/amp-geo-in-group';
 import {Services} from '../../../src/services';
-<<<<<<< HEAD
-import {deepMerge} from '../../../src/utils/object';
-=======
 import {deepMerge, map} from '../../../src/utils/object';
->>>>>>> 77eaac0f
 import {devAssert, user, userAssert} from '../../../src/log';
 import {getChildJsonConfig} from '../../../src/json';
 import {isExperimentOn} from '../../../src/experiments';
@@ -46,20 +42,16 @@
     /** @private {!Window} */
     this.win_ = toWin(element.ownerDocument.defaultView);
 
-<<<<<<< HEAD
     /** @private {?string} */
     this.matchedGeoGroups_ = null;
-    /** @private {?Promise<?JsonObject>} */
-=======
+
     /** @private {?Promise<!JsonObject>} */
->>>>>>> 77eaac0f
     this.configPromise_ = null;
   }
 
   /**
    * Read validate and return the config
-<<<<<<< HEAD
-   * @return {!Promise<JsonObject>}
+   * @return {!Promise<!JsonObject>}
    */
   getConsentConfigPromise() {
     if (!this.config_) {
@@ -75,15 +67,6 @@
    */
   getMatchedGeoGroups() {
     return this.matchedGeoGroups_;
-=======
-   * @return {!Promise<!JsonObject>}
-   */
-  getConsentConfigPromise() {
-    if (!this.configPromise_) {
-      this.configPromise_ = this.validateAndParseConfig_();
-    }
-    return this.configPromise_;
->>>>>>> 77eaac0f
   }
 
   /**
@@ -141,11 +124,7 @@
    *  "consentInstanceId": "ABC",
    *  "checkConsentHref": "https://fake.com"
    * }
-<<<<<<< HEAD
-   * @return {!Promise<JsonObject>}
-=======
    * @return {!Promise<!JsonObject>}
->>>>>>> 77eaac0f
    */
   validateAndParseConfig_() {
     const inlineConfig = this.convertInlineConfigFormat_(
@@ -189,43 +168,6 @@
     );
   }
 
-<<<<<<< HEAD
-    return this.mergeGeoOverride_(config).then(() => config);
-  }
-
-  /**
-   * Merge correct geoOverride object into toplevel config, then
-   * validate.
-   * @param {JsonObject} config
-   * @return {!Promise}
-   */
-  mergeGeoOverride_(config) {
-    if (config['geoOverride']) {
-      Services.geoForDocOrNull(this.element_).then(geoService => {
-        userAssert(geoService, 'requires <amp-geo> to use geoOverride');
-        const geoGroups = Object.keys(config['geoOverride']);
-        for (let i = 0; i < geoGroups.length; i++) {
-          if (geoService.isInCountryGroup(geoGroups[i]) === GEO_IN_GROUP.IN) {
-            config = /** @type {!JsonObject} */ (deepMerge(
-              config,
-              config['geoOverride'][geoGroups[i]],
-              1
-            ));
-            this.matchedGeoGroups_ = geoGroups[i];
-          }
-        }
-        delete config['geoOverride'];
-      });
-    }
-    if (config['consentRequired'] === 'remote') {
-      userAssert(
-        config['checkConsentHref'],
-        'checkConsentHref must be specified if consentRequired is remote'
-      );
-      config['consentRequired'] = true;
-    }
-    return Promise.resolve();
-=======
   /**
    * Merge correct geoOverride object into toplevel config.
    * @param {!JsonObject} config
@@ -270,7 +212,6 @@
       );
     }
     return mergedConfig;
->>>>>>> 77eaac0f
   }
 
   /**
