/**
 * Copyright 2018 The AMP HTML Authors. All Rights Reserved.
 *
 * Licensed under the Apache License, Version 2.0 (the "License");
 * you may not use this file except in compliance with the License.
 * You may obtain a copy of the License at
 *
 *      http://www.apache.org/licenses/LICENSE-2.0
 *
 * Unless required by applicable law or agreed to in writing, software
 * distributed under the License is distributed on an "AS-IS" BASIS,
 * WITHOUT WARRANTIES OR CONDITIONS OF ANY KIND, either express or implied.
 * See the License for the specific language governing permissions and
 * limitations under the License.
 */

/**
 * @fileoverview Styling for the amp-consent
 * component. This also has a lot of specific
 * styling for the CMP Modal. Note: this does
 * specifc percentage vs. viewport based css
 * for the heights and tranforms of the CMP modal,
 * to handle URL and Safari Navigation bar transitions.
 * Please refer to the following, before changing
 * the viewport or percentage based heights,
 * to avoid unintentionally breaking the intended
 * behavior.
 *
 * https://developers.google.com/web/updates/2016/12/url-bar-resizing
 *
 */

amp-consent {
  /* Fixed to make position independent of page other elements. */
  position: fixed;
  bottom: 0;
  left: 0;
  overflow: hidden !important;
  background: rgba(255, 255, 255, .7);
  width: 100%;
  z-index: 2147483645;
}

amp-consent[i-amphtml-notbuilt] > * {
  display: none !important;
}

amp-consent > * {
  max-height: 100vh !important;
}

amp-consent.amp-active {
  visibility: visible;
}

amp-consent.amp-hidden {
  visibility: hidden;
}

@keyframes amp-consent-ui-placeholder-spin  {
  from {
    transform: rotate(0deg);
  }
  to {
    transform: rotate(360deg);
  }
}

.i-amphtml-consent-ui-placeholder {
  width: 100%;
  height: 100%;

  display: flex;
  justify-content: center;
  align-items: center;
}

.i-amphtml-consent-ui-placeholder > svg {
  width: 30px;
  height: 30px;

  fill: none;
  stroke-width: 1.5px;
  transform-origin: 50% 50%;
  animation: 1000ms amp-consent-ui-placeholder-spin linear infinite;
}

.i-amphtml-consent-alertdialog {
  overflow: hidden;
  position: absolute;
  height: 1px;
  width: 1px;
<<<<<<< HEAD
=======
  left: -10000px;
  top: auto;
>>>>>>> aaba384c
}

.i-amphtml-consent-ui-fill {
  position: absolute;
  top: 0;
  left: 0;
  /* Initial height (Default 30vh) will be set through styles */
  width: 100%;
}

iframe.i-amphtml-consent-ui-fill {
  border: none;
}

amp-consent.i-amphtml-consent-ui-iframe-active {
  width: 100% !important;
  height: 100vh !important;
  padding: 0px !important;
  margin: 0px !important;

  /**Scrolling support/UX for iOS**/
  overflow: auto !important;

  transform: translate3d(0px, 100vh, 0px) !important;
}

amp-consent.i-amphtml-consent-ui-iframe-active.i-amphtml-consent-ui-enable-border {
  border-top-left-radius: 8px !important;
  border-top-right-radius: 8px !important;
  box-shadow: 0 0 5px 0 rgba(0,0,0, 0.2) !important;
}

amp-consent.i-amphtml-consent-ui-iframe-active.i-amphtml-consent-ui-in {
  transition: transform 0.5s ease-out !important;
  /* Initial height transform will be set through styles */
}

amp-consent.i-amphtml-consent-ui-iframe-active.i-amphtml-consent-ui-in.i-amphtml-consent-ui-iframe-fullscreen {
  top: 0px !important;
  transform: translate3d(0px, 0px, 0px) !important;

  border-top-left-radius: 0px !important;
  border-top-right-radius: 0px !important;
}

amp-consent.i-amphtml-consent-ui-in.i-amphtml-consent-ui-iframe-fullscreen > .i-amphtml-consent-ui-fill {
  height: 100% !important;
}

@keyframes i-amphtml-consent-ui-mask {
  0% {opacity: 0.0;}
  100% {opacity: 0.2;}
}

.i-amphtml-consent-ui-mask {
  position: fixed !important;
  top: 0 !important;
  left: 0 !important;
  width: 100vw !important;
  height: 100vh !important;
  opacity: 0.2;
  animation: i-amphtml-consent-ui-mask 0.25s ease-in;
  /* Prevent someone from making this a full-sceen image */
  background-image: none !important;
  background-color: #000;
  z-index: 2147483644;
}
<|MERGE_RESOLUTION|>--- conflicted
+++ resolved
@@ -90,11 +90,8 @@
   position: absolute;
   height: 1px;
   width: 1px;
-<<<<<<< HEAD
-=======
   left: -10000px;
   top: auto;
->>>>>>> aaba384c
 }
 
 .i-amphtml-consent-ui-fill {
