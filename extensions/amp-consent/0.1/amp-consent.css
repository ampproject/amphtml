--- conflicted
+++ resolved
@@ -92,7 +92,10 @@
   transform: translate3d(0px, calc(100% - 100vh), 0px) !important;
 }
 
-<<<<<<< HEAD
+amp-consent.i-amphtml-consent-ui-in.i-amphtml-consent-ui-iframe-fullscreen > .i-amphtml-consent-ui-fill {
+  height: 100vh !important;
+}
+
 @keyframes i-amphtml-consent-ui-mask {
   0% {opacity: 0.0;}
   100% {opacity: 0.2;}
@@ -103,9 +106,6 @@
   top: 0 !important;
   left: 0 !important;
   width: 100vw !important;
-=======
-amp-consent.i-amphtml-consent-ui-in.i-amphtml-consent-ui-iframe-fullscreen > .i-amphtml-consent-ui-fill {
->>>>>>> 8fd44b57
   height: 100vh !important;
   opacity: 0.2;
   animation: i-amphtml-consent-ui-mask 0.5s ease-in;
