--- conflicted
+++ resolved
@@ -813,15 +813,9 @@
       // - iframe is not lightboxEnabled
       if (
         !this.isIframeVisible_ ||
-<<<<<<< HEAD
-        (this.restrictFullscreenOn_ &&
-          this.document_.activeElement !== this.ui_ &&
-          !this.isActionPromptTrigger_) ||
-        this.lightboxEnabled_
-=======
+        this.lightboxEnabled_ ||
         (this.document_.activeElement !== this.ui_ &&
-          !this.isActionPromptTrigger_)
->>>>>>> ee82ec39
+          !this.isActionPromptTrigger_) 
       ) {
         user().warn(TAG, FULLSCREEN_ERROR);
         this.sendEnterFullscreenResponse_(requestType, requestAction, true);
