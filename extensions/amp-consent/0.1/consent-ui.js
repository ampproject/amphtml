/**
 * Copyright 2018 The AMP HTML Authors. All Rights Reserved.
 *
 * Licensed under the Apache License, Version 2.0 (the "License");
 * you may not use this file except in compliance with the License.
 * You may obtain a copy of the License at
 *
 *      http://www.apache.org/licenses/LICENSE-2.0
 *
 * Unless required by applicable law or agreed to in writing, software
 * distributed under the License is distributed on an "AS-IS" BASIS,
 * WITHOUT WARRANTIES OR CONDITIONS OF ANY KIND, either express or implied.
 * See the License for the specific language governing permissions and
 * limitations under the License.
 */

import {Deferred} from '../../../src/utils/promise';
import {Services} from '../../../src/services';
import {
  assertHttpsUrl,
} from '../../../src/url';
import {dev, user} from '../../../src/log';
import {dict} from '../../../src/utils/object';
import {
  elementByTag,
  insertAfterOrAtStart,
  isAmpElement,
  removeElement,
} from '../../../src/dom';
import {getData} from '../../../src/event-helper';
import {htmlFor} from '../../../src/static-template';
import {isExperimentOn} from '../../../src/experiments';
import {setStyles, toggle} from '../../../src/style';

const TAG = 'amp-consent-ui';

// Classes for consent UI
export const consentUiClasses = {
  iframeFullscreen: 'i-amphtml-consent-ui-iframe-fullscreen',
  iframeActive: 'i-amphtml-consent-ui-iframe-active',
  in: 'i-amphtml-consent-ui-in',
  loading: 'i-amphtml-consent-ui-loading',
  fill: 'i-amphtml-consent-ui-fill',
  placeholder: 'i-amphtml-consent-ui-placeholder',
  mask: 'i-amphtml-consent-ui-mask',
};

export class ConsentUI {

  /**
   * @param {!AMP.BaseElement} baseInstance
   * @param {!JsonObject} config
   * @param {string=} opt_postPromptUI
   */
  constructor(baseInstance, config, opt_postPromptUI) {

    /** @private {!AMP.BaseElement} */
    this.baseInstance_ = baseInstance;

    /** @private {boolean} */
    this.isCreatedIframe_ = false;

    /** @private {boolean} */
    this.isPostPrompt_ = false;

    /** @private {boolean} */
    this.isVisible_ = false;

    /** @private {boolean} */
    this.isIframeVisible_ = false;

    /** @private {boolean} */
    this.isFullscreen_ = false;

    /** @private {?Element} */
    this.ui_ = null;

    /** @private {boolean} */
    this.overlayEnabled_ = false;

    /** @private {boolean} */
    this.scrollEnabled_ = true;

    /** @private {?Element} */
    this.maskElement_ = null;

    /** @private {!../../../src/service/ampdoc-impl.AmpDoc} */
    this.ampdoc_ = baseInstance.getAmpDoc();

    /** @private {!../../../src/service/viewport/viewport-impl.Viewport} */
    this.viewport_ = Services.viewportForDoc(this.ampdoc_);

    /** @private {!Element} */
    this.parent_ = baseInstance.element;

    /** @private {!Window} */
    this.win_ = baseInstance.win;

    /** @private {?Deferred} */
    this.iframeReady_ = null;

    /** @private {?JsonObject} */
    this.clientConfig_ = null;

    /** @private {?Element} */
    this.placeholder_ = null;

    /** @private @const {!Function} */
    this.boundHandleIframeMessages_ = this.handleIframeMessages_.bind(this);

    this.init_(config, opt_postPromptUI);
  }

  /**
   * @param {!JsonObject} config
   * @param {string=} opt_postPromptUI
   */
  init_(config, opt_postPromptUI) {
    if (opt_postPromptUI) {
      const postPromptUI =
          this.ampdoc_.getElementById(opt_postPromptUI);
      if (!postPromptUI) {
        user().error(TAG, 'postPromptUI element with ' +
          'id=%s not found', opt_postPromptUI);
      }
      this.ui_ = dev().assertElement(postPromptUI);
      this.isPostPrompt_ = true;
      return;
    }
    const promptUI = config['promptUI'];
    const promptUISrc = config['promptUISrc'];
    if (promptUI) {
      // Always respect promptUI first
      const promptElement = this.ampdoc_.getElementById(promptUI);
      if (!promptElement || !this.parent_.contains(promptElement)) {
        user().error(TAG, 'child element of <amp-consent> with ' +
          'promptUI id %s not found', promptUI);
      }
      this.ui_ = dev().assertElement(promptElement);
    } else if (promptUISrc && isExperimentOn(this.win_, 'amp-consent-v2')) {
      // Create an iframe element with the provided src
      this.isCreatedIframe_ = true;
      this.ui_ =
          this.createPromptIframeFromSrc_(promptUISrc);
      this.placeholder_ = this.createPlaceholder_();
      this.clientConfig_ = config['clientConfig'] || null;
    }

    this.overlayEnabled_ = !!config['overlay'];
  }

  /**
   * Display the UI.
   */
  show() {
    if (!this.ui_) {
      // No prompt UI specified, nothing to do
      return;
    }
    toggle(dev().assertElement(this.parent_), true);
    const {classList} = this.parent_;
    classList.add('amp-active');
    classList.remove('amp-hidden');
    // Add to fixed layer
    this.baseInstance_.getViewport().addToFixedLayer(this.parent_);
    if (this.isCreatedIframe_) {
      this.loadIframe_().then(() => {
        // It is safe to assume that the loadIframe_ promise will resolve
        // before resetIframe_. Because the iframe needs to be shown first
        // being hidden. CMP iframe is responsible to call consent-iframe-ready
        // API before consent-response API.
        this.baseInstance_.mutateElement(() => {

          if (this.overlayEnabled_) {
            this.showOverlay_();
          }

          this.showIframe_();
        });
      });
    } else {
      const show = () => {
        if (!this.ui_) {
          return;
        }

        if (this.overlayEnabled_) {
          this.showOverlay_();
        }

        toggle(this.ui_, true);
        if (!this.isPostPrompt_) {
          // scheduleLayout is required everytime because some AMP element may
          // get un laid out after toggle display (#unlayoutOnPause)
          // for example <amp-iframe>
          this.baseInstance_.scheduleLayout(this.ui_);
        }
      };

      // If the UI is an AMP Element, wait until it's built before showing it,
      // to avoid race conditions where the UI would be hidden by the runtime
      // at build time. (see #18841).
      isAmpElement(this.ui_) ?
        this.ui_.whenBuilt().then(() => show()) :
        show();
    }

    this.isVisible_ = true;
  }

  /**
   * Hide the UI
   */
  hide() {

    if (!this.ui_) {
      // Nothing to hide from;
      return;
    }

    this.baseInstance_.mutateElement(() => {
      if (this.isCreatedIframe_) {
        this.resetIframe_();
      }

      if (!this.isPostPrompt_) {
        const {classList} = this.parent_;
        classList.remove('amp-active');
        classList.add('amp-hidden');
      }

<<<<<<< HEAD
      if (this.overlayEnabled_) {
        this.hideOverlay_();
      }

      this.enableScroll_();

=======
      // NOTE (torch2424): This is very sensitive. Fixed layer applies
      // a `top: calc(0px)` in order to fix some bugs, thus
      // We should be careful in moving this around as
      // `removeFromFixedLayer` will remove the `top` styling.
      // This will preserve The animation,
      // and prevent element flashing.
      this.baseInstance_.getViewport().removeFromFixedLayer(this.parent_);
>>>>>>> 4a935b6e
      toggle(dev().assertElement(this.ui_), false);
      this.isVisible_ = false;
    });
  }

  /**
   * Enter the fullscreen state for the UI
   */
  enterFullscreen_() {
    if (!this.ui_ || !this.isVisible_ || this.isFullscreen_) {
      return;
    }

    const {classList} = this.parent_;
    classList.add(consentUiClasses.iframeFullscreen);

    this.disableScroll_();

    this.isFullscreen_ = true;
  }

  /**
   * Create the iframe if promptUISrc is valid
   * @param {string} promptUISrc
   * @return {!Element}
   */
  createPromptIframeFromSrc_(promptUISrc) {
    const iframe = this.parent_.ownerDocument.createElement('iframe');
    iframe.src = assertHttpsUrl(promptUISrc, this.parent_);
    iframe.setAttribute('sandbox', 'allow-scripts');
    const {classList} = iframe;
    classList.add(consentUiClasses.fill);
    // Append iframe lazily to save resources.
    return iframe;
  }

  /**
   * Create the default placeholder
   * @return {!Element}
   */
  createPlaceholder_() {
    const placeholder = this.parent_.ownerDocument.createElement('placeholder');
    toggle(placeholder, false);
    placeholder.classList.add(consentUiClasses.placeholder);

    const loadingSpinner = htmlFor(placeholder)`
      <svg viewBox="0 0 40 40">
        <defs>
          <linearGradient id="grad">
            <stop stop-color="rgb(105, 105, 105)"></stop>
            <stop offset="100%"
            stop-color="rgb(105, 105, 105)"
            stop-opacity="0"></stop>
          </linearGradient>
        </defs>
        <path d="M11,4.4 A18,18, 0,1,0, 38,20" stroke="url(#grad)"></path>
      </svg>`;

    placeholder.appendChild(loadingSpinner);
    return placeholder;
  }


  /**
   * Apply placeholder
   * Set up event listener to handle UI related messages.
   * @return {!Promise}
   */
  loadIframe_() {
    const info = dict({});
    if (this.clientConfig_) {
      info['clientConfig'] = this.clientConfig_;
    }

    this.ui_.setAttribute('name', JSON.stringify(info));

    this.iframeReady_ = new Deferred();
    const {classList} = this.parent_;
    if (!elementByTag(this.parent_, 'placeholder')) {
      insertAfterOrAtStart(this.parent_,
          dev().assertElement(this.placeholder_), null);
    }
    classList.add(consentUiClasses.loading);
    toggle(dev().assertElement(this.ui_), false);
    this.win_.addEventListener('message', this.boundHandleIframeMessages_);
    insertAfterOrAtStart(this.parent_, dev().assertElement(this.ui_), null);

    return Promise.all([
      this.iframeReady_.promise,
      this.baseInstance_.mutateElement(() => {
        toggle(dev().assertElement(this.placeholder_), true);
      }),
    ]);
  }

  /**
   * Hide the placeholder
   * Apply animation to show the iframe
   */
  showIframe_() {
    const {classList} = this.parent_;
    classList.add(consentUiClasses.iframeActive);
    toggle(dev().assertElement(this.placeholder_), false);
    toggle(dev().assertElement(this.ui_), true);

    // Remove transition/transform styles added by the fixed layer
    setStyles(this.parent_, {
      transform: '',
      transition: '',
    });

    /**
     * Waiting for mutation twice here.
     * First mutation is for when the correct elements,
     * are shown/hidden, and the iframe active class
     * pushes it out of view.
     * Second, is for the loading class to be removed.
     * This will avoid race conditions with the slidein transition.
     */
    this.baseInstance_.mutateElement(() => {
      classList.remove(consentUiClasses.loading);
      this.baseInstance_.mutateElement(() => {
        classList.add(consentUiClasses.in);
        this.isIframeVisible_ = true;
      });
    });
  }

  /**
   * Remove the iframe from doc
   * Remove event listener
   * Reset UI state
   * Takes in a function to call after our transition has ended
   */
  resetIframe_() {
    const {classList} = this.parent_;

    // Remove the iframe active to go back to our normal height
    classList.remove(consentUiClasses.iframeActive);

    this.win_.removeEventListener('message', this.boundHandleIframeMessages_);
    classList.remove(consentUiClasses.iframeFullscreen);
    this.isFullscreen_ = false;
    classList.remove(consentUiClasses.in);
    this.isIframeVisible_ = false;
    this.ui_.removeAttribute('name');
    removeElement(dev().assertElement(this.ui_));
  }

  /**
   * Shows the overlay (mask element, and lock scrolling)
   * @private
   */
  showOverlay_() {
    if (!this.maskElement_) {
      const mask = this.win_.document.createElement('div');
      mask.classList.add(consentUiClasses.mask);
      this.parent_.ownerDocument.body.appendChild(mask);
      this.maskElement_ = mask;
    }
    toggle(this.maskElement_, /* display */true);
    this.disableScroll_();
  }

  /**
   * Hides the overlay (mask element, and lock scrolling)
   * @private
   */
  hideOverlay_() {
    if (this.maskElement_) {
      toggle(this.maskElement_, /* display */false);
    }
    this.enableScroll_();
  }

  /**
   * Disables scrolling on the document
   * @private
   */
  disableScroll_() {
    if (this.scrollEnabled_) {
      this.viewport_.enterOverlayMode();
      this.scrollEnabled_ = false;
    }
  }

  /**
   * Disables scrolling on the document
   * @private
   */
  enableScroll_() {
    if (!this.scrollEnabled_) {
      this.viewport_.leaveOverlayMode();
      this.scrollEnabled_ = true;
    }
  }

  /**
   * Listen to iframe messages and handle events.
   * Current supported APIs:
   *
   * Required message from iframe to hide placeholder and display iframe
   * {
   *   type: 'consent-ui',
   *   action: 'ready'
   * }
   *
   * Enter Fullscreen
   * {
   *   type: 'consent-ui',
   *   action: 'enter-fullscreen'
   * }
   *
   * @param {!Event} event
   */
  handleIframeMessages_(event) {
    if (this.ui_.contentWindow !== event.source) {
      // Ignore messages from else where
      return;
    }

    const data = getData(event);
    if (!data || data['type'] != 'consent-ui') {
      return;
    }

    if (data['action'] === 'ready') {
      this.iframeReady_.resolve();
    }

    if (data['action'] === 'enter-fullscreen') {

      // TODO (@torch2424) Send response back if enter fullscreen was succesful
      if (!this.isIframeVisible_) {
        return;
      }

      this.baseInstance_.mutateElement(() => {
        this.enterFullscreen_();
      });
    }
  }
}<|MERGE_RESOLUTION|>--- conflicted
+++ resolved
@@ -229,14 +229,12 @@
         classList.add('amp-hidden');
       }
 
-<<<<<<< HEAD
       if (this.overlayEnabled_) {
         this.hideOverlay_();
       }
 
       this.enableScroll_();
 
-=======
       // NOTE (torch2424): This is very sensitive. Fixed layer applies
       // a `top: calc(0px)` in order to fix some bugs, thus
       // We should be careful in moving this around as
@@ -244,7 +242,6 @@
       // This will preserve The animation,
       // and prevent element flashing.
       this.baseInstance_.getViewport().removeFromFixedLayer(this.parent_);
->>>>>>> 4a935b6e
       toggle(dev().assertElement(this.ui_), false);
       this.isVisible_ = false;
     });
