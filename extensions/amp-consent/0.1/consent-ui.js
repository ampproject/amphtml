/**
 * Copyright 2018 The AMP HTML Authors. All Rights Reserved.
 *
 * Licensed under the Apache License, Version 2.0 (the "License");
 * you may not use this file except in compliance with the License.
 * You may obtain a copy of the License at
 *
 *      http://www.apache.org/licenses/LICENSE-2.0
 *
 * Unless required by applicable law or agreed to in writing, software
 * distributed under the License is distributed on an "AS-IS" BASIS,
 * WITHOUT WARRANTIES OR CONDITIONS OF ANY KIND, either express or implied.
 * See the License for the specific language governing permissions and
 * limitations under the License.
 */

import {Deferred} from '../../../src/utils/promise';
import {Services} from '../../../src/services';
import {assertHttpsUrl} from '../../../src/url';
import {dev, user} from '../../../src/log';
import {dict} from '../../../src/utils/object';
import {
  elementByTag,
  insertAfterOrAtStart,
  isAmpElement,
  removeElement,
  tryFocus,
  whenUpgradedToCustomElement,
} from '../../../src/dom';
import {getConsentStateValue} from './consent-info';
import {getData} from '../../../src/event-helper';
import {getServicePromiseForDoc} from '../../../src/service';
import {htmlFor} from '../../../src/static-template';
import {isExperimentOn} from '../../../src/experiments';
import {setImportantStyles, setStyles, toggle} from '../../../src/style';

const TAG = 'amp-consent-ui';
const CONSENT_STATE_MANAGER = 'consentStateManager';
const DEFAULT_INITIAL_HEIGHT = '30vh';
const DEFAULT_ENABLE_BORDER = true;
<<<<<<< HEAD
const FULLSCREEN_SUCCESS = 'Entering fullscreen.';
const FULLSCREEN_ERROR =
  'Could not enter fullscreen. Fullscreen is only supported ' +
  'when the iframe is visible and after user interaction.';

export const messageType = {
  error: 'error',
  success: 'success',
};
=======
const CONSENT_PROMPT_CAPTION = 'User Consent Prompt';
const BUTTON_ACTION_CAPTION = 'Focus Prompt';
>>>>>>> 7627a16b

// Classes for consent UI
export const consentUiClasses = {
  iframeFullscreen: 'i-amphtml-consent-ui-iframe-fullscreen',
  iframeActive: 'i-amphtml-consent-ui-iframe-active',
  in: 'i-amphtml-consent-ui-in',
  loading: 'i-amphtml-consent-ui-loading',
  fill: 'i-amphtml-consent-ui-fill',
  placeholder: 'i-amphtml-consent-ui-placeholder',
  mask: 'i-amphtml-consent-ui-mask',
  enableBorder: 'i-amphtml-consent-ui-enable-border',
  screenReaderDialog: 'i-amphtml-consent-alertdialog',
};

export class ConsentUI {
  /**
   * @param {!AMP.BaseElement} baseInstance
   * @param {!JsonObject} config
   * @param {string=} opt_postPromptUI
   */
  constructor(baseInstance, config, opt_postPromptUI) {
    /** @private {!AMP.BaseElement} */
    this.baseInstance_ = baseInstance;

    /** @private {boolean} */
    this.isCreatedIframe_ = false;

    /** @private {boolean} */
    this.isPostPrompt_ = false;

    /** @private {boolean} */
    this.isVisible_ = false;

    /** @private {boolean} */
    this.isIframeVisible_ = false;

    /** @private {boolean} */
    this.isFullscreen_ = false;

    /** @private {?Element} */
    this.ui_ = null;

    /** @private {boolean} */
    this.overlayEnabled_ =
      config['uiConfig'] && config['uiConfig']['overlay'] === true;

    /** @private {string} */
    this.consentPromptCaption_ =
      (config['captions'] && config['captions']['consentPromptCaption']) ||
      CONSENT_PROMPT_CAPTION;

    /** @private {string} */
    this.buttonActionCaption_ =
      (config['captions'] && config['captions']['buttonActionCaption']) ||
      BUTTON_ACTION_CAPTION;

    /** @private {boolean} */
    this.srAlertShown_ = false;

    /** @private {boolean} */
    this.restrictFullscreenOn_ = isExperimentOn(
      baseInstance.win,
      'amp-consent-restrict-fullscreen'
    );

    /** @private {boolean} */
    this.scrollEnabled_ = true;

    /** @private {?Element} */
    this.maskElement_ = null;

    /** @private {?Element} */
    this.srAlert_ = null;

    /** @private {?Element} */
    this.elementWithFocusBeforeShowing_ = null;

    /** @private {!../../../src/service/ampdoc-impl.AmpDoc} */
    this.ampdoc_ = baseInstance.getAmpDoc();

    /** @private {!../../../src/service/viewport/viewport-interface.ViewportInterface} */
    this.viewport_ = Services.viewportForDoc(this.ampdoc_);

    /** @private {?../../../src/service/viewer-interface.ViewerInterface} */
    this.viewer_ = Services.viewerForDoc(this.ampdoc_);

    /** @private {!Element} */
    this.parent_ = baseInstance.element;

    /** @private {!Window} */
    this.win_ = baseInstance.win;

    /** @private @const {!Document} */
    this.document_ = this.win_.document;

    /** @private {?Deferred} */
    this.iframeReady_ = null;

    /** @private {?JsonObject} */
    this.clientConfig_ = null;

    /** @private {?Element} */
    this.placeholder_ = null;

    /** @private {string} */
    this.initialHeight_ = DEFAULT_INITIAL_HEIGHT;

    /** @private {boolean} */
    this.enableBorder_ = DEFAULT_ENABLE_BORDER;

    /** @private @const {!Function} */
    this.boundHandleIframeMessages_ = this.handleIframeMessages_.bind(this);

    this.init_(config, opt_postPromptUI);
  }

  /**
   * @param {!JsonObject} config
   * @param {string=} opt_postPromptUI
   */
  init_(config, opt_postPromptUI) {
    if (opt_postPromptUI) {
      const postPromptUI = this.ampdoc_.getElementById(opt_postPromptUI);
      if (!postPromptUI) {
        user().error(
          TAG,
          'postPromptUI element with id=%s not found',
          opt_postPromptUI
        );
      }
      this.ui_ = dev().assertElement(postPromptUI);
      this.isPostPrompt_ = true;
      return;
    }
    const promptUI = config['promptUI'];
    const promptUISrc = config['promptUISrc'];
    if (promptUI) {
      // Always respect promptUI first
      const promptElement = this.ampdoc_.getElementById(promptUI);
      if (!promptElement || !this.parent_.contains(promptElement)) {
        user().error(
          TAG,
          'child element of <amp-consent> with promptUI id %s not found',
          promptUI
        );
      }
      this.ui_ = dev().assertElement(promptElement);
    } else if (promptUISrc) {
      // Create an iframe element with the provided src
      this.isCreatedIframe_ = true;
      this.ui_ = this.createPromptIframeFromSrc_(promptUISrc);
      this.placeholder_ = this.createPlaceholder_();
      this.clientConfig_ = config['clientConfig'] || null;
    }
  }

  /**
   * Display the UI.
   * @param {boolean} isActionPromptTrigger
   */
  show(isActionPromptTrigger) {
    if (!this.ui_) {
      // No prompt UI specified, nothing to do
      return;
    }
    toggle(dev().assertElement(this.parent_), true);
    const {classList} = this.parent_;
    classList.add('amp-active');
    classList.remove('amp-hidden');
    // Add to fixed layer
    this.baseInstance_.getViewport().addToFixedLayer(this.parent_);
    if (this.isCreatedIframe_) {
      this.loadIframe_(isActionPromptTrigger).then(() => {
        // It is safe to assume that the loadIframe_ promise will resolve
        // before resetIframe_. Because the iframe needs to be shown first
        // being hidden. CMP iframe is responsible to call consent-iframe-ready
        // API before consent-response API.
        this.baseInstance_.mutateElement(() => {
          if (!this.isPostPrompt_) {
            this.elementWithFocusBeforeShowing_ = this.document_.activeElement;
          }

          this.maybeShowOverlay_();

          // Create and append SR alert for the when iframe
          // initially loads.
          this.maybeShowSrAlert_();

          this.showIframe_();

          if (!this.isPostPrompt_ && !this.restrictFullscreenOn_) {
            this.ui_./*OK*/ focus();
          }
        });
      });
    } else {
      const show = () => {
        if (!this.ui_) {
          return;
        }

        toggle(this.ui_, true);

        if (!this.isPostPrompt_) {
          this.elementWithFocusBeforeShowing_ = this.document_.activeElement;

          this.maybeShowOverlay_();

          // scheduleLayout is required everytime because some AMP element may
          // get un laid out after toggle display (#unlayoutOnPause)
          // for example <amp-iframe>
          Services.ownersForDoc(this.baseInstance_.element).scheduleLayout(
            this.baseInstance_.element,
            this.ui_
          );

          this.ui_./*OK*/ focus();
        }
      };

      // If the UI is an AMP Element, wait until it's built before showing it,
      // to avoid race conditions where the UI would be hidden by the runtime
      // at build time. (see #18841).
      if (isAmpElement(this.ui_)) {
        whenUpgradedToCustomElement(this.ui_)
          .then(() => this.ui_.whenBuilt())
          .then(() => show());
      } else {
        show();
      }
    }

    this.isVisible_ = true;
  }

  /**
   * Hide the UI
   */
  hide() {
    if (!this.ui_) {
      // Nothing to hide from;
      return;
    }

    this.baseInstance_.mutateElement(() => {
      if (this.isCreatedIframe_) {
        this.resetIframe_();
      }

      if (!this.isPostPrompt_) {
        const {classList} = this.parent_;
        classList.remove('amp-active');
        classList.add('amp-hidden');
      }

      // Hide the overlay
      this.maybeHideOverlay_();
      // Remove the SR alert from DOM
      this.maybeRemoveSrAlert_();
      // Enable the scroll, in case we were fullscreen with no overlay
      this.enableScroll_();
      // Reset any animation styles set by style attribute
      this.resetAnimationStyles_();

      // NOTE (torch2424): This is very sensitive. Fixed layer applies
      // a `top: calc(0px)` in order to fix some bugs, thus
      // We should be careful in moving this around as
      // `removeFromFixedLayer` will remove the `top` styling.
      // This will preserve The animation,
      // and prevent element flashing.
      this.baseInstance_.getViewport().removeFromFixedLayer(this.parent_);
      toggle(dev().assertElement(this.ui_), false);
      this.isVisible_ = false;

      if (this.elementWithFocusBeforeShowing_) {
        this.elementWithFocusBeforeShowing_./*OK*/ focus();
        this.elementWithFocusBeforeShowing_ = null;
      } else if (this.win_.document.body.children.length > 0) {
        // TODO (torch2424): Find if the first child can not be
        // focusable due to styling.
        this.win_.document.body.children[0]./*OK*/ focus();
      }
    });
  }

  /**
   * Handle the ready event from the CMP iframe
   * @param {!JsonObject} data
   */
  handleReady_(data) {
    this.initialHeight_ = DEFAULT_INITIAL_HEIGHT;
    this.enableBorder_ = DEFAULT_ENABLE_BORDER;

    // Set our initial height
    if (data['initialHeight']) {
      if (
        typeof data['initialHeight'] === 'string' &&
        data['initialHeight'].indexOf('vh') >= 0
      ) {
        const dataHeight = parseInt(data['initialHeight'], 10);

        if (dataHeight >= 10 && dataHeight <= 60) {
          this.initialHeight_ = `${dataHeight}vh`;
        } else {
          user().error(
            TAG,
            `Inavlid initial height: ${data['initialHeight']}.` +
              'Minimum: 10vh. Maximum: 60vh.'
          );
        }
      } else {
        user().error(
          TAG,
          `Inavlid initial height: ${data['initialHeight']}.` +
            'Must be a string in "vh" units.'
        );
      }
    }

    // Enable/disable our border
    if (data['border'] === false) {
      this.enableBorder_ = false;
    }

    this.iframeReady_.resolve();
  }

  /**
   * Enter the fullscreen state for the UI
   */
  enterFullscreen_() {
    if (!this.ui_ || !this.isVisible_ || this.isFullscreen_) {
      return;
    }

    this.resetAnimationStyles_();

    this.viewer_.sendMessage(
      'requestFullOverlay',
      dict(),
      /* cancelUnsent */ true
    );

    const {classList} = this.parent_;
    classList.add(consentUiClasses.iframeFullscreen);

    this.disableScroll_();

    this.isFullscreen_ = true;
  }

  /**
   * Create the iframe if promptUISrc is valid
   * @param {string} promptUISrc
   * @return {!Element}
   */
  createPromptIframeFromSrc_(promptUISrc) {
    const iframe = this.parent_.ownerDocument.createElement('iframe');
    const sandbox = ['allow-scripts', 'allow-popups'];
    iframe.src = assertHttpsUrl(promptUISrc, this.parent_);
    const allowSameOrigin = this.allowSameOrigin_(iframe.src);
    if (allowSameOrigin) {
      sandbox.push('allow-same-origin');
    }
    iframe.setAttribute('sandbox', sandbox.join(' '));
    const {classList} = iframe;
    classList.add(consentUiClasses.fill);
    // Append iframe lazily to save resources.
    return iframe;
  }

  /**
   * Determines if allow-same-origin should be enabled for the prompt iframe
   * @param {string} src
   * @return {boolean}
   */
  allowSameOrigin_(src) {
    const urlService = Services.urlForDoc(this.parent_);
    const srcUrl = urlService.parse(src);
    const containerUrl = urlService.parse(this.ampdoc_.getUrl());

    return srcUrl.origin != containerUrl.origin;
  }

  /**
   * Create the default placeholder
   * @return {!Element}
   */
  createPlaceholder_() {
    const placeholder = this.parent_.ownerDocument.createElement('placeholder');
    toggle(placeholder, false);
    placeholder.classList.add(consentUiClasses.placeholder);

    const loadingSpinner = htmlFor(placeholder)`
      <svg viewBox="0 0 40 40">
        <defs>
          <linearGradient id="grad">
            <stop stop-color="rgb(105, 105, 105)"></stop>
            <stop offset="100%"
            stop-color="rgb(105, 105, 105)"
            stop-opacity="0"></stop>
          </linearGradient>
        </defs>
        <path d="M11,4.4 A18,18, 0,1,0, 38,20" stroke="url(#grad)"></path>
      </svg>`;

    placeholder.appendChild(loadingSpinner);
    return placeholder;
  }

  /**
   * Get the client information that needs to be passed to cmp iframe
   * @param {boolean} isActionPromptTrigger
   * @return {!Promise<JsonObject>}
   */
  getClientInfoPromise_(isActionPromptTrigger) {
    const consentStatePromise = getServicePromiseForDoc(
      this.ampdoc_,
      CONSENT_STATE_MANAGER
    );
    return consentStatePromise.then(consentStateManager => {
      return consentStateManager
        .getLastConsentInstanceInfo()
        .then(consentInfo => {
          return dict({
            'clientConfig': this.clientConfig_,
            // consentState to be deprecated
            'consentState': getConsentStateValue(consentInfo['consentState']),
            'consentStateValue': getConsentStateValue(
              consentInfo['consentState']
            ),
            'consentString': consentInfo['consentString'],
            'promptTrigger': isActionPromptTrigger ? 'action' : 'load',
            'isDirty': !!consentInfo['isDirty'],
          });
        });
    });
  }

  /**
   * Apply placeholder
   * Set up event listener to handle UI related messages.
   * @param {boolean} isActionPromptTrigger
   * @return {!Promise}
   */
  loadIframe_(isActionPromptTrigger) {
    this.iframeReady_ = new Deferred();
    const {classList} = this.parent_;
    if (!elementByTag(this.parent_, 'placeholder')) {
      insertAfterOrAtStart(
        this.parent_,
        dev().assertElement(this.placeholder_),
        null
      );
    }
    classList.add(consentUiClasses.loading);
    toggle(dev().assertElement(this.ui_), false);

    const iframePromise = this.getClientInfoPromise_(
      isActionPromptTrigger
    ).then(clientInfo => {
      this.ui_.setAttribute('name', JSON.stringify(clientInfo));
      this.win_.addEventListener('message', this.boundHandleIframeMessages_);
      insertAfterOrAtStart(this.parent_, dev().assertElement(this.ui_), null);
    });

    return Promise.all([
      iframePromise,
      this.iframeReady_.promise,
      this.baseInstance_.mutateElement(() => {
        toggle(dev().assertElement(this.placeholder_), true);
      }),
    ]);
  }

  /**
   * Hide the placeholder
   * Apply animation to show the iframe
   */
  showIframe_() {
    const {classList} = this.parent_;
    classList.add(consentUiClasses.iframeActive);
    toggle(dev().assertElement(this.placeholder_), false);
    toggle(dev().assertElement(this.ui_), true);

    // Remove transition styles added by the fixed layer
    // Transform styles applied by us for the animation.
    this.resetAnimationStyles_();

    /**
     * Waiting for mutation twice here.
     * First mutation is for when the correct elements,
     * are shown/hidden, and the iframe active class
     * pushes it out of view.
     * Second, is for the loading class to be removed.
     * This will avoid race conditions with the slidein transition.
     */
    this.baseInstance_.mutateElement(() => {
      classList.remove(consentUiClasses.loading);
      this.baseInstance_.mutateElement(() => {
        classList.add(consentUiClasses.in);
        this.isIframeVisible_ = true;
        this.applyInitialStyles_();
      });
    });
  }

  /**
   * Remove the iframe from doc
   * Remove event listener
   * Reset UI state
   * Takes in a function to call after our transition has ended
   */
  resetIframe_() {
    const {classList} = this.parent_;

    // Remove the iframe active to go back to our normal height
    classList.remove(consentUiClasses.iframeActive);

    this.win_.removeEventListener('message', this.boundHandleIframeMessages_);
    classList.remove(consentUiClasses.iframeFullscreen);
    if (this.isFullscreen_) {
      this.viewer_.sendMessage(
        'cancelFullOverlay',
        dict(),
        /* cancelUnsent */ true
      );
    }
    this.isFullscreen_ = false;
    classList.remove(consentUiClasses.in);
    this.isIframeVisible_ = false;
    this.ui_.removeAttribute('name');
    toggle(dev().assertElement(this.placeholder_), false);
    removeElement(dev().assertElement(this.ui_));
  }

  /**
   * If this is the first time viewing the iframe, create
   * an 'invisible' alert dialog with a title and a button.
   * Clicking on the button will transfer focus to the iframe.
   */
  maybeShowSrAlert_() {
    if (this.restrictFullscreenOn_) {
      // If the SR alert has been shown, don't show it again
      if (this.srAlertShown_) {
        return;
      }

      const alertDialog = this.document_.createElement('div');
      const button = this.document_.createElement('button');
      const titleDiv = this.document_.createElement('div');

      alertDialog.setAttribute('role', 'alertdialog');

      titleDiv.textContent = this.consentPromptCaption_;
      button.textContent = this.buttonActionCaption_;
      button.onclick = () => {
        tryFocus(dev().assertElement(this.ui_));
      };

      alertDialog.appendChild(titleDiv);
      alertDialog.appendChild(button);

      // Style to be visiblly hidden, but not hidden from the SR
      const {classList} = alertDialog;
      classList.add(consentUiClasses.screenReaderDialog);

      this.baseInstance_.element.appendChild(alertDialog);
      tryFocus(button);

      // SR alert was shown when consent prompt loaded for
      // the first time. Don't show it again
      this.srAlertShown_ = true;

      // Keep reference of the SR alert to remove later
      this.srAlert_ = alertDialog;
    }
  }

  /**
   * Remove the SR alert from the DOM once it has been shown once
   */
  maybeRemoveSrAlert_() {
    if (this.srAlert_) {
      removeElement(this.srAlert_);
      delete this.srAlert_;
    }
  }

  /**
   * Reset transition and transform styles
   * Set by the fixed layer, and us
   */
  resetAnimationStyles_() {
    setStyles(this.parent_, {
      transform: '',
      transition: '',
    });
  }

  /**
   * Apply styles for ready event
   */
  applyInitialStyles_() {
    // Apply our initial height and border
    if (this.ui_) {
      setStyles(this.ui_, {
        height: this.initialHeight_,
      });
    }
    setImportantStyles(this.parent_, {
      transform: `translate3d(0px, calc(100% - ${this.initialHeight_}), 0px)`,
    });
    if (this.enableBorder_) {
      const {classList} = this.parent_;
      classList.add(consentUiClasses.enableBorder);
    }
  }

  /**
   * Shows the overlay (mask element, and lock scrolling)
   * if the overlay is enabled
   * @private
   */
  maybeShowOverlay_() {
    if (!this.overlayEnabled_) {
      return;
    }

    if (!this.maskElement_) {
      const mask = this.win_.document.createElement('div');
      mask.classList.add(consentUiClasses.mask);
      this.parent_.ownerDocument.body.appendChild(mask);
      this.maskElement_ = mask;
    }
    toggle(this.maskElement_, /* display */ true);
    this.disableScroll_();
  }

  /**
   * Hides the overlay (mask element, and lock scrolling)
   * if the overlay is enabled
   * @private
   */
  maybeHideOverlay_() {
    if (!this.overlayEnabled_) {
      return;
    }

    if (this.maskElement_) {
      toggle(this.maskElement_, /* display */ false);
    }
    this.enableScroll_();
  }

  /**
   * Disables scrolling on the document
   * @private
   */
  disableScroll_() {
    if (this.scrollEnabled_) {
      this.viewport_.enterOverlayMode();
      this.scrollEnabled_ = false;
    }
  }

  /**
   * Disables scrolling on the document
   * @private
   */
  enableScroll_() {
    if (!this.scrollEnabled_) {
      this.viewport_.leaveOverlayMode();
      this.scrollEnabled_ = true;
    }
  }

  /**
   * Listen to iframe messages and handle events.
   * Current supported APIs:
   *
   * Required message from iframe to hide placeholder and display iframe
   * {
   *   type: 'consent-ui',
   *   action: 'ready',
   *   initialHeight: '30vh',
   *   border: true
   * }
   *
   * Enter Fullscreen
   * {
   *   type: 'consent-ui',
   *   action: 'enter-fullscreen'
   * }
   *
   * @param {!Event} event
   */
  handleIframeMessages_(event) {
    if (this.ui_.contentWindow !== event.source) {
      // Ignore messages from else where
      return;
    }

    const data = getData(event);
    if (!data || data['type'] != 'consent-ui') {
      return;
    }

    if (data['action'] === 'ready') {
      this.handleReady_(/** @type {!JsonObject} */ (data));
    }

    if (data['action'] === 'enter-fullscreen') {
      // Do nothing if iframe not visible or it's not the active element.
      if (
        !this.isIframeVisible_ ||
        (this.restrictFullscreenOn_ &&
          this.document_.activeElement !== this.ui_)
      ) {
        user().warn(TAG, FULLSCREEN_ERROR);
        this.sendIframeMessage_(messageType.error, FULLSCREEN_ERROR);
        return;
      }
      this.sendIframeMessage_(messageType.success, FULLSCREEN_SUCCESS);

      this.baseInstance_.mutateElement(() => {
        this.enterFullscreen_();
      });
    }
  }

  /**
   * Send messages to iframe (for error logging).
   * Silently die if iframe does not have content
   * window.
   *
   * Example message:
   * {
   *   type: 'type',
   *   message: 'message',
   * }
   * @param {string} type
   * @param {string} message
   */
  sendIframeMessage_(type, message) {
    const iframeWindow = this.ui_.contentWindow;
    if (iframeWindow) {
      // No sensitive information sent, so safe to use '*'
      iframeWindow./*OK*/ postMessage(
        /** @type {!JsonObject} */ ({
          type,
          message,
        }),
        '*'
      );
    }
  }
}<|MERGE_RESOLUTION|>--- conflicted
+++ resolved
@@ -38,7 +38,6 @@
 const CONSENT_STATE_MANAGER = 'consentStateManager';
 const DEFAULT_INITIAL_HEIGHT = '30vh';
 const DEFAULT_ENABLE_BORDER = true;
-<<<<<<< HEAD
 const FULLSCREEN_SUCCESS = 'Entering fullscreen.';
 const FULLSCREEN_ERROR =
   'Could not enter fullscreen. Fullscreen is only supported ' +
@@ -48,10 +47,10 @@
   error: 'error',
   success: 'success',
 };
-=======
+
 const CONSENT_PROMPT_CAPTION = 'User Consent Prompt';
 const BUTTON_ACTION_CAPTION = 'Focus Prompt';
->>>>>>> 7627a16b
+
 
 // Classes for consent UI
 export const consentUiClasses = {
