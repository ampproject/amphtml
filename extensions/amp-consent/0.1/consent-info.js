/**
 * Copyright 2018 The AMP HTML Authors. All Rights Reserved.
 *
 * Licensed under the Apache License, Version 2.0 (the "License");
 * you may not use this file except in compliance with the License.
 * You may obtain a copy of the License at
 *
 *      http://www.apache.org/licenses/LICENSE-2.0
 *
 * Unless required by applicable law or agreed to in writing, software
 * distributed under the License is distributed on an "AS-IS" BASIS,
 * WITHOUT WARRANTIES OR CONDITIONS OF ANY KIND, either express or implied.
 * See the License for the specific language governing permissions and
 * limitations under the License.
 */

import {CONSENT_STRING_TYPE} from '../../../src/consent-state';
import {deepEquals} from '../../../src/json';
import {dev, user} from '../../../src/log';
import {hasOwn, map} from '../../../src/utils/object';
import {isEnumValue, isObject} from '../../../src/types';

const TAG = 'amp-consent';

/**
 * Key values for retriving/storing consent info object.
 * STATE: Set when user accept or reject consent.
 * STRING: Set when a consent string is used to store more granular consent info
 * on vendors.
 * METADATA: set when consent metadata is passed in to store more granular consent info
 * on vendors.
 * DITRYBIT: Set when the stored consent info need to be revoked next time.
 * @enum {string}
 */
export const STORAGE_KEY = {
  STATE: 's',
  STRING: 'r',
  IS_DIRTY: 'd',
  METADATA: 'm',
};

/**
 * Key values for retriving/storing metadata values within consent info
 * @enum {string}
 */
export const METADATA_STORAGE_KEY = {
  CONSENT_STRING_TYPE: 'cst',
  ADDITIONAL_CONSENT: 'ac',
<<<<<<< HEAD
  GDPR_APPLIES: 'ga',
=======
>>>>>>> d79ad920
};

/**
 * @enum {number}
 */
export const CONSENT_ITEM_STATE = {
  ACCEPTED: 1,
  REJECTED: 2,
  DISMISSED: 3,
  NOT_REQUIRED: 4,
  UNKNOWN: 5,
  // TODO(@zhouyx): Seperate UI state from consent state. Add consent
  // requirement state ui_state = {pending, active, complete} consent_state =
  // {unknown, accepted, rejected}
};

/**
 * @typedef {{
 *  consentState: CONSENT_ITEM_STATE,
 *  consentString: (string|undefined),
 *  consentMetadata: (ConsentMetadataDef|undefined),
 *  isDirty: (boolean|undefined),
 * }}
 */
export let ConsentInfoDef;

/**
 * Used in ConsentInfoDef
 * @typedef {{
 *  consentStringType: (CONSENT_STRING_TYPE|undefined),
 *  additionalConsent: (string|undefined),
 * }}
 */
export let ConsentMetadataDef;

/**
 * Convert the legacy storage value to Consent Info
 * @param {boolean|Object|undefined} value
 * @return {ConsentInfoDef}
 */
export function getStoredConsentInfo(value) {
  if (value === undefined) {
    return constructConsentInfo(
      CONSENT_ITEM_STATE.UNKNOWN,
      undefined,
      undefined,
      undefined
    );
  }
  if (typeof value === 'boolean') {
    // legacy format
    return getLegacyStoredConsentInfo(value);
  }
  if (!isObject(value)) {
    throw dev().createError('Invalid stored consent value');
  }

  const consentState = convertValueToState(value[STORAGE_KEY.STATE]);
  return constructConsentInfo(
    consentState,
    value[STORAGE_KEY.STRING],
    convertStorageMetadata(value[STORAGE_KEY.METADATA]),
    value[STORAGE_KEY.IS_DIRTY] && value[STORAGE_KEY.IS_DIRTY] === 1
  );
}

/**
 * Helper function to detect if stored consent has dirtyBit set
 * @param {?ConsentInfoDef} consentInfo
 * @return {boolean}
 */
export function hasDirtyBit(consentInfo) {
  if (!consentInfo) {
    return false;
  }
  if (hasOwn(consentInfo, 'isDirty') && consentInfo['isDirty'] == true) {
    return true;
  }
  return false;
}

/**
 * Return the new consent state value based on stored state and new state
 * @param {!CONSENT_ITEM_STATE} newState
 * @param {!CONSENT_ITEM_STATE} previousState
 * @return {!CONSENT_ITEM_STATE}
 */
export function recalculateConsentStateValue(newState, previousState) {
  if (!isEnumValue(CONSENT_ITEM_STATE, newState)) {
    newState = CONSENT_ITEM_STATE.UNKNOWN;
  }
  if (newState == CONSENT_ITEM_STATE.DISMISSED) {
    return previousState || CONSENT_ITEM_STATE.UNKNOWN;
  }
  if (newState == CONSENT_ITEM_STATE.NOT_REQUIRED) {
    if (previousState && previousState != CONSENT_ITEM_STATE.UNKNOWN) {
      return previousState;
    }
  }
  return newState;
}

/**
 * Compose the value to store to localStorage based on the consentInfo
 * @param {!ConsentInfoDef} consentInfo
 * @return {?boolean|Object}
 */
export function composeStoreValue(consentInfo) {
  const obj = map();
  const consentState = consentInfo['consentState'];
  if (consentState == CONSENT_ITEM_STATE.ACCEPTED) {
    obj[STORAGE_KEY.STATE] = 1;
  } else if (consentState == CONSENT_ITEM_STATE.REJECTED) {
    obj[STORAGE_KEY.STATE] = 0;
  } else {
    // Only store consentString and dirtyBit with reject/accept action
    return null;
  }

  if (consentInfo['consentString']) {
    obj[STORAGE_KEY.STRING] = consentInfo['consentString'];
  }

  if (consentInfo['isDirty'] === true) {
    obj[STORAGE_KEY.IS_DIRTY] = 1;
  }

  if (consentInfo['consentMetadata']) {
    obj[STORAGE_KEY.METADATA] = composeMetadataStoreValue(
      consentInfo['consentMetadata']
    );
  }

  if (Object.keys(obj) == 0) {
    return null;
  }

  return obj;
}

/**
 * Convert the consentState to legacy boolean stored value
 * @param {!CONSENT_ITEM_STATE} consentState
 * @return {?boolean}
 */
export function calculateLegacyStateValue(consentState) {
  if (consentState == CONSENT_ITEM_STATE.ACCEPTED) {
    return true;
  }
  if (consentState == CONSENT_ITEM_STATE.REJECTED) {
    return false;
  }
  return null;
}

/**
 * Compare two consentInfo.
 * Return true if they can be converted to the same stored value.
 * @param {?ConsentInfoDef} infoA
 * @param {?ConsentInfoDef} infoB
 * @param {boolean=} opt_isDirty
 * @return {boolean}
 */
export function isConsentInfoStoredValueSame(infoA, infoB, opt_isDirty) {
  if (!infoA && !infoB) {
    return true;
  }
  if (infoA && infoB) {
    const stateEqual =
      calculateLegacyStateValue(infoA['consentState']) ===
      calculateLegacyStateValue(infoB['consentState']);
    const stringEqual =
      (infoA['consentString'] || '') === (infoB['consentString'] || '');
    let isDirtyEqual;
    if (opt_isDirty) {
      isDirtyEqual = !!infoA['isDirty'] === !!opt_isDirty;
    } else {
      isDirtyEqual = !!infoA['isDirty'] === !!infoB['isDirty'];
    }
    const metadataEqual = deepEquals(
      infoA['consentMetadata'],
      infoB['consentMetadata']
    );
    return stateEqual && stringEqual && metadataEqual && isDirtyEqual;
  }
  return false;
}

/**
 * Convert the legacy boolean stored value to consentInfo object
 * @param {boolean} value
 * @return {!ConsentInfoDef}
 */
function getLegacyStoredConsentInfo(value) {
  const state = convertValueToState(value);
  return constructConsentInfo(state);
}

/**
 * Construct the consentInfo object from values
 *
 * @param {CONSENT_ITEM_STATE} consentState
 * @param {string=} opt_consentString
 * @param {ConsentMetadataDef=} opt_consentMetadata
 * @param {boolean=} opt_isDirty
 * @return {!ConsentInfoDef}
 */
export function constructConsentInfo(
  consentState,
  opt_consentString,
  opt_consentMetadata,
  opt_isDirty
) {
  return {
    'consentState': consentState,
    'consentString': opt_consentString,
    'consentMetadata': opt_consentMetadata,
    'isDirty': opt_isDirty,
  };
}

/**
 * Construct the consentMetadataDef object from values
 *
 * @param {CONSENT_STRING_TYPE=} opt_consentStringType
 * @param {string=} opt_additionalConsent
<<<<<<< HEAD
 * @param {boolean=} opt_gdprApplies
=======
>>>>>>> d79ad920
 * @return {!ConsentMetadataDef}
 */
export function constructMetadata(
  opt_consentStringType,
<<<<<<< HEAD
  opt_additionalConsent,
  opt_gdprApplies
=======
  opt_additionalConsent
>>>>>>> d79ad920
) {
  return {
    'consentStringType': opt_consentStringType,
    'additionalConsent': opt_additionalConsent,
<<<<<<< HEAD
    'gdprApplies': opt_gdprApplies,
=======
>>>>>>> d79ad920
  };
}

/**
 * Helper function to convert stored value to CONSENT_ITEM_STATE value
 * @param {*} value
 * @return {!CONSENT_ITEM_STATE}
 */
export function convertValueToState(value) {
  if (value === true || value === 1) {
    return CONSENT_ITEM_STATE.ACCEPTED;
  } else if (value === false || value === 0) {
    return CONSENT_ITEM_STATE.REJECTED;
  }
  return CONSENT_ITEM_STATE.UNKNOWN;
}

/**
 * Helper function to convert response enum value to CONSENT_ITEM_STATE value
 * @param {*} value
 * @return {?CONSENT_ITEM_STATE}
 */
export function convertEnumValueToState(value) {
  if (value === 'accepted') {
    return CONSENT_ITEM_STATE.ACCEPTED;
  } else if (value === 'rejected') {
    return CONSENT_ITEM_STATE.REJECTED;
  } else if (value === 'unknown') {
    return CONSENT_ITEM_STATE.UNKNOWN;
  }
  return null;
}

/**
 *
 * @param {!ConsentInfoDef} info
 * @return {boolean}
 */
export function hasStoredValue(info) {
  if (info['consentString']) {
    return true;
  }
  return (
    info['consentState'] === CONSENT_ITEM_STATE.ACCEPTED ||
    info['consentState'] === CONSENT_ITEM_STATE.REJECTED
  );
}

/**
 * Convert the CONSENT_ITEM_STATE back to readable string
 * @param {!CONSENT_ITEM_STATE} enumState
 * @return {string}
 */
export function getConsentStateValue(enumState) {
  if (enumState === CONSENT_ITEM_STATE.ACCEPTED) {
    return 'accepted';
  }

  if (enumState === CONSENT_ITEM_STATE.REJECTED) {
    return 'rejected';
  }

  return 'unknown';
}

/**
 * Converts ConsentMetadataDef to stroage value:
 * {'gdprApplies': true, 'additionalConsent': undefined, 'consentStringType': 2} =>
 * {'ga': true, 'cst': 2}
 *
 * @param {ConsentMetadataDef=} consentInfoMetadata
 * @return {Object}
 */
export function composeMetadataStoreValue(consentInfoMetadata) {
  const storageMetadata = map();
  if (consentInfoMetadata['consentStringType']) {
    storageMetadata[METADATA_STORAGE_KEY.CONSENT_STRING_TYPE] =
      consentInfoMetadata['consentStringType'];
  }
  if (consentInfoMetadata['additionalConsent']) {
    storageMetadata[METADATA_STORAGE_KEY.ADDITIONAL_CONSENT] =
      consentInfoMetadata['additionalConsent'];
  }
<<<<<<< HEAD
  if (consentInfoMetadata['gdprApplies']) {
    storageMetadata[METADATA_STORAGE_KEY.GDPR_APPLIES] =
      consentInfoMetadata['gdprApplies'];
  }
=======
>>>>>>> d79ad920
  return storageMetadata;
}

/**
 * TODO(micajuineho) Converts stroage metadata to ConsentMetadataDef:
 * {'ga': true, 'cst': 2} =>
 * {'gdprApplies': true, 'additionalConsnet': undefined, 'consentStringType': 2}
 *
 * @param {Object|null|undefined} storageMetadata
 * @return {ConsentMetadataDef}
 */
export function convertStorageMetadata(storageMetadata) {
  if (!storageMetadata) {
    return constructMetadata();
  }
  return constructMetadata(
    storageMetadata[METADATA_STORAGE_KEY.CONSENT_STRING_TYPE],
<<<<<<< HEAD
    storageMetadata[METADATA_STORAGE_KEY.ADDITIONAL_CONSENT],
    storageMetadata[METADATA_STORAGE_KEY.GDPR_APPLIES]
=======
    storageMetadata[METADATA_STORAGE_KEY.ADDITIONAL_CONSENT]
>>>>>>> d79ad920
  );
}

/**
 * Confirm that the metadata values are valid.
 * Remove and provide user error otherwise.
 * @param {JsonObject} metadata
 */
export function assertMetadataValues(metadata) {
  const consentStringType = metadata['consentStringType'];
  const additionalConsent = metadata['additionalConsent'];
<<<<<<< HEAD
  const gdprApplies = metadata['gdprApplies'];
=======
>>>>>>> d79ad920
  const errorFields = [];

  if (
    consentStringType &&
    !isEnumValue(CONSENT_STRING_TYPE, consentStringType)
  ) {
    delete metadata['consentStringType'];
    errorFields.push('consentStringType');
  }
  if (additionalConsent && typeof additionalConsent != 'string') {
    delete metadata['additionalConsent'];
    errorFields.push('additionalConsent');
  }
<<<<<<< HEAD

  // Maybe default to consentRequired here
  if (gdprApplies && typeof gdprApplies != 'boolean') {
    delete metadata['gdprApplies'];
    errorFields.push('gdprApplies');
  }
=======
>>>>>>> d79ad920
  for (let i = 0; i < errorFields.length; i++) {
    user().error(
      TAG,
      'Consent metadata value "%s" is invalid.',
      errorFields[i]
    );
  }
}<|MERGE_RESOLUTION|>--- conflicted
+++ resolved
@@ -46,10 +46,7 @@
 export const METADATA_STORAGE_KEY = {
   CONSENT_STRING_TYPE: 'cst',
   ADDITIONAL_CONSENT: 'ac',
-<<<<<<< HEAD
   GDPR_APPLIES: 'ga',
-=======
->>>>>>> d79ad920
 };
 
 /**
@@ -276,28 +273,18 @@
  *
  * @param {CONSENT_STRING_TYPE=} opt_consentStringType
  * @param {string=} opt_additionalConsent
-<<<<<<< HEAD
  * @param {boolean=} opt_gdprApplies
-=======
->>>>>>> d79ad920
  * @return {!ConsentMetadataDef}
  */
 export function constructMetadata(
   opt_consentStringType,
-<<<<<<< HEAD
   opt_additionalConsent,
   opt_gdprApplies
-=======
-  opt_additionalConsent
->>>>>>> d79ad920
 ) {
   return {
     'consentStringType': opt_consentStringType,
     'additionalConsent': opt_additionalConsent,
-<<<<<<< HEAD
     'gdprApplies': opt_gdprApplies,
-=======
->>>>>>> d79ad920
   };
 }
 
@@ -381,13 +368,10 @@
     storageMetadata[METADATA_STORAGE_KEY.ADDITIONAL_CONSENT] =
       consentInfoMetadata['additionalConsent'];
   }
-<<<<<<< HEAD
-  if (consentInfoMetadata['gdprApplies']) {
+  if (consentInfoMetadata['gdprApplies'] != undefined) {
     storageMetadata[METADATA_STORAGE_KEY.GDPR_APPLIES] =
       consentInfoMetadata['gdprApplies'];
   }
-=======
->>>>>>> d79ad920
   return storageMetadata;
 }
 
@@ -405,12 +389,8 @@
   }
   return constructMetadata(
     storageMetadata[METADATA_STORAGE_KEY.CONSENT_STRING_TYPE],
-<<<<<<< HEAD
     storageMetadata[METADATA_STORAGE_KEY.ADDITIONAL_CONSENT],
     storageMetadata[METADATA_STORAGE_KEY.GDPR_APPLIES]
-=======
-    storageMetadata[METADATA_STORAGE_KEY.ADDITIONAL_CONSENT]
->>>>>>> d79ad920
   );
 }
 
@@ -422,10 +402,7 @@
 export function assertMetadataValues(metadata) {
   const consentStringType = metadata['consentStringType'];
   const additionalConsent = metadata['additionalConsent'];
-<<<<<<< HEAD
   const gdprApplies = metadata['gdprApplies'];
-=======
->>>>>>> d79ad920
   const errorFields = [];
 
   if (
@@ -439,15 +416,10 @@
     delete metadata['additionalConsent'];
     errorFields.push('additionalConsent');
   }
-<<<<<<< HEAD
-
-  // Maybe default to consentRequired here
   if (gdprApplies && typeof gdprApplies != 'boolean') {
     delete metadata['gdprApplies'];
     errorFields.push('gdprApplies');
   }
-=======
->>>>>>> d79ad920
   for (let i = 0; i < errorFields.length; i++) {
     user().error(
       TAG,
