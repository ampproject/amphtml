--- conflicted
+++ resolved
@@ -39,14 +39,7 @@
 };
 
 export class ConsentStateManager {
-<<<<<<< HEAD
-  /**
-   * Creates an instance of ConsentStateManager.
-   * @param {!../../../src/service/ampdoc-impl.AmpDoc} ampdoc
-   */
-=======
   /** @param  {!../../../src/service/ampdoc-impl.AmpDoc} ampdoc*/
->>>>>>> ad01723d
   constructor(ampdoc) {
     /** @private {!../../../src/service/ampdoc-impl.AmpDoc} */
     this.ampdoc_ = ampdoc;
@@ -177,13 +170,6 @@
  */
 export class ConsentInstance {
   /**
-<<<<<<< HEAD
-   * Creates an instance of ConsentInstance.
-   * @param {!../../../src/service/ampdoc-impl.AmpDoc} ampdoc
-   * @param {string} id
-   */
-  constructor(ampdoc, id) {
-=======
    *
    * @param {!../../../src/service/ampdoc-impl.AmpDoc} ampdoc
    * @param {string} id
@@ -196,7 +182,6 @@
     /** @private {string} */
     this.id_ = id;
 
->>>>>>> ad01723d
     /** @public {?Promise<Object>} */
     this.sharedDataPromise = null;
 
