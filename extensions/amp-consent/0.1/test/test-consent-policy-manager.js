/**
 * Copyright 2018 The AMP HTML Authors. All Rights Reserved.
 *
 * Licensed under the Apache License, Version 2.0 (the "License");
 * you may not use this file except in compliance with the License.
 * You may obtain a copy of the License at
 *
 *      http://www.apache.org/licenses/LICENSE-2.0
 *
 * Unless required by applicable law or agreed to in writing, software
 * distributed under the License is distributed on an "AS-IS" BASIS,
 * WITHOUT WARRANTIES OR CONDITIONS OF ANY KIND, either express or implied.
 * See the License for the specific language governing permissions and
 * limitations under the License.
 */

import * as lolex from 'lolex';
import {
  CONSENT_ITEM_STATE,
  CONSENT_STRING_TYPE,
  constructConsentInfo,
  getConsentStringTypeValue,
} from '../consent-info';
import {CONSENT_POLICY_STATE} from '../../../../src/consent-state';
import {
  ConsentPolicyInstance,
  ConsentPolicyManager,
} from '../consent-policy-manager';
import {dict} from '../../../../src/utils/object';
import {expandPolicyConfig} from '../consent-config';
import {macroTask} from '../../../../testing/yield';

import {
  registerServiceBuilder,
  resetServiceForTesting,
} from '../../../../src/service';

describes.realWin(
  'ConsentPolicyManager',
  {
    amp: {
      extensions: ['amp-consent'],
      ampdoc: 'single',
    },
  },
  (env) => {
    let win;
    let ampdoc;
    let consentManagerOnChangeSpy;
    let consentInfo;
    beforeEach(() => {
      win = env.win;
      ampdoc = env.ampdoc;
      consentManagerOnChangeSpy = env.sandbox.spy();

      resetServiceForTesting(win, 'consentStateManager');
      registerServiceBuilder(win, 'consentStateManager', function () {
        return Promise.resolve({
          whenConsentReady: () => {
            return Promise.resolve();
          },
          onConsentStateChange: (handler) => {
            consentManagerOnChangeSpy(handler);
            handler(consentInfo);
          },
          getConsentInstanceSharedData: () => {
            return Promise.resolve(
              dict({
                'shared': 'test',
              })
            );
          },
          getConsentInstanceGdprApplies: () => {
            return Promise.resolve(false);
          },
        });
      });
    });

    afterEach(() => {
      consentInfo = null;
    });

    describe('Consent Policy Manager', () => {
      let manager;
      beforeEach(() => {
        manager = new ConsentPolicyManager(ampdoc);
        consentInfo = constructConsentInfo(
          CONSENT_ITEM_STATE.ACCEPTED,
          'test',
          CONSENT_STRING_TYPE.TCF_V1
        );
        manager.setLegacyConsentInstanceId('ABC');
      });

      it('Initiate consent value', function* () {
        yield macroTask();
        expect(consentManagerOnChangeSpy).to.be.called;
        expect(manager.consentState_).to.equal(CONSENT_ITEM_STATE.ACCEPTED);
        expect(manager.consentString_).to.equal('test');
<<<<<<< HEAD
        expect(manager.consentStringType_).to.equal(
          getConsentStringTypeValue(CONSENT_STRING_TYPE.TCF_V1)
        );
=======
        expect(manager.consentMetadata_).to.be.undefined;
>>>>>>> fd697d52
      });

      describe('Register policy instance', () => {
        it('Valid consent policy', function* () {
          manager.registerConsentPolicyInstance('default', {
            'waitFor': {
              'ABC': undefined,
            },
          });
          yield macroTask();
          return manager.whenPolicyResolved('default').then((status) => {
            expect(status).to.equal(CONSENT_POLICY_STATE.SUFFICIENT);
          });
        });

        it('Invalid consent policy', function* () {
          consentInfo = constructConsentInfo(CONSENT_ITEM_STATE.ACCEPTED);
          expectAsyncConsoleError(
            '[consent-policy-manager] ' +
              'invalid waitFor value, consent policy will never resolve'
          );
          manager.registerConsentPolicyInstance('default', {
            'waitFor': {
              'ABC': undefined,
              'invalid': undefined,
            },
          });
        });
      });

      it('Handle consent state change', () => {
        // UNKNOWN Init value
        manager.consentStateChangeHandler_(
          constructConsentInfo(CONSENT_ITEM_STATE.UNKNOWN)
        );
        expect(manager.consentState_).to.be.null;

        // Dismiss override unknown
        manager.consentStateChangeHandler_(
          constructConsentInfo(CONSENT_ITEM_STATE.DISMISSED)
        );
        expect(manager.consentState_).to.equal(CONSENT_ITEM_STATE.UNKNOWN);

        // Not required override unknown
        manager.consentStateChangeHandler_(
          constructConsentInfo(CONSENT_ITEM_STATE.NOT_REQUIRED)
        );
        expect(manager.consentState_).to.equal(CONSENT_ITEM_STATE.NOT_REQUIRED);

        // Accept
        manager.consentStateChangeHandler_(
          constructConsentInfo(CONSENT_ITEM_STATE.ACCEPTED)
        );
        expect(manager.consentState_).to.equal(CONSENT_ITEM_STATE.ACCEPTED);

        // UNKNOWN/NOT_REQUIRED/DISMISS cannot override ACCEPTED/REJECTED
        manager.consentStateChangeHandler_(
          constructConsentInfo(CONSENT_ITEM_STATE.NOT_REQUIRED)
        );
        expect(manager.consentState_).to.equal(CONSENT_ITEM_STATE.ACCEPTED);
        manager.consentStateChangeHandler_(
          constructConsentInfo(CONSENT_ITEM_STATE.UNKNOWN)
        );
        expect(manager.consentState_).to.equal(CONSENT_ITEM_STATE.ACCEPTED);

        // Reject
        manager.consentStateChangeHandler_(
          constructConsentInfo(CONSENT_ITEM_STATE.REJECTED)
        );
        expect(manager.consentState_).to.equal(CONSENT_ITEM_STATE.REJECTED);

        // UNKNOWN/NOT_REQUIRED/DISMISS cannot override ACCEPTED/REJECTED
        manager.consentStateChangeHandler_(
          constructConsentInfo(CONSENT_ITEM_STATE.DISMISSED)
        );
        expect(manager.consentState_).to.equal(CONSENT_ITEM_STATE.REJECTED);
      });

      describe('whenPolicyResolved/Unblock', () => {
        it('Invalid policy value', () => {
          expectAsyncConsoleError(/only predefined policies are supported/, 2);
          return manager.whenPolicyResolved('invalid').then((state) => {
            expect(state).to.equal(CONSENT_POLICY_STATE.UNKNOWN);
            return manager
              .whenPolicyUnblock('invalid')
              .then((shouldUnblock) => {
                expect(shouldUnblock).to.be.false;
              });
          });
        });

        it('return promise when policy is resolved', () => {
          manager.registerConsentPolicyInstance('default', {
            'waitFor': {
              'ABC': undefined,
            },
          });
          return manager.whenPolicyResolved('default');
        });

        it('handle cases when requested before policy is registered', () => {
          const promise = manager.whenPolicyResolved('default');
          manager.registerConsentPolicyInstance('default', {
            'waitFor': {
              'ABC': undefined,
            },
          });
          return promise;
        });
      });

      describe('Predefined consent policy', () => {
        let policy;
        beforeEach(() => {
          manager = new ConsentPolicyManager(ampdoc);
          consentInfo = constructConsentInfo(CONSENT_ITEM_STATE.UNKNOWN);
          manager.setLegacyConsentInstanceId('ABC');
          policy = expandPolicyConfig(dict({}), 'ABC');
          const keys = Object.keys(policy);
          for (let i = 0; i < keys.length; i++) {
            manager.registerConsentPolicyInstance(keys[i], policy[keys[i]]);
          }
        });

        it('Not required', () => {
          manager.consentStateChangeHandler_(
            constructConsentInfo(CONSENT_ITEM_STATE.NOT_REQUIRED)
          );
          const promises = [];
          promises.push(
            manager.whenPolicyResolved('default').then((status) => {
              expect(status).to.equal(
                CONSENT_POLICY_STATE.UNKNOWN_NOT_REQUIRED
              );
            })
          );
          promises.push(
            manager.whenPolicyResolved('_till_accepted').then((status) => {
              expect(status).to.equal(
                CONSENT_POLICY_STATE.UNKNOWN_NOT_REQUIRED
              );
            })
          );
          promises.push(
            manager.whenPolicyResolved('_till_responded').then((status) => {
              expect(status).to.equal(
                CONSENT_POLICY_STATE.UNKNOWN_NOT_REQUIRED
              );
            })
          );
          promises.push(
            manager.whenPolicyResolved('_auto_reject').then((status) => {
              expect(status).to.equal(
                CONSENT_POLICY_STATE.UNKNOWN_NOT_REQUIRED
              );
            })
          );

          // Unblock
          promises.push(
            manager.whenPolicyUnblock('default').then((toUnblock) => {
              expect(toUnblock).to.be.true;
            })
          );

          promises.push(
            manager.whenPolicyUnblock('_till_accepted').then((toUnblock) => {
              expect(toUnblock).to.be.true;
            })
          );

          promises.push(
            manager.whenPolicyUnblock('_till_responded').then((toUnblock) => {
              expect(toUnblock).to.be.true;
            })
          );

          promises.push(
            manager.whenPolicyUnblock('_auto_reject').then((toUnblock) => {
              expect(toUnblock).to.be.true;
            })
          );
          return Promise.all(promises);
        });

        it('Dismiss', () => {
          manager.consentStateChangeHandler_(
            constructConsentInfo(CONSENT_ITEM_STATE.DISMISSED)
          );
          const promises = [];
          promises.push(
            manager.whenPolicyResolved('default').then((status) => {
              expect(status).to.equal(CONSENT_POLICY_STATE.UNKNOWN);
            })
          );
          promises.push(
            manager.whenPolicyResolved('_till_accepted').then((status) => {
              expect(status).to.equal(CONSENT_POLICY_STATE.UNKNOWN);
            })
          );
          promises.push(
            manager.whenPolicyResolved('_till_responded').then((status) => {
              expect(status).to.equal(CONSENT_POLICY_STATE.UNKNOWN);
            })
          );
          promises.push(
            manager.whenPolicyResolved('_auto_reject').then((status) => {
              expect(status).to.equal(CONSENT_POLICY_STATE.UNKNOWN);
            })
          );

          // Unblock
          promises.push(
            manager.whenPolicyUnblock('default').then((toUnblock) => {
              expect(toUnblock).to.be.false;
            })
          );

          promises.push(
            manager.whenPolicyUnblock('_till_accepted').then((toUnblock) => {
              expect(toUnblock).to.be.false;
            })
          );

          promises.push(
            manager.whenPolicyUnblock('_till_responded').then((toUnblock) => {
              expect(toUnblock).to.be.true;
            })
          );

          promises.push(
            manager.whenPolicyUnblock('_auto_reject').then((toUnblock) => {
              expect(toUnblock).to.be.true;
            })
          );
          return Promise.all(promises);
        });

        it('Accept', () => {
          manager.consentStateChangeHandler_(
            constructConsentInfo(CONSENT_ITEM_STATE.ACCEPTED)
          );
          const promises = [];
          promises.push(
            manager.whenPolicyResolved('default').then((status) => {
              expect(status).to.equal(CONSENT_POLICY_STATE.SUFFICIENT);
            })
          );
          promises.push(
            manager.whenPolicyResolved('_till_accepted').then((status) => {
              expect(status).to.equal(CONSENT_POLICY_STATE.SUFFICIENT);
            })
          );
          promises.push(
            manager.whenPolicyResolved('_till_responded').then((status) => {
              expect(status).to.equal(CONSENT_POLICY_STATE.SUFFICIENT);
            })
          );
          promises.push(
            manager.whenPolicyResolved('_auto_reject').then((status) => {
              expect(status).to.equal(CONSENT_POLICY_STATE.SUFFICIENT);
            })
          );

          return Promise.all(promises);
        });

        it('Reject', () => {
          manager.consentStateChangeHandler_(
            constructConsentInfo(CONSENT_ITEM_STATE.REJECTED)
          );
          const promises = [];
          promises.push(
            manager.whenPolicyResolved('default').then((status) => {
              expect(status).to.equal(CONSENT_POLICY_STATE.INSUFFICIENT);
            })
          );

          promises.push(
            manager.whenPolicyUnblock('default').then((toUnblock) => {
              expect(toUnblock).to.be.false;
            })
          );

          promises.push(
            manager.whenPolicyUnblock('_till_accepted').then((toUnblock) => {
              expect(toUnblock).to.be.false;
            })
          );

          promises.push(
            manager.whenPolicyUnblock('_till_responded').then((toUnblock) => {
              expect(toUnblock).to.be.true;
            })
          );

          promises.push(
            manager.whenPolicyUnblock('_auto_reject').then((toUnblock) => {
              expect(toUnblock).to.be.true;
            })
          );

          return Promise.all(promises);
        });
      });
    });

    describe('Consent Policy Instance', () => {
      let instance;
      beforeEach(() => {
        const config = {
          'waitFor': {
            'ABC': [],
          },
        };
        instance = new ConsentPolicyInstance(config);
      });

      describe('timeout', () => {
        let config1;
        let config2;
        let clock;

        beforeEach(() => {
          config1 = {
            'waitFor': {
              'ABC': [],
            },
            'timeout': {
              'seconds': 1,
              'fallbackAction': 'reject',
            },
          };

          config2 = {
            'waitFor': {
              'ABC': [],
            },
            'timeout': {
              'seconds': 2,
              'fallbackAction': 'reject',
            },
          };

          clock = lolex.install({target: ampdoc.win});
        });

        it('consent policy should resolve after timeout', function* () {
          instance = new ConsentPolicyInstance(config1);
          let ready = false;
          instance.getReadyPromise().then(() => (ready = true));
          instance.startTimeout(ampdoc.win);
          yield macroTask();
          expect(ready).to.be.false;
          clock.tick(999);
          yield macroTask();
          expect(ready).to.be.false;
          clock.tick(1);
          yield macroTask();
          expect(ready).to.be.true;
          expect(instance.getCurrentPolicyStatus()).to.equal(
            CONSENT_POLICY_STATE.INSUFFICIENT
          );
        });

        it('consent policy resolve before timeout', function* () {
          instance = new ConsentPolicyInstance(config2);
          let ready = false;
          instance.getReadyPromise().then(() => (ready = true));
          instance.startTimeout(ampdoc.win);
          yield macroTask();
          expect(ready).to.be.false;
          clock.tick(1000);
          instance.evaluate(CONSENT_ITEM_STATE.DISMISSED);
          yield macroTask();
          expect(ready).to.be.true;
          clock.tick(1001);
          yield macroTask();
          expect(instance.getCurrentPolicyStatus()).to.equal(
            CONSENT_POLICY_STATE.UNKNOWN
          );
        });
      });

      describe('getCurrentPolicyStatus', () => {
        it('should return current policy state', function* () {
          instance = new ConsentPolicyInstance({
            'waitFor': {
              'ABC': [],
            },
          });
          expect(instance.getCurrentPolicyStatus()).to.equal(
            CONSENT_POLICY_STATE.UNKNOWN
          );

          instance.evaluate(CONSENT_ITEM_STATE.REJECTED);
          expect(instance.getCurrentPolicyStatus()).to.equal(
            CONSENT_POLICY_STATE.INSUFFICIENT
          );

          instance.evaluate(CONSENT_ITEM_STATE.ACCEPTED);
          expect(instance.getCurrentPolicyStatus()).to.equal(
            CONSENT_POLICY_STATE.SUFFICIENT
          );

          instance.evaluate(CONSENT_ITEM_STATE.DISMISSED);
          expect(instance.getCurrentPolicyStatus()).to.equal(
            CONSENT_POLICY_STATE.UNKNOWN
          );

          instance.evaluate(CONSENT_ITEM_STATE.NOT_REQUIRED);
          expect(instance.getCurrentPolicyStatus()).to.equal(
            CONSENT_POLICY_STATE.UNKNOWN_NOT_REQUIRED
          );
        });
      });

      describe('shouldBlock', () => {
        it('default should block list', () => {
          instance = new ConsentPolicyInstance({
            'waitFor': {
              'ABC': [],
            },
          });
          instance.evaluate(CONSENT_ITEM_STATE.DISMISSED);
          expect(instance.shouldUnblock()).to.equal(false);

          instance.evaluate(CONSENT_ITEM_STATE.REJECTED);
          expect(instance.shouldUnblock()).to.equal(false);

          instance.evaluate(CONSENT_ITEM_STATE.ACCEPTED);
          expect(instance.shouldUnblock()).to.equal(true);
        });

        it('customized should block list', () => {
          instance = new ConsentPolicyInstance({
            'waitFor': {
              'ABC': [],
            },
            'unblockOn': [
              CONSENT_POLICY_STATE.UNKNOWN,
              CONSENT_POLICY_STATE.SUFFICIENT,
              CONSENT_POLICY_STATE.INSUFFICIENT,
              CONSENT_POLICY_STATE.UNKNOWN_NOT_REQUIRED,
            ],
          });
          instance.evaluate(CONSENT_ITEM_STATE.DISMISSED);
          expect(instance.shouldUnblock()).to.equal(true);

          instance.evaluate(CONSENT_ITEM_STATE.REJECTED);
          expect(instance.shouldUnblock()).to.equal(true);

          instance.evaluate(CONSENT_ITEM_STATE.ACCEPTED);
          expect(instance.shouldUnblock()).to.equal(true);
        });
      });
    });

    describe('getMergedSharedData', () => {
      let manager;

      beforeEach(() => {
        manager = new ConsentPolicyManager(ampdoc);
        env.sandbox
          .stub(ConsentPolicyInstance.prototype, 'getReadyPromise')
          .callsFake(() => {
            return Promise.resolve();
          });
        consentInfo = constructConsentInfo(CONSENT_ITEM_STATE.UNKNOWN);
        manager.setLegacyConsentInstanceId('ABC');
      });

      it('should return sharedData', function* () {
        manager.registerConsentPolicyInstance('default', {
          'waitFor': {
            'ABC': undefined,
          },
        });
        yield macroTask();
        return expect(
          manager.getMergedSharedData('default')
        ).to.eventually.deep.equal({
          'shared': 'test',
        });
      });
    });

    describe('getConsentMetadataInfo', () => {
      let manager;

      beforeEach(() => {
        manager = new ConsentPolicyManager(ampdoc);
        manager.setLegacyConsentInstanceId('ABC');
        env.sandbox
          .stub(ConsentPolicyInstance.prototype, 'getReadyPromise')
          .callsFake(() => {
            return Promise.resolve();
          });
        consentInfo = constructConsentInfo(CONSENT_ITEM_STATE.ACCEPTED, 'test');
      });

      // TODO(micajuineho) combine into metadata values
      it('should return gdprApplies value', async () => {
        manager.registerConsentPolicyInstance('default', {
          'waitFor': {
            'ABC': undefined,
          },
        });
        await macroTask();
        await expect(manager.getConsentMetadataInfo('default')).to.eventually.be
          .undefined;
      });
    });

    describe('getGdprApplies', () => {
      let manager;

      beforeEach(() => {
        manager = new ConsentPolicyManager(ampdoc);
        manager.setLegacyConsentInstanceId('ABC');
      });

      it('should return gdprApplies value', async () => {
        manager.registerConsentPolicyInstance('default', {
          'waitFor': {
            'ABC': undefined,
          },
        });
        await macroTask();
        // Set above in getConsentInstanceGdprApplies mock
        await expect(manager.getGdprApplies()).to.eventually.be.false;
      });
    });
  }
);<|MERGE_RESOLUTION|>--- conflicted
+++ resolved
@@ -19,7 +19,6 @@
   CONSENT_ITEM_STATE,
   CONSENT_STRING_TYPE,
   constructConsentInfo,
-  getConsentStringTypeValue,
 } from '../consent-info';
 import {CONSENT_POLICY_STATE} from '../../../../src/consent-state';
 import {
@@ -98,13 +97,7 @@
         expect(consentManagerOnChangeSpy).to.be.called;
         expect(manager.consentState_).to.equal(CONSENT_ITEM_STATE.ACCEPTED);
         expect(manager.consentString_).to.equal('test');
-<<<<<<< HEAD
-        expect(manager.consentStringType_).to.equal(
-          getConsentStringTypeValue(CONSENT_STRING_TYPE.TCF_V1)
-        );
-=======
         expect(manager.consentMetadata_).to.be.undefined;
->>>>>>> fd697d52
       });
 
       describe('Register policy instance', () => {
