/**
 * Copyright 2018 The AMP HTML Authors. All Rights Reserved.
 *
 * Licensed under the Apache License, Version 2.0 (the "License");
 * you may not use this file except in compliance with the License.
 * You may obtain a copy of the License at
 *
 *      http://www.apache.org/licenses/LICENSE-2.0
 *
 * Unless required by applicable law or agreed to in writing, software
 * distributed under the License is distributed on an "AS-IS" BASIS,
 * WITHOUT WARRANTIES OR CONDITIONS OF ANY KIND, either express or implied.
 * See the License for the specific language governing permissions and
 * limitations under the License.
 */

import {CONSENT_ITEM_STATE, constructConsentInfo} from '../consent-info';
import {ConsentUI, consentUiClasses} from '../consent-ui';
import {Services} from '../../../../src/services';
import {dict} from '../../../../src/utils/object';
import {elementByTag} from '../../../../src/dom';
import {macroTask} from '../../../../testing/yield';
import {
  registerServiceBuilder,
  resetServiceForTesting,
} from '../../../../src/service';
import {toggleExperiment} from '../../../../src/experiments';
import {whenCalled} from '../../../../testing/test-helper.js';

describes.realWin(
  'consent-ui',
  {
    amp: {
      ampdoc: 'single',
    },
  },
  env => {
    let win;
    let doc;
    let ampdoc;
    let consentUI;
    let mockInstance;
    let parent;

    beforeEach(() => {
      doc = env.win.document;
      ampdoc = env.ampdoc;
      win = env.win;
      parent = doc.createElement('div');
      const test1 = document.createElement('div');
      test1.setAttribute('id', 'test1');
      parent.appendChild(test1);
      const postPrompt = document.createElement('div');
      postPrompt.setAttribute('id', 'testPost');
      parent.appendChild(postPrompt);
      doc.body.appendChild(parent);
      mockInstance = {
        getAmpDoc: () => {
          return ampdoc;
        },
        element: parent,
        win,
        getViewport: () => {
          return {
            addToFixedLayer: () => {},
            removeFromFixedLayer: () => {},
          };
        },
        getVsync: () => {
          return {
            mutate: callback => {
              callback();
            },
          };
        },
        mutateElement: callback => {
          callback();
          return Promise.resolve();
        },
      };
      Services.ownersForDoc(doc).scheduleLayout = env.sandbox.mock();
      resetServiceForTesting(win, 'consentStateManager');
      registerServiceBuilder(win, 'consentStateManager', function() {
        return Promise.resolve({
          getLastConsentInstanceInfo: () => {
            return Promise.resolve(
              constructConsentInfo(CONSENT_ITEM_STATE.ACCEPTED, 'test')
            );
          },
        });
      });

      toggleExperiment(win, 'amp-consent-v2', true);
    });

    afterEach(() => env.sandbox.restore());

    const getReadyIframeCmpConsentUi = () => {
      const config = dict({
        'promptUISrc': 'https//promptUISrc',
      });
      const consentUI = new ConsentUI(mockInstance, config);
      const showIframeSpy = env.sandbox.spy(consentUI, 'showIframe_');
      consentUI.show(false);
      consentUI.iframeReady_.resolve();
      return whenCalled(showIframeSpy).then(() => Promise.resolve(consentUI));
    };

    describe('init', () => {
      it('should repsect postPromptUI if there is one', function*() {
        consentUI = new ConsentUI(
          mockInstance,
          dict({'promptUI': 'test1'}),
          'testPost'
        );
        expect(consentUI.ui_.id).to.equal('testPost');
      });

      it('should ignore promptUISrc w/ promptUI', function*() {
        const config = dict({
          'promptUI': 'test1',
          'promptUISrc': 'https//promptUISrc',
        });
        consentUI = new ConsentUI(mockInstance, config);
        expect(consentUI.ui_.id).to.equal('test1');
      });

      it('should create iframe from promptUISrc', function*() {
        const config = dict({
          'promptUISrc': 'https//promptUISrc',
        });
        consentUI = new ConsentUI(mockInstance, config);
        expect(consentUI.ui_.tagName).to.equal('IFRAME');
      });
    });

    describe('show/hide', () => {
      it('toggle display', () => {
        const config = dict({
          'promptUI': 'test1',
        });
        consentUI = new ConsentUI(mockInstance, config);
        expect(parent.classList.contains('amp-active')).to.be.false;
        expect(parent.classList.contains('amp-hidden')).to.be.false;
        consentUI.show(false);
        expect(parent.classList.contains('amp-active')).to.be.true;
        expect(parent).to.not.have.display('none');
        consentUI.hide();
        expect(parent.classList.contains('amp-active')).to.be.false;
        expect(parent.classList.contains('amp-hidden')).to.be.true;
      });

      it('append/remove iframe', function*() {
        const config = dict({
          'promptUISrc': 'https//promptUISrc',
        });
        consentUI = new ConsentUI(mockInstance, config);
        expect(elementByTag(parent, 'iframe')).to.be.null;
        consentUI.show(false);
        yield macroTask();
        expect(elementByTag(parent, 'iframe')).to.not.be.null;
        consentUI.hide();
        expect(elementByTag(parent, 'iframe')).to.be.null;
      });

      it('should not lock scrolling', () => {
        const config = dict({
          'promptUISrc': 'https//promptUISrc',
        });
        consentUI = new ConsentUI(mockInstance, config);

        expect(consentUI.scrollEnabled_).to.be.true;
        consentUI.show(false);
        expect(consentUI.scrollEnabled_).to.be.true;
        consentUI.hide();
        expect(consentUI.scrollEnabled_).to.be.true;

        consentUI.show(false);
        expect(consentUI.scrollEnabled_).to.be.true;
        consentUI.disableScroll_();
        expect(consentUI.scrollEnabled_).to.be.false;
        consentUI.enableScroll_();
        expect(consentUI.scrollEnabled_).to.be.true;
        consentUI.disableScroll_();
        consentUI.hide();
        expect(consentUI.scrollEnabled_).to.be.true;
      });
    });

    describe('placeholder', () => {
      it('should be created / shown while loading CMP Iframe', async () => {
        const config = dict({
          'promptUISrc': 'https//promptUISrc',
        });
        consentUI = new ConsentUI(mockInstance, config);

        const placeholder = consentUI.placeholder_;
        expect(placeholder).to.be.ok;
        expect(placeholder.hidden).to.be.true;

        consentUI.show(false);

        // Pop onto the back of the event queue,
        // so we expect() once our mutate element in show() resolves
        await mockInstance.mutateElement(() => {});

        expect(placeholder.hidden).to.be.false;
        expect(placeholder.childNodes).to.not.be.empty;
      });
    });

    describe('CMP Iframe', () => {
      it(
        'should load the iframe, ' +
          'then show it with correct state CSS classes',
        () => {
          const config = dict({
            'promptUISrc': 'https//promptUISrc',
          });
          consentUI = new ConsentUI(mockInstance, config);
          expect(parent.classList.contains('amp-active')).to.be.false;
          expect(parent.classList.contains('amp-hidden')).to.be.false;

          const showIframeSpy = env.sandbox.spy(consentUI, 'showIframe_');
          const applyInitialStylesSpy = env.sandbox.spy(
            consentUI,
            'applyInitialStyles_'
          );

          consentUI.show(false);
          expect(parent.classList.contains('amp-active')).to.be.true;
          expect(parent.classList.contains(consentUiClasses.loading)).to.be
            .true;
          expect(parent).to.not.have.display('none');

          // Resolve the iframe ready
          consentUI.iframeReady_.resolve();

          return whenCalled(showIframeSpy).then(() => {
            expect(parent.classList.contains(consentUiClasses.iframeActive)).to
              .be.true;

            return whenCalled(applyInitialStylesSpy);
          });
        }
      );

      it('should pass the info to the iframe', function*() {
        const config = dict({
          'promptUISrc': 'https//promptUISrc',
          'clientConfig': {
            'test': 'ABC',
          },
        });
        consentUI = new ConsentUI(mockInstance, config);
        consentUI.show(false);
        yield macroTask();

        expect(consentUI.ui_.getAttribute('name')).to.deep.equal(
          JSON.stringify({
            'clientConfig': {
              'test': 'ABC',
            },
            'consentState': 'accepted',
            'consentStateValue': 'accepted',
            'consentString': 'test',
            'promptTrigger': 'load',
            'isDirty': false,
          })
        );
      });

      it('should pass the promptTrigger reason to the iframe', function*() {
        const config = dict({
          'promptUISrc': 'https//promptUISrc',
          'clientConfig': {
            'test': 'ABC',
          },
        });
        consentUI = new ConsentUI(mockInstance, config);
        consentUI.show(true);
        yield macroTask();

        expect(consentUI.ui_.getAttribute('name')).to.deep.equal(
          JSON.stringify({
            'clientConfig': {
              'test': 'ABC',
            },
            'consentState': 'accepted',
            'consentStateValue': 'accepted',
            'consentString': 'test',
            'promptTrigger': 'action',
            'isDirty': false,
          })
        );
      });

      describe('fullscreen user interaction experiment', () => {
        beforeEach(() => {
          toggleExperiment(win, 'amp-consent-restrict-fullscreen', true);
        });

        afterEach(() => {
          toggleExperiment(win, 'amp-consent-restrict-fullscreen', false);
        });

        it('should not change document.activeElement', () => {
          const {activeElement} = doc;
          consentUI = new ConsentUI(mockInstance, {
            'promptUISrc': 'https//promptUISrc',
          });
          const showIframeSpy = env.sandbox.spy(consentUI, 'showIframe_');

          consentUI.show(false);
          consentUI.iframeReady_.resolve();

          return whenCalled(showIframeSpy).then(() =>
            expect(activeElement).to.equal(doc.activeElement)
          );
        });
<<<<<<< HEAD

        it('should not expand if iframe is not in focus', function*() {
          consentUI = new ConsentUI(mockInstance, {
            'promptUISrc': 'https//promptUISrc',
          });

          consentUI.show(false);
          consentUI.iframeReady_.resolve();
          yield macroTask();

          // not currently fullscreen
          expect(consentUI.isFullscreen_).to.be.false;
          expect(
            consentUI.parent_.classList.contains(
              consentUiClasses.iframeFullscreen
            )
          ).to.be.false;

          // Send expand
          consentUI.handleIframeMessages_({
            source: consentUI.ui_.contentWindow,
            data: {
              type: 'consent-ui',
              action: 'enter-fullscreen',
            },
          });

          expect(consentUI.isFullscreen_).to.be.false;
          expect(
            consentUI.parent_.classList.contains(
              consentUiClasses.iframeFullscreen
            )
          ).to.be.false;
        });

        it('should expand if iframe is in focus', function*() {
          consentUI = new ConsentUI(mockInstance, {
            'promptUISrc': 'https//promptUISrc',
          });

          consentUI.show(false);
          consentUI.iframeReady_.resolve();
          yield macroTask();

          // not currently fullscreen
          expect(consentUI.isFullscreen_).to.be.false;
          expect(
            consentUI.parent_.classList.contains(
              consentUiClasses.iframeFullscreen
            )
          ).to.be.false;

          // focus on iframe
          consentUI.ui_.focus();
          expect(doc.activeElement).to.equal(consentUI.ui_);

          // Send expand
          consentUI.handleIframeMessages_({
            source: consentUI.ui_.contentWindow,
            data: {
              type: 'consent-ui',
              action: 'enter-fullscreen',
            },
          });

          expect(consentUI.isFullscreen_).to.be.true;
          expect(
            consentUI.parent_.classList.contains(
              consentUiClasses.iframeFullscreen
            )
          ).to.be.true;
        });
=======
>>>>>>> 553061d4
      });
    });

    describe('overlay', () => {
      it('should not enable the overlay if not configured', function*() {
        const config = dict({
          'promptUISrc': 'https//promptUISrc',
          'uiConfig': {},
        });
        consentUI = new ConsentUI(mockInstance, config);
        // Mock out load Iframe_
        consentUI.loadIframe_ = () => {
          return Promise.resolve();
        };
        expect(consentUI.maskElement_).to.be.null;
        expect(consentUI.scrollEnabled_).to.be.true;
        consentUI.show(false);
        yield macroTask();
        expect(consentUI.maskElement_).to.be.null;
        expect(consentUI.scrollEnabled_).to.be.true;
      });

      it('append/hide/show overlay', function*() {
        const config = dict({
          'promptUISrc': 'https//promptUISrc',
          'uiConfig': {
            'overlay': true,
          },
        });
        consentUI = new ConsentUI(mockInstance, config);
        // Mock out load Iframe_
        consentUI.loadIframe_ = () => {
          return Promise.resolve();
        };

        expect(consentUI.overlayEnabled_).to.be.true;

        expect(consentUI.maskElement_).to.be.null;
        expect(consentUI.scrollEnabled_).to.be.true;
        consentUI.show(false);
        yield macroTask();
        expect(consentUI.maskElement_).to.not.be.null;
        expect(consentUI.scrollEnabled_).to.be.false;
        consentUI.hide();
        yield macroTask();
        expect(consentUI.maskElement_.hasAttribute('hidden')).to.be.ok;
        expect(consentUI.scrollEnabled_).to.be.true;
        consentUI.show(false);
        yield macroTask();
        expect(consentUI.maskElement_.hasAttribute('hidden')).to.not.be.ok;
        expect(consentUI.scrollEnabled_).to.be.false;
        consentUI.hide();
        yield macroTask();
        expect(consentUI.maskElement_.hasAttribute('hidden')).to.be.ok;
        expect(consentUI.scrollEnabled_).to.be.true;
      });
    });

    describe('ready', () => {
      it('should respond to the ready event', () => {
        return getReadyIframeCmpConsentUi().then(consentUI => {
          const handleReadyStub = env.sandbox.stub(consentUI, 'handleReady_');

          consentUI.ui_ = {
            contentWindow: 'mock-src',
          };
          consentUI.handleIframeMessages_({
            source: 'mock-src',
            data: {
              type: 'consent-ui',
              action: 'ready',
            },
          });

          expect(handleReadyStub).to.be.calledOnce;
        });
      });

      it('should handle a valid initial height', () => {
        return getReadyIframeCmpConsentUi().then(consentUI => {
          expect(consentUI.initialHeight_).to.be.equal('30vh');

          consentUI.ui_ = {
            contentWindow: 'mock-src',
          };
          consentUI.handleIframeMessages_({
            source: 'mock-src',
            data: {
              type: 'consent-ui',
              action: 'ready',
              initialHeight: '50vh',
            },
          });

          expect(consentUI.initialHeight_).to.be.equal('50vh');
        });
      });

      it('should throw an error on an invalid initial height', () => {
        return getReadyIframeCmpConsentUi().then(consentUI => {
          expect(consentUI.initialHeight_).to.be.equal('30vh');

          return allowConsoleError(() => {
            consentUI.ui_ = {
              contentWindow: 'mock-src',
            };
            consentUI.handleIframeMessages_({
              source: 'mock-src',
              data: {
                type: 'consent-ui',
                action: 'ready',
                initialHeight: '9vh',
              },
            });

            expect(consentUI.initialHeight_).to.be.equal('30vh');
          });
        });
      });

      it('should handle a border value', () => {
        return getReadyIframeCmpConsentUi().then(consentUI => {
          expect(consentUI.enableBorder_).to.be.equal(true);

          consentUI.ui_ = {
            contentWindow: 'mock-src',
          };
          consentUI.handleIframeMessages_({
            source: 'mock-src',
            data: {
              type: 'consent-ui',
              action: 'ready',
              border: false,
            },
          });

          expect(consentUI.enableBorder_).to.be.equal(false);
        });
      });
    });

    describe('fullscreen', () => {
      it('should respond to the fullscreen event', () => {
        return getReadyIframeCmpConsentUi().then(consentUI => {
          const enterFullscreenStub = env.sandbox.stub(
            consentUI,
            'enterFullscreen_'
          );

          consentUI.ui_ = {
            contentWindow: 'mock-src',
          };
          consentUI.handleIframeMessages_({
            source: 'mock-src',
            data: {
              type: 'consent-ui',
              action: 'enter-fullscreen',
            },
          });

          expect(enterFullscreenStub).to.be.calledOnce;
        });
      });

      it(
        'should not handle the fullscreen event, ' +
          "if the iframe wasn't visible",
        () => {
          return getReadyIframeCmpConsentUi().then(consentUI => {
            const enterFullscreenStub = env.sandbox.stub(
              consentUI,
              'enterFullscreen_'
            );

            consentUI.ui_ = {
              contentWindow: 'mock-src',
            };
            consentUI.isIframeVisible_ = false;
            consentUI.handleIframeMessages_({
              source: 'mock-src',
              data: {
                type: 'consent-ui',
                action: 'enter-fullscreen',
              },
            });

            expect(enterFullscreenStub).to.not.be.called;
          });
        }
      );

      describe('enterFullscreen', () => {
        it('should add fullscreen classes and set fullscreen state', () => {
          return getReadyIframeCmpConsentUi().then(consentUI => {
            consentUI.enterFullscreen_();

            expect(parent.classList.contains(consentUiClasses.iframeFullscreen))
              .to.be.true;
            expect(consentUI.isFullscreen_).to.be.true;
          });
        });

        it('should not enter fullscreen if already fullscreen', () => {
          return getReadyIframeCmpConsentUi().then(consentUI => {
            consentUI.isFullscreen_ = true;
            consentUI.enterFullscreen_();

            expect(parent.classList.contains(consentUiClasses.iframeFullscreen))
              .to.be.false;
          });
        });
      });

      it('should disable scrolling', () => {
        return getReadyIframeCmpConsentUi().then(consentUI => {
          expect(consentUI.scrollEnabled_).to.be.true;

          consentUI.enterFullscreen_();

          expect(consentUI.scrollEnabled_).to.be.false;

          env.sandbox
            .stub(consentUI, 'baseInstance_')
            .callsFake(callback => callback());
          consentUI.hide();
          expect(consentUI.scrollEnabled_).to.be.true;
        });
      });

      it(
        'should hide the viewer on enterFullscreen, ' +
          'and show the viewer on hide',
        () => {
          return getReadyIframeCmpConsentUi().then(consentUI => {
            const sendMessageStub = env.sandbox.stub(
              consentUI.viewer_,
              'sendMessage'
            );

            consentUI.enterFullscreen_();

            expect(sendMessageStub).to.be.calledOnce;

            env.sandbox
              .stub(consentUI, 'baseInstance_')
              .callsFake(callback => callback());
            consentUI.hide();
            expect(sendMessageStub).to.be.calledTwice;
          });
        }
      );
    });
  }
);<|MERGE_RESOLUTION|>--- conflicted
+++ resolved
@@ -318,16 +318,15 @@
             expect(activeElement).to.equal(doc.activeElement)
           );
         });
-<<<<<<< HEAD
-
-        it('should not expand if iframe is not in focus', function*() {
+
+        it('should not expand if iframe is not in focus', async () => {
           consentUI = new ConsentUI(mockInstance, {
             'promptUISrc': 'https//promptUISrc',
           });
 
           consentUI.show(false);
           consentUI.iframeReady_.resolve();
-          yield macroTask();
+          await macroTask();
 
           // not currently fullscreen
           expect(consentUI.isFullscreen_).to.be.false;
@@ -354,14 +353,14 @@
           ).to.be.false;
         });
 
-        it('should expand if iframe is in focus', function*() {
+        it('should expand if iframe is in focus', async () => {
           consentUI = new ConsentUI(mockInstance, {
             'promptUISrc': 'https//promptUISrc',
           });
 
           consentUI.show(false);
           consentUI.iframeReady_.resolve();
-          yield macroTask();
+          await macroTask();
 
           // not currently fullscreen
           expect(consentUI.isFullscreen_).to.be.false;
@@ -391,8 +390,6 @@
             )
           ).to.be.true;
         });
-=======
->>>>>>> 553061d4
       });
     });
 
