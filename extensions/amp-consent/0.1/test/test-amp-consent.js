--- conflicted
+++ resolved
@@ -1439,34 +1439,32 @@
             /purposeConsentRequired' requires an array of strings/
           );
         });
-      });
-
-<<<<<<< HEAD
+        
+        it('returns null if no purposeConsentsRequired are found', async () => {
+          defaultConfig['consentRequired'] = 'remote';
+          defaultConfig['checkConsentHref'] = 'https://server-test-2/';
+          consentElement = createConsentElement(doc, defaultConfig);
+          doc.body.appendChild(consentElement);
+          ampConsent = new AmpConsent(consentElement);
+          await ampConsent.buildCallback();
+          expect(await ampConsent.getPurposeConsentRequired_()).to.be.null;
+        });
+  
+        it('handles non-array purposeConsentsRequired', async () => {
+          defaultConfig['purposeConsentRequired'] = 'BAD';
+          defaultConfig['consentRequired'] = 'remote';
+          defaultConfig['checkConsentHref'] = 'https://server-test-3/';
+          consentElement = createConsentElement(doc, defaultConfig);
+          doc.body.appendChild(consentElement);
+          ampConsent = new AmpConsent(consentElement);
+          await ampConsent.buildCallback();
+          // Returned null so must've failed both inline and remote
+          expect(await ampConsent.getPurposeConsentRequired_()).to.be.null;
+        });
+      });
+
       describe('promptUI', () => {
         let updateConsentInstancePurposeSpy;
-=======
-      it('returns null if no purposeConsentsRequired are found', async () => {
-        defaultConfig['consentRequired'] = 'remote';
-        defaultConfig['checkConsentHref'] = 'https://server-test-2/';
-        consentElement = createConsentElement(doc, defaultConfig);
-        doc.body.appendChild(consentElement);
-        ampConsent = new AmpConsent(consentElement);
-        await ampConsent.buildCallback();
-        expect(await ampConsent.getPurposeConsentRequired_()).to.be.null;
-      });
-
-      it('handles non-array purposeConsentsRequired', async () => {
-        defaultConfig['purposeConsentRequired'] = 'BAD';
-        defaultConfig['consentRequired'] = 'remote';
-        defaultConfig['checkConsentHref'] = 'https://server-test-3/';
-        consentElement = createConsentElement(doc, defaultConfig);
-        doc.body.appendChild(consentElement);
-        ampConsent = new AmpConsent(consentElement);
-        await ampConsent.buildCallback();
-        // Returned null so must've failed both inline and remote
-        expect(await ampConsent.getPurposeConsentRequired_()).to.be.null;
-      });
->>>>>>> 10a5b524
 
         beforeEach(() => {
           defaultConfig['purposeConsentRequired'] = ['zyx', 'yxw'];
@@ -1507,7 +1505,6 @@
           expect(ampConsent.isPromptUIOn_).to.be.false;
         });
 
-<<<<<<< HEAD
         it('purposeConsentDefault handles empty and null purposeConsentRequired', async () => {
           const mockInvocation = {args: {purposeConsentDefault: true}};
           ampConsent.purposeConsentRequired_ = Promise.resolve();
@@ -1583,12 +1580,6 @@
           expect(updateConsentInstancePurposeSpy).not.be.called;
         });
       });
-=======
-          expect(await ampConsent.hasRequiredConsents_()).to.be.false;
-          expect(spy).to.not.be.called;
-        }
-      );
->>>>>>> 10a5b524
     });
   }
 );
