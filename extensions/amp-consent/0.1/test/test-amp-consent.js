/**
 * Copyright 2018 The AMP HTML Authors. All Rights Reserved.
 *
 * Licensed under the Apache License, Version 2.0 (the "License");
 * you may not use this file except in compliance with the License.
 * You may obtain a copy of the License at
 *
 *      http://www.apache.org/licenses/LICENSE-2.0
 *
 * Unless required by applicable law or agreed to in writing, software
 * distributed under the License is distributed on an "AS-IS" BASIS,
 * WITHOUT WARRANTIES OR CONDITIONS OF ANY KIND, either express or implied.
 * See the License for the specific language governing permissions and
 * limitations under the License.
 */

import {ACTION_TYPE, AmpConsent} from '../amp-consent';
import {
  CONSENT_ITEM_STATE,
  METADATA_STORAGE_KEY,
  STORAGE_KEY,
  constructMetadata,
  getConsentStateValue,
} from '../consent-info';
import {CONSENT_STRING_TYPE} from '../../../../src/consent-state';
import {GEO_IN_GROUP} from '../../../amp-geo/0.1/amp-geo-in-group';
import {dict} from '../../../../src/utils/object';
import {macroTask} from '../../../../testing/yield';
import {
  registerServiceBuilder,
  resetServiceForTesting,
} from '../../../../src/service';
import {removeSearch} from '../../../../src/url';
import {toggleExperiment} from '../../../../src/experiments';
import {user} from '../../../../src/log';
import {xhrServiceForTesting} from '../../../../src/service/xhr-impl';

describes.realWin(
  'amp-consent',
  {
    amp: {
      extensions: ['amp-consent'],
      ampdoc: 'single',
    },
  },
  (env) => {
    let win;
    let doc;
    let ampdoc;
    let jsonMockResponses;
    let storageValue;
    let requestBody;
    let ISOCountryGroups;
    let xhrServiceMock;
    let storageMock;

    beforeEach(() => {
      doc = env.win.document;
      ampdoc = env.ampdoc;
      win = env.win;

      storageValue = {};
      jsonMockResponses = {
        'https://response1/': '{"promptIfUnknown": true}',
        'https://response2/': '{}',
        'https://response3/': '{"promptIfUnknown": false}',
        'https://geo-override-check/': '{"consentRequired": false}',
        'https://geo-override-check2/': '{"consentRequired": true}',
        'http://www.origin.com/r/1': '{}',
        'https://invalid.response.com/': '{"consentRequired": 3}',
        'https://xssi-prefix/': 'while(1){"consentRequired": false}',
        'https://example.test/': '{}',
      };

      xhrServiceMock = {
        fetchJson: (url, init) => {
          requestBody = init.body;
          expect(init.credentials).to.equal('include');
          expect(init.method).to.equal('POST');
          url = removeSearch(url);
          return Promise.resolve({
            json() {
              return Promise.resolve(JSON.parse(jsonMockResponses[url]));
            },
            text() {
              return Promise.resolve(jsonMockResponses[url]);
            },
          });
        },
        xssiJson: xhrServiceForTesting(win).xssiJson,
      };

      storageMock = {
        setNonBoolean: (name, value) => {
          storageValue[name] = value;
          return Promise.resolve();
        },
        get: (name) => {
          return Promise.resolve(storageValue[name]);
        },
        set: (name, value) => {
          storageValue[name] = value;
          return Promise.resolve();
        },
      };

      resetServiceForTesting(win, 'xhr');
      registerServiceBuilder(win, 'xhr', function () {
        return xhrServiceMock;
      });

      resetServiceForTesting(win, 'geo');
      registerServiceBuilder(win, 'geo', function () {
        return Promise.resolve({
          isInCountryGroup: (group) =>
            ISOCountryGroups.indexOf(group) >= 0
              ? GEO_IN_GROUP.IN
              : GEO_IN_GROUP.NOT_IN,
        });
      });

      resetServiceForTesting(win, 'storage');
      registerServiceBuilder(win, 'storage', function () {
        return Promise.resolve(storageMock);
      });
    });

    describe('amp-consent', () => {
      describe('consent config', () => {
        let consentElement;

        it('get consent/policy/postPromptUI config', async () => {
          const config = dict({
            'consentInstanceId': 'test',
            'checkConsentHref': '/override',
            'consentRequired': true,
            'clientConfig': {
              'test': 'ABC',
            },
            'postPromptUI': 'test',
          });
          consentElement = createConsentElement(doc, config);
          const postPromptUI = document.createElement('div');
          postPromptUI.setAttribute('id', 'test');
          consentElement.appendChild(postPromptUI);
          doc.body.appendChild(consentElement);
          const ampConsent = new AmpConsent(consentElement);
          await ampConsent.buildCallback();

          expect(ampConsent.postPromptUI_).to.not.be.null;
          expect(ampConsent.consentId_).to.equal('test');
          expect(ampConsent.consentConfig_).to.deep.equal(config);

          expect(Object.keys(ampConsent.policyConfig_)).to.have.length(4);
          expect(ampConsent.policyConfig_['default']).to.be.ok;
          expect(ampConsent.policyConfig_['_till_responded']).to.be.ok;
          expect(ampConsent.policyConfig_['_till_accepted']).to.be.ok;
          expect(ampConsent.policyConfig_['_auto_reject']).to.be.ok;
        });

        it('relative checkConsentHref is resolved', async () => {
          const fetchSpy = env.sandbox.spy(xhrServiceMock, 'fetchJson');
          consentElement = createConsentElement(
            doc,
            dict({
              'checkConsentHref': '/r/1',
              'consentInstanceId': 'XYZ',
            })
          );
          const ampConsent = new AmpConsent(consentElement);
          doc.body.appendChild(consentElement);
          const getUrlStub = env.sandbox.stub(ampdoc, 'getUrl');
          // return a cache Url to test origin source being used to resolve.
          getUrlStub.callsFake(() => {
            return 'https://cdn.ampproject.org/v/www.origin.com/foo/?f=0#h';
          });
          await ampConsent.buildCallback();

          await macroTask();
          expect(fetchSpy).to.be.calledOnce;
          expect(win.testLocation.origin).not.to.be.empty;
          expect(fetchSpy).to.be.calledWith('http://www.origin.com/r/1');
        });

        it('supports checkConsentHref expansion', async () => {
          const fetchSpy = env.sandbox.spy(xhrServiceMock, 'fetchJson');
          consentElement = createConsentElement(
            doc,
            dict({
              'checkConsentHref': 'https://example.test?cid=CLIENT_ID&r=RANDOM',
              'consentInstanceId': 'test',
            })
          );
          const ampConsent = new AmpConsent(consentElement);
          doc.body.appendChild(consentElement);
          await ampConsent.buildCallback();
          await macroTask();
          expect(fetchSpy).to.be.calledWithMatch(/cid=amp-.{22}&r=RANDOM/);
        });
      });
    });

    describe('server communication', () => {
      let defaultConfig;
      let ampConsent;
      let consentElement;
      beforeEach(() => {
        defaultConfig = dict({
          'consents': {
            'ABC': {
              'checkConsentHref': 'https://response1',
            },
          },
        });
        consentElement = createConsentElement(doc, defaultConfig);
        doc.body.appendChild(consentElement);
        ampConsent = new AmpConsent(consentElement);
      });

      it('send post request to server', async () => {
        await ampConsent.buildCallback();
        await macroTask();
        expect(requestBody).to.deep.equal({
          'consentInstanceId': 'ABC',
          'consentStateValue': 'unknown',
          'consentString': undefined,
          'consentMetadata': undefined,
          'isDirty': false,
          'matchedGeoGroup': null,
        });
      });

      it('read promptIfUnknown from server response', async () => {
        await ampConsent.buildCallback();
        await macroTask();
        return ampConsent
          .getConsentRequiredPromiseForTesting()
          .then((isRequired) => {
            expect(isRequired).to.be.true;
          });
      });

      it('respects the xssiPrefix option', async () => {
        const remoteConfig = {
          'consentInstanceId': 'abc',
          'checkConsentHref': 'https://xssi-prefix/',
          'xssiPrefix': 'while(1)',
        };
        ampConsent = getAmpConsent(doc, remoteConfig);
        await ampConsent.buildCallback();
        expect(await ampConsent.getConsentRequiredPromiseForTesting()).to.be
          .false;
      });
    });

    describe('geo-override server communication', () => {
      let ampConsent;

      it('checks local storage before making sever request', async () => {
        const config = {
          'consentInstanceId': 'abc',
          'consentRequired': 'remote',
          'checkConsentHref': 'https://geo-override-check2/',
        };
        const localStorageSpy = env.sandbox.spy(storageMock, 'get');
        const fetchSpy = env.sandbox.spy(xhrServiceMock, 'fetchJson');

        ampConsent = getAmpConsent(doc, config);
        await ampConsent.buildCallback();
        await macroTask();
        expect(localStorageSpy).to.be.calledBefore(fetchSpy);
        expect(fetchSpy).to.be.calledOnce;
        const instanceInfo = await ampConsent
          .getConsentStateManagerForTesting()
          .getConsentInstanceInfo();

        expect(instanceInfo.consentState).to.equal(CONSENT_ITEM_STATE.UNKNOWN);
        expect(await ampConsent.getConsentRequiredPromiseForTesting()).to.be
          .true;
      });

      it('respects existing local storage decision', async () => {
        const config = {
          'consentInstanceId': 'abc',
          'consentRequired': 'remote',
          'checkConsentHref': 'https://geo-override-false/',
        };
        storageValue = {
          'amp-consent:abc': false,
        };
        ampConsent = getAmpConsent(doc, config);

        await ampConsent.buildCallback();
        await macroTask();
        const instanceInfo = await ampConsent
          .getConsentStateManagerForTesting()
          .getConsentInstanceInfo();
        expect(instanceInfo.consentState).to.equal(CONSENT_ITEM_STATE.REJECTED);
      });

      it('sends post request to server when consentRequired is remote', async () => {
        const remoteConfig = {
          'consentInstanceId': 'abc',
          'consentRequired': 'remote',
          'checkConsentHref': 'https://geo-override-check/',
        };
        ampConsent = getAmpConsent(doc, remoteConfig);
        await ampConsent.buildCallback();
        await macroTask();
        expect(await ampConsent.getConsentRequiredPromiseForTesting()).to.be
          .false;
      });

      it('resolves consentRequired to remote response with old format', async () => {
        const remoteConfig = {
          'consents': {
            'oldConsent': {
              'checkConsentHref': 'https://geo-override-check2/',
            },
          },
        };
        ampConsent = getAmpConsent(doc, remoteConfig);
        await ampConsent.buildCallback();
        await macroTask();
        expect(await ampConsent.getConsentRequiredPromiseForTesting()).to.be
          .true;
      });

      it('send post request to server with matched group', async () => {
        const remoteConfig = {
          'consentInstanceId': 'abc',
          'geoOverride': {
            'nafta': {
              'checkConsentHref': 'https://geo-override-check2/',
              'consentRequired': true,
            },
          },
        };
        ISOCountryGroups = ['nafta'];
        ampConsent = getAmpConsent(doc, remoteConfig);
        await ampConsent.buildCallback();
        await macroTask();
        expect(requestBody).to.deep.equal({
          'consentInstanceId': 'abc',
          'consentStateValue': 'unknown',
          'consentString': undefined,
          'consentMetadata': undefined,
          'isDirty': false,
          'matchedGeoGroup': 'nafta',
        });
      });

      it('only geoOverrides the first matched group', async () => {
        const remoteConfig = {
          'consentInstanceId': 'abc',
          'geoOverride': {
            'na': {
              'checkConsentHref': 'https://geo-override-check2/',
              'consentRequired': true,
            },
            'eea': {
              'consentRequired': false,
            },
          },
        };
        ISOCountryGroups = ['na', 'eea'];
        ampConsent = getAmpConsent(doc, remoteConfig);
        await ampConsent.buildCallback();
        await macroTask();
        expect(await ampConsent.getConsentRequiredPromiseForTesting()).to.be
          .true;
        expect(ampConsent.matchedGeoGroup_).to.equal('na');
        expect(requestBody).to.deep.equal({
          'consentInstanceId': 'abc',
          'consentStateValue': 'unknown',
          'consentString': undefined,
          'consentMetadata': undefined,
          'isDirty': false,
          'matchedGeoGroup': 'na',
        });
      });

      it('fallsback to true with invalid remote reponse', async () => {
        const remoteConfig = {
          'consentInstanceId': 'abc',
          'consentRequired': 'remote',
          'checkConsentHref': 'https://invalid.response.com/',
        };
        ampConsent = getAmpConsent(doc, remoteConfig);
        await ampConsent.buildCallback();
        await macroTask();
        expect(await ampConsent.getConsentRequiredPromiseForTesting()).to.be
          .true;
      });

      describe('remote server response', () => {
        beforeEach(() => {
          jsonMockResponses = {
            'https://server-test-1/':
              '{"consentRequired": false, "consentStateValue": "unknown", "consentString": "hello"}',
            'https://server-test-2/':
              '{"consentRequired": true, "consentStateValue": "rejected", "consentString": "mystring", "consentMetadata":{"consentStringType": 3, "additionalConsent": "1~1.35.41.101", "gdprApplies": false, "purposeOne": true}}',
            'https://server-test-3/':
              '{"consentRequired": true, "consentStateValue": "unknown"}',
            'https://geo-override-check2/': '{"consentRequired": true}',
            'https://gdpr-applies/':
              '{"consentRequired": true, "gdprApplies": false}',
          };
        });

        it('should not update local storage when response is false', async () => {
          const inlineConfig = {
            'consentInstanceId': 'abc',
            'consentRequired': 'remote',
            'checkConsentHref': 'https://server-test-1/',
          };
          ampConsent = getAmpConsent(doc, inlineConfig);
          await ampConsent.buildCallback();
          await macroTask();
          const stateManagerInfo = await ampConsent
            .getConsentStateManagerForTesting()
            .getConsentInstanceInfo();
          const stateValue = getConsentStateValue(
            stateManagerInfo.consentState
          );

          expect(stateValue).to.equal('unknown');
          // 3 is dismissed, 4 is not requried, and 5 is unknown.
          // All 3 turn into 'unknown'.
          expect(stateManagerInfo).to.deep.equal({
            'consentState': 4,
            'consentString': undefined,
            'consentMetadata': undefined,
            'isDirty': undefined,
          });
        });

        it('should not update local storage when consent value response is null', async () => {
          const inlineConfig = {
            'consentInstanceId': 'abc',
            'consentRequired': 'remote',
            'checkConsentHref': 'https://geo-override-check2/',
          };
          ampConsent = getAmpConsent(doc, inlineConfig);
          await ampConsent.buildCallback();
          await macroTask();
          const stateManagerInfo = await ampConsent
            .getConsentStateManagerForTesting()
            .getConsentInstanceInfo();
          const stateValue = getConsentStateValue(
            stateManagerInfo.consentState
          );

          expect(stateValue).to.equal('unknown');
          expect(stateManagerInfo).to.deep.equal({
            'consentState': CONSENT_ITEM_STATE.UNKNOWN,
            'consentString': undefined,
            'consentMetadata': undefined,
            'isDirty': undefined,
          });
          expect(await ampConsent.getConsentRequiredPromiseForTesting()).to.be
            .true;
        });

        it('updates local storage and uses those values', async () => {
          const inlineConfig = {
            'consentInstanceId': 'abc',
            'consentRequired': 'remote',
            'checkConsentHref': 'https://server-test-2/',
          };
          ampConsent = getAmpConsent(doc, inlineConfig);
          await ampConsent.buildCallback();
          await macroTask();
          const stateManagerInfo = await ampConsent
            .getConsentStateManagerForTesting()
            .getConsentInstanceInfo();
          const stateValue = getConsentStateValue(
            stateManagerInfo.consentState
          );

          expect(stateValue).to.equal('rejected');
          expect(stateManagerInfo).to.deep.equal({
            'consentState': CONSENT_ITEM_STATE.REJECTED,
            'consentString': 'mystring',
            'consentMetadata': constructMetadata(
              CONSENT_STRING_TYPE.US_PRIVACY_STRING,
              '1~1.35.41.101',
              false,
              true
            ),
            'isDirty': undefined,
          });
        });

        it('accepts unknown as a response', async () => {
          const inlineConfig = {
            'consentInstanceId': 'abc',
            'consentRequired': 'remote',
            'checkConsentHref': 'https://server-test-3/',
          };
          ampConsent = getAmpConsent(doc, inlineConfig);
          await ampConsent.buildCallback();
          await macroTask();
          const stateManagerInfo = await ampConsent
            .getConsentStateManagerForTesting()
            .getConsentInstanceInfo();
          const stateValue = getConsentStateValue(
            stateManagerInfo.consentState
          );

          expect(stateValue).to.equal('unknown');
          expect(stateManagerInfo).to.deep.equal({
            'consentState': CONSENT_ITEM_STATE.UNKNOWN,
            'consentString': undefined,
            'consentMetadata': undefined,
            'isDirty': undefined,
          });
        });
      });

      describe('syncing while local storage exists', () => {
        beforeEach(() => {
          jsonMockResponses = {
            'https://server-test-4/':
              '{"consentRequired": true, "consentStateValue": "accepted", "consentString": "newstring"}',
            'https://server-test-5/':
              '{"consentRequired": true, "consentStateValue": "accepted", "consentString": "newstring", "consentMetadata": {"consentStringType": 3, "additionalConsent": "1~1.35.41.101", "gdprApplies": true, "purposeOne": true}}',
            'https://server-test-6/':
              '{"consentRequired": true, "consentStateValue": "accepted", "consentString": "newstring"}',
            'https://geo-override-check2/': '{"consentRequired": true}',
          };
        });

        it('syncs data from server with existing local storage', async () => {
          const inlineConfig = {
            'consentInstanceId': 'abc',
            'consentRequired': true,
            'checkConsentHref': 'https://server-test-4/',
          };
          // 0 represents 'rejected' in storage
          storageValue = {
            'amp-consent:abc': {
              [STORAGE_KEY.STATE]: 0,
              [STORAGE_KEY.STRING]: 'oldstring',
            },
          };
          ampConsent = getAmpConsent(doc, inlineConfig);
          await ampConsent.buildCallback();
          await macroTask();
          const stateManagerInfo = await ampConsent
            .getConsentStateManagerForTesting()
            .getConsentInstanceInfo();
          const stateValue = getConsentStateValue(
            stateManagerInfo.consentState
          );

          expect(stateValue).to.equal('accepted');
          expect(stateManagerInfo).to.deep.equal({
            'consentState': CONSENT_ITEM_STATE.ACCEPTED,
            'consentString': 'newstring',
            'isDirty': undefined,
            'consentMetadata': undefined,
          });
        });

        it('syncs metadata from server', async () => {
          const inlineConfig = {
            'consentInstanceId': 'abc',
            'consentRequired': true,
            'checkConsentHref': 'https://server-test-5/',
          };
          // 0 represents 'rejected' in storage
          storageValue = {
            'amp-consent:abc': {
              [STORAGE_KEY.STATE]: 0,
              [STORAGE_KEY.STRING]: 'oldstring',
              [STORAGE_KEY.METADATA]: {
                [METADATA_STORAGE_KEY.CONSENT_STRING_TYPE]:
                  CONSENT_STRING_TYPE.TCF_V2,
                [METADATA_STORAGE_KEY.ADDITIONAL_CONSENT]: '3~3.33.303',
              },
            },
          };
          ampConsent = getAmpConsent(doc, inlineConfig);
          await ampConsent.buildCallback();
          await macroTask();
          const stateManagerInfo = await ampConsent
            .getConsentStateManagerForTesting()
            .getConsentInstanceInfo();
          const stateValue = getConsentStateValue(
            stateManagerInfo.consentState
          );

          expect(stateValue).to.equal('accepted');
          expect(stateManagerInfo).to.deep.equal({
            'consentState': CONSENT_ITEM_STATE.ACCEPTED,
            'consentString': 'newstring',
            'isDirty': undefined,
            'consentMetadata': constructMetadata(
              CONSENT_STRING_TYPE.US_PRIVACY_STRING,
              '1~1.35.41.101',
              true,
              true
            ),
          });
        });

        it('syncs data with no metadata', async () => {
          const inlineConfig = {
            'consentInstanceId': 'abc',
            'consentRequired': true,
            'checkConsentHref': 'https://server-test-6/',
          };
          // 0 represents 'rejected' in storage
          storageValue = {
            'amp-consent:abc': {
              [STORAGE_KEY.STATE]: 0,
              [STORAGE_KEY.STRING]: 'oldstring',
            },
          };
          ampConsent = getAmpConsent(doc, inlineConfig);
          await ampConsent.buildCallback();
          await macroTask();
          const stateManagerInfo = await ampConsent
            .getConsentStateManagerForTesting()
            .getConsentInstanceInfo();
          const stateValue = getConsentStateValue(
            stateManagerInfo.consentState
          );

          expect(stateValue).to.equal('accepted');
          expect(stateManagerInfo).to.deep.equal({
            'consentState': CONSENT_ITEM_STATE.ACCEPTED,
            'consentString': 'newstring',
            'isDirty': undefined,
            'consentMetadata': undefined,
          });
        });

        it('should not sync data if response is null', async () => {
          const inlineConfig = {
            'consentInstanceId': 'abc',
            'consentRequired': true,
            'checkConsentHref': 'https://geo-override-check2/',
          };
          // 0 represents 'rejected' in storage
          storageValue = {
            'amp-consent:abc': {
              [STORAGE_KEY.STATE]: 0,
              [STORAGE_KEY.STRING]: 'mystring',
              [STORAGE_KEY.METADATA]: {
                [METADATA_STORAGE_KEY.CONSENT_STRING_TYPE]:
                  CONSENT_STRING_TYPE.TCF_V2,
              },
            },
          };
          ampConsent = getAmpConsent(doc, inlineConfig);
          await ampConsent.buildCallback();
          await macroTask();
          const stateManagerInfo = await ampConsent
            .getConsentStateManagerForTesting()
            .getConsentInstanceInfo();
          const stateValue = getConsentStateValue(
            stateManagerInfo.consentState
          );

          expect(stateValue).to.equal('rejected');
          expect(stateManagerInfo).to.deep.equal({
            'consentState': CONSENT_ITEM_STATE.REJECTED,
            'consentString': 'mystring',
            'isDirty': undefined,
            'consentMetadata': constructMetadata(CONSENT_STRING_TYPE.TCF_V2),
          });
        });
      });

      describe('expire cache', () => {
        beforeEach(() => {
          jsonMockResponses = {
            'https://expire-cache/':
              '{"expireCache": true,"consentRequired": true, "consentStateValue": null, "consentString": null}',
            'https://expire-cache-2/':
              '{"expireCache": true,"consentRequired": true, "consentStateValue": "invalidState"}',
          };
        });

        it('should set dirty bit', async () => {
          const inlineConfig = {
            'consentInstanceId': 'abc',
            'consentRequired': 'remote',
            'checkConsentHref': 'https://expire-cache/',
          };
          // 0 represents 'rejected' in storage
          storageValue = {
            'amp-consent:abc': {
              [STORAGE_KEY.STATE]: 0,
              [STORAGE_KEY.STRING]: 'mystring',
              [STORAGE_KEY.METADATA]: {
                [METADATA_STORAGE_KEY.CONSENT_STRING_TYPE]:
                  CONSENT_STRING_TYPE.TCF_V2,
              },
            },
          };
          ampConsent = getAmpConsent(doc, inlineConfig);
          await ampConsent.buildCallback();
          await macroTask();
          const stateManagerInfo = await ampConsent
            .getConsentStateManagerForTesting()
            .getSavedInstanceForTesting();
          const stateValue = getConsentStateValue(
            stateManagerInfo.consentState
          );

          expect(stateValue).to.equal('rejected');
          expect(stateManagerInfo).to.deep.equal({
            'consentState': CONSENT_ITEM_STATE.REJECTED,
            'consentString': 'mystring',
            'isDirty': true,
            'consentMetadata': constructMetadata(CONSENT_STRING_TYPE.TCF_V2),
          });
        });

        it('should not update cache with invalid consent info', async () => {
          const inlineConfig = {
            'consentInstanceId': 'abc',
            'consentRequired': 'remote',
            'checkConsentHref': 'https://expire-cache-2/',
          };
          // 0 represents 'rejected' in storage
          storageValue = {
            'amp-consent:abc': {
              [STORAGE_KEY.STATE]: 0,
              [STORAGE_KEY.STRING]: 'mystring',
              [STORAGE_KEY.METADATA]: {
                [METADATA_STORAGE_KEY.CONSENT_STRING_TYPE]:
                  CONSENT_STRING_TYPE.TCF_V2,
              },
            },
          };
          ampConsent = getAmpConsent(doc, inlineConfig);
          await ampConsent.buildCallback();
          await macroTask();
          const stateManagerInfo = await ampConsent
            .getConsentStateManagerForTesting()
            .getSavedInstanceForTesting();
          const stateValue = getConsentStateValue(
            stateManagerInfo.consentState
          );

          expect(stateValue).to.equal('rejected');
          expect(stateManagerInfo).to.deep.equal({
            'consentState': CONSENT_ITEM_STATE.REJECTED,
            'consentString': 'mystring',
            'isDirty': true,
            'consentMetadata': constructMetadata(CONSENT_STRING_TYPE.TCF_V2),
          });
        });
      });
    });

    describe('consent metadata', () => {
      let ampConsent;

      beforeEach(() => {
        const defaultConfig = dict({
          'consents': {
            'ABC': {
              'checkConsentHref': 'https://response1',
            },
          },
        });
        const consentElement = createConsentElement(doc, defaultConfig);
        doc.body.appendChild(consentElement);
        ampConsent = new AmpConsent(consentElement);
      });

      it('should error and return undefined on invalid metadata', () => {
        const spy = env.sandbox.stub(user(), 'error');
        const metadata = ampConsent.validateMetadata_('bad metadata');
        expect(spy.args[0][1]).to.match(/CMP metadata is not an object./);
        expect(metadata).to.be.undefined;
      });

      it('should work with no consent string', () => {
        const spy = env.sandbox.stub(user(), 'error');
        const metadata = ampConsent.validateMetadata_({
          'gdprApplies': true,
        });
        expect(spy).to.not.be.called;
        expect(metadata).to.deep.equals(
          constructMetadata(undefined, undefined, true)
        );
      });

      it('should remove invalid consentStringType', () => {
        const spy = env.sandbox.stub(user(), 'error');
        const responseMetadata = {'consentStringType': 4};
        expect(ampConsent.validateMetadata_(responseMetadata)).to.deep.equals(
          constructMetadata()
        );
        expect(spy.args[0][1]).to.match(
          /Consent metadata value "%s" is invalid./
        );
        expect(spy.args[0][2]).to.match(/consentStringType/);
        responseMetadata['consentStringType'] = CONSENT_STRING_TYPE.TCF_V2;
        expect(ampConsent.validateMetadata_(responseMetadata)).to.deep.equals(
          constructMetadata(2)
        );
      });

      it('should remove invalid additionalConsent', () => {
        const spy = env.sandbox.stub(user(), 'error');
        const responseMetadata = {'additionalConsent': 4};
        expect(ampConsent.validateMetadata_(responseMetadata)).to.deep.equals(
          constructMetadata()
        );
        expect(spy.args[0][1]).to.match(
          /Consent metadata value "%s" is invalid./
        );
        expect(spy.args[0][2]).to.match(/additionalConsent/);
      });

      it('should remove invalid gdprApplies', () => {
        const spy = env.sandbox.stub(user(), 'error');
        const responseMetadata = {'gdprApplies': 4};
        expect(ampConsent.validateMetadata_(responseMetadata)).to.deep.equals(
          constructMetadata()
        );
        expect(spy.args[0][1]).to.match(
          /Consent metadata value "%s" is invalid./
        );
        expect(spy.args[0][2]).to.match(/gdprApplies/);
      });

      it('should remove invalid purposeOne', () => {
        const spy = env.sandbox.stub(user(), 'error');
        const responseMetadata = {'purposeOne': 'accepted'};
        expect(ampConsent.validateMetadata_(responseMetadata)).to.deep.equals(
          constructMetadata()
        );
        expect(spy.args[0][1]).to.match(
          /Consent metadata value "%s" is invalid./
        );
        expect(spy.args[0][2]).to.match(/purposeOne/);
      });
    });

    describe('exposes api', () => {
      let ampConsent;
      let consentElement;

<<<<<<< HEAD
=======
      beforeEach(() => {
        toggleExperiment(win, 'tcf-post-message-proxy-api', true);
      });

      afterEach(() => {
        toggleExperiment(win, 'tcf-post-message-proxy-api', false);
      });

>>>>>>> 428a123f
      describe('config', () => {
        it('shoud expose if in config', async () => {
          consentElement = createConsentElement(
            doc,
            dict({
              'consentInstanceId': 'abc',
              'checkConsentHref': 'https://response1',
              'exposesTcfApi': true,
            })
          );
          doc.body.appendChild(consentElement);
          ampConsent = new AmpConsent(consentElement);
          await ampConsent.buildCallback();
          await macroTask();
          const {frames} = win;
          expect(frames[0].name).to.be.equal('__tcfapiLocator');
        });
      });

      describe('tcfPostMessageApi', () => {
        let iframe;
        let ampVideoIframe;
        let event;
        let listenerSpy;
        let msg;

        beforeEach(() => {
          jsonMockResponses = {
            'https://server-test-2/':
              '{"consentRequired": true, "consentStateValue": "accepted", "consentString": "mystring"}',
          };
          consentElement = createConsentElement(
            doc,
            dict({
              'consentInstanceId': 'abc',
              'checkConsentHref': 'https://server-test-2/',
              'exposesTcfApi': true,
            })
          );
          doc.body.appendChild(consentElement);
          ampConsent = new AmpConsent(consentElement);
          ampVideoIframe = document.createElement('amp-video-iframe');
          iframe = doc.createElement('iframe');
          ampVideoIframe.appendChild(iframe);
          doc.body.appendChild(ampVideoIframe);
          event = new Event('message');
          msg = {
            __tcfapiCall: {
              command: 'ping',
              version: 2,
              callId: 1,
            },
          };
        });

        it('installs __tcfapiLocator & 3p iframe can locate after amp-consent unblocks', async () => {
          await ampConsent.buildCallback();
          await macroTask();
          expect(iframe.contentWindow.parent.frames['__tcfapiLocator']).to.not
            .be.undefined;
          expect(win.frames['__tcfapiLocator']).to.deep.equals(
            iframe.contentWindow.parent.frames['__tcfapiLocator']
          );
          const frames = doc.querySelectorAll('iframe');
          for (let i = 0; i < frames.length; i++) {
            if (frames[i].name === '__tcfapiLocator') {
              expect(frames[i].hasAttribute('aria-hidden')).to.be.true;
              expect(frames[i].hasAttribute('hidden')).to.be.true;
            }
          }
        });

        it('installs window level event listener', async () => {
          listenerSpy = env.sandbox.stub(ampConsent, 'isValidTcfApiCall_');
          event.data = msg;
          await ampConsent.buildCallback();
          await macroTask();
          win.dispatchEvent(event);
          expect(listenerSpy).to.be.calledOnce;
          expect(listenerSpy.args[0][0]).to.deep.equals(msg.__tcfapiCall);
        });

        it('validates __tcfapiCall post message', async () => {
          const errorSpy = env.sandbox.stub(user(), 'error');
          msg.__tcfapiCall = 'bad';
          expect(ampConsent.isValidTcfApiCall_(msg.__tcfapiCall)).to.be.false;
          expect(errorSpy.args[0][1]).to.match(
            /"tcfapiCall" is not an object: bad/
          );
          errorSpy.resetHistory();

          msg.__tcfapiCall = {
            'command': 'bad',
          };
          expect(ampConsent.isValidTcfApiCall_(msg.__tcfapiCall)).to.be.false;
          expect(errorSpy.args[0][1]).to.match(
            /Unsupported command found in "tcfapiCall": bad/
          );
          errorSpy.resetHistory();

          msg.__tcfapiCall.command = 'ping';
          msg.__tcfapiCall.parameter = [1, 2, 3];
          expect(ampConsent.isValidTcfApiCall_(msg.__tcfapiCall)).to.be.false;
          expect(errorSpy.args[0][1]).to.match(
            /Unsupported parameter found in "tcfapiCall": [1,2,3]/
          );
          errorSpy.resetHistory();

          msg.__tcfapiCall.parameter = undefined;
          msg.__tcfapiCall.version = 1;
          expect(ampConsent.isValidTcfApiCall_(msg.__tcfapiCall)).to.be.false;
          expect(errorSpy.args[0][1]).to.match(
            /Found incorrect version in "tcfapiCall": 1/
          );
          errorSpy.resetHistory();

          msg.__tcfapiCall.version = 2;
          expect(ampConsent.isValidTcfApiCall_(msg.__tcfapiCall)).to.be.true;
          expect(errorSpy).to.not.be.called;
        });
      });
    });

    describe('amp-geo integration', () => {
      let defaultConfig;
      let ampConsent;
      let consentElement;
      beforeEach(() => {
        defaultConfig = dict({
          'consents': {
            'ABC': {
              'promptIfUnknownForGeoGroup': 'testGroup',
            },
          },
        });
        consentElement = createConsentElement(doc, defaultConfig);
      });

      it('in geo group', async () => {
        doc.body.appendChild(consentElement);
        ampConsent = new AmpConsent(consentElement);
        ISOCountryGroups = ['unknown', 'testGroup'];
        await ampConsent.buildCallback();
        expect(await ampConsent.getConsentRequiredPromiseForTesting()).to.be
          .true;
      });

      it('not in geo group', async () => {
        doc.body.appendChild(consentElement);
        ampConsent = new AmpConsent(consentElement);
        ISOCountryGroups = ['unknown'];
        await ampConsent.buildCallback();
        expect(await ampConsent.getConsentRequiredPromiseForTesting()).to.be
          .false;
      });

      it('geo override promptIfUnknown', async () => {
        ISOCountryGroups = ['unknown'];
        consentElement = createConsentElement(
          doc,
          dict({
            'consents': {
              'ABC': {
                'checkConsentHref': 'https://response1',
                'promptIfUnknownForGeoGroup': 'testGroup',
              },
            },
          })
        );
        doc.body.appendChild(consentElement);
        ampConsent = new AmpConsent(consentElement);
        await ampConsent.buildCallback();
        expect(await ampConsent.getConsentRequiredPromiseForTesting()).to.be
          .false;
      });
    });

    describe('external consent action', () => {
      let defaultConfig;
      let ampConsent;
      let actionSpy;
      let event;
      let ampIframe;
      let iframe;
      let consentElement;
      beforeEach(() => {
        defaultConfig = dict({
          'consents': {
            'ABC': {
              'checkConsentHref': 'https://response1',
            },
          },
        });
        consentElement = createConsentElement(doc, defaultConfig);
        doc.body.appendChild(consentElement);
        ampConsent = new AmpConsent(consentElement);
        actionSpy = env.sandbox.stub(ampConsent, 'handleAction_');
        ampConsent.enableInteractions_();
        ampIframe = document.createElement('amp-iframe');
        iframe = doc.createElement('iframe');
        ampIframe.appendChild(iframe);
        ampConsent.element.appendChild(ampIframe);
        ampConsent.isPromptUIOn_ = true;
        event = new Event('message');
      });

      it('listen to external consent response msg', () => {
        event.data = {
          'type': 'consent-response',
          'action': 'accept',
          'info': 'accept-string',
          'consentMetadata': {
            'consentStringType': CONSENT_STRING_TYPE.TCF_V1,
            'additionalConsent': '1~1.35.41.101',
            'gdprApplies': true,
            'purposeOne': true,
          },
        };
        event.source = iframe.contentWindow;
        win.dispatchEvent(event);
        expect(actionSpy).to.be.calledWith(
          ACTION_TYPE.ACCEPT,
          'accept-string',
          constructMetadata(
            CONSENT_STRING_TYPE.TCF_V1,
            '1~1.35.41.101',
            true,
            true
          )
        );
      });

      it('ignore info when prompt UI is not displayed', () => {
        ampConsent.isPromptUIOn_ = false;
        event.data = {
          'type': 'consent-response',
          'action': 'accept',
          'info': 'accept-string',
          'consentMetadata': {'consentStringType': CONSENT_STRING_TYPE.TCF_V1},
        };
        event.source = iframe.contentWindow;
        win.dispatchEvent(event);
        expect(actionSpy).to.not.be.called;
      });

      it('ignore msg from incorrect source', () => {
        event.data = {
          'type': 'consent-response',
          'action': 'accept',
        };
        event.source = null;
        win.dispatchEvent(event);
        expect(actionSpy).to.not.be.called;
      });

      it('ignore info with action dismiss', () => {
        expectAsyncConsoleError(
          '[amp-consent] ' +
            'Consent string value %s not applicable on user dismiss, ' +
            'stored value will be kept and used '
        );
        event.data = {
          'type': 'consent-response',
          'action': 'dismiss',
          'info': 'test',
          'consentMetadata': {'consentStringType': CONSENT_STRING_TYPE.TCF_V1},
        };
        event.source = iframe.contentWindow;
        win.dispatchEvent(event);
        expect(actionSpy).to.be.calledWith(ACTION_TYPE.DISMISS);
      });
    });

    describe('UI', () => {
      let uiElement;
      let defaultConfig;
      let ampConsent;
      let updateConsentInstanceStateSpy;
      let consentElement;
      let postPromptUI;

      beforeEach(() => {
        defaultConfig = dict({
          'consents': {
            'ABC': {
              'checkConsentHref': 'https://response1',
              'promptUI': '123',
            },
          },
          'postPromptUI': 'test',
        });
        consentElement = createConsentElement(doc, defaultConfig);
        uiElement = document.createElement('div');
        uiElement.setAttribute('id', '123');
        consentElement.appendChild(uiElement);
        postPromptUI = document.createElement('div');
        postPromptUI.setAttribute('id', 'test');
        consentElement.appendChild(postPromptUI);
        doc.body.appendChild(consentElement);
        ampConsent = new AmpConsent(consentElement);
        env.sandbox.stub(ampConsent.vsync_, 'mutate').callsFake((fn) => {
          fn();
        });
        env.sandbox.stub(ampConsent, 'mutateElement').callsFake((fn) => {
          fn();
        });
      });

      it('should not show promptUI if local storage has decision', async () => {
        const config = {
          'consentInstanceId': 'abc',
          'consentRequired': 'remote',
          'checkConsentHref': 'https://geo-override-check2/',
          'promptUI': '123',
        };
        storageValue = {
          'amp-consent:abc': true,
        };

        ampConsent = getAmpConsent(doc, config);
        await ampConsent.buildCallback();
        await macroTask();
        const instanceInfo = await ampConsent
          .getConsentStateManagerForTesting()
          .getConsentInstanceInfo();

        expect(instanceInfo.consentState).to.equal(CONSENT_ITEM_STATE.ACCEPTED);
        expect(ampConsent.isPromptUIOn_).to.be.false;
      });

      it('update current displaying status', async () => {
        await ampConsent.buildCallback();
        await macroTask();
        updateConsentInstanceStateSpy = env.sandbox.spy(
          ampConsent.consentStateManager_,
          'updateConsentInstanceState'
        );
        await macroTask();
        expect(ampConsent.isPromptUIOn_).to.be.true;
        await macroTask();
        ampConsent.handleAction_(ACTION_TYPE.ACCEPT);
        expect(updateConsentInstanceStateSpy).to.be.calledWith(
          CONSENT_ITEM_STATE.ACCEPTED
        );
        await macroTask();
        expect(ampConsent.isPromptUIOn_).to.be.false;
      });

      it('ignore action when no consent prompt is displaying', async () => {
        await ampConsent.buildCallback();
        await macroTask();
        updateConsentInstanceStateSpy = env.sandbox.spy(
          ampConsent.consentStateManager_,
          'updateConsentInstanceState'
        );
        ampConsent.handleAction_(ACTION_TYPE.DISMISS);
        await macroTask();
        expect(updateConsentInstanceStateSpy).to.be.calledOnce;
        updateConsentInstanceStateSpy.resetHistory();
        expect(ampConsent.isPromptUIOn_).to.be.false;
        ampConsent.handleAction_(ACTION_TYPE.DISMISS);
        await macroTask();
        expect(updateConsentInstanceStateSpy).to.not.be.called;
      });

      describe('schedule display', () => {
        it('should check for pending consent UI', async () => {
          await ampConsent.buildCallback();
          await macroTask();
          expect(ampConsent.notificationUiManager_.queueSize_).to.equal(1);
          ampConsent.scheduleDisplay_();
          expect(ampConsent.notificationUiManager_.queueSize_).to.equal(1);
          ampConsent.hide_();
          await macroTask();
          expect(ampConsent.notificationUiManager_.queueSize_).to.equal(0);
          ampConsent.scheduleDisplay_();
          ampConsent.scheduleDisplay_();
          ampConsent.scheduleDisplay_();
          expect(ampConsent.notificationUiManager_.queueSize_).to.equal(1);
        });
      });

      describe('postPromptUI', () => {
        let postPromptUI;

        beforeEach(() => {
          postPromptUI = doc.getElementById('test');
        });

        it('handle postPromptUI', async () => {
          storageValue = {
            'amp-consent:ABC': true,
          };

          // Build the amp consent, and check that everything is
          // initialized correctly
          await ampConsent.buildCallback();
          ampConsent.element.classList.remove('i-amphtml-notbuilt');
          expect(ampConsent.postPromptUI_).to.not.be.null;
          expect(ampConsent.element).to.have.display('none');
          expect(postPromptUI).to.have.display('none');

          // Wait for all modifications to the element to be applied.
          // Then make more assertions.
          await macroTask();
          expect(ampConsent.element).to.not.have.display('none');
          expect(ampConsent.element.classList.contains('amp-active')).to.be
            .true;
          expect(ampConsent.element.classList.contains('amp-hidden')).to.be
            .false;
          expect(postPromptUI).to.not.have.display('none');

          // Schedule the display of the element
          ampConsent.scheduleDisplay_();

          // Wait for the element to be displayed,
          // And the postPrompt to be hidden.
          await macroTask();
          expect(postPromptUI).to.have.display('none');
        });

        it('postPromptUI to accept expireCache arg', async () => {
          storageValue = {
            'amp-consent:ABC': true,
          };
          await ampConsent.buildCallback();
          ampConsent.handleReprompt_({args: {'expireCache': true}});
          await macroTask();
          expect(storageValue['amp-consent:ABC']['d']).to.equal(1);
        });

        describe('hide/show postPromptUI with local storage', () => {
          beforeEach(() => {
            defaultConfig = dict({
              'consentInstanceId': 'ABC',
              'consentRequired': true,
              'postPromptUI': 'test2',
            });
            consentElement = createConsentElement(doc, defaultConfig);
            postPromptUI = doc.createElement('div');
            postPromptUI.setAttribute('id', 'test2');
            consentElement.appendChild(postPromptUI);
            doc.body.appendChild(consentElement);
            ampConsent = new AmpConsent(consentElement);
          });

          it('hides postPromptUI with no local storage decision', async () => {
            await ampConsent.buildCallback();
            expect(postPromptUI).to.have.display('none');
          });

          it('shows postPromptUI with local storage decision', async () => {
            const scheduleDisplaySpy = env.sandbox.spy(
              ampConsent,
              'scheduleDisplay_'
            );

            storageValue = {
              'amp-consent:ABC': true,
            };
            await ampConsent.buildCallback();
            ampConsent.element.classList.remove('i-amphtml-notbuilt');
            await macroTask();
            const instanceInfo = await ampConsent
              .getConsentStateManagerForTesting()
              .getConsentInstanceInfo();

            expect(instanceInfo.consentState).to.equal(
              CONSENT_ITEM_STATE.ACCEPTED
            );
            expect(scheduleDisplaySpy).to.not.be.called;
            expect(postPromptUI).to.not.be.null;
            expect(postPromptUI).to.not.have.display('none');
          });
        });

        describe('hide/show postPromptUI', () => {
          beforeEach(() => {
            defaultConfig = dict({
              'consents': {
                'ABC': {
                  'checkConsentHref': 'https://response3',
                },
              },
              // There's already an amp-consent from a parent beforeEach with a
              // test postPromptUI
              'postPromptUI': 'test2',
            });
            consentElement = createConsentElement(doc, defaultConfig);
            postPromptUI = doc.createElement('div');
            postPromptUI.setAttribute('id', 'test2');
            consentElement.appendChild(postPromptUI);
            doc.body.appendChild(consentElement);
            ampConsent = new AmpConsent(consentElement);
          });

          it('hide postPromptUI with no local storage', async () => {
            await ampConsent.buildCallback();
            ampConsent.element.classList.remove('i-amphtml-notbuilt');
            await macroTask();

            expect(postPromptUI).to.not.be.null;
            expect(postPromptUI).to.have.display('none');
          });

          it('show postPromptUI', async () => {
            storageValue = {
              'amp-consent:ABC': true,
            };
            await ampConsent.buildCallback();
            ampConsent.element.classList.remove('i-amphtml-notbuilt');
            await macroTask();

            expect(postPromptUI).to.not.be.null;
            expect(postPromptUI).to.not.have.display('none');
          });
        });
      });
    });
  }
);

/**
 * Create an <amp-consent> element from config for testing
 * @param {Document} doc
 * @param {!JsonObject} config
 * @param {string=} opt_type
 * @return {Element}
 */
export function createConsentElement(doc, config, opt_type) {
  const consentElement = doc.createElement('amp-consent');
  consentElement.setAttribute('id', 'amp-consent');
  consentElement.setAttribute('layout', 'nodisplay');
  if (opt_type) {
    consentElement.setAttribute('type', opt_type);
  }
  const scriptElement = doc.createElement('script');
  scriptElement.setAttribute('type', 'application/json');
  scriptElement.textContent = JSON.stringify(config);
  consentElement.appendChild(scriptElement);
  return consentElement;
}

/**
 * Create an <amp-consent> element and return AmpConsent object.
 * @param {Document} doc
 * @param {!JsonObject} config
 * @param {string=} opt_type
 * @return {Element}
 */
export function getAmpConsent(doc, config) {
  const consentElement = createConsentElement(doc, config);
  doc.body.appendChild(consentElement);
  return new AmpConsent(consentElement);
}<|MERGE_RESOLUTION|>--- conflicted
+++ resolved
@@ -849,8 +849,6 @@
       let ampConsent;
       let consentElement;
 
-<<<<<<< HEAD
-=======
       beforeEach(() => {
         toggleExperiment(win, 'tcf-post-message-proxy-api', true);
       });
@@ -859,7 +857,6 @@
         toggleExperiment(win, 'tcf-post-message-proxy-api', false);
       });
 
->>>>>>> 428a123f
       describe('config', () => {
         it('shoud expose if in config', async () => {
           consentElement = createConsentElement(
