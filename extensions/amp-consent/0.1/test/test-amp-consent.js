/**
 * Copyright 2018 The AMP HTML Authors. All Rights Reserved.
 *
 * Licensed under the Apache License, Version 2.0 (the "License");
 * you may not use this file except in compliance with the License.
 * You may obtain a copy of the License at
 *
 *      http://www.apache.org/licenses/LICENSE-2.0
 *
 * Unless required by applicable law or agreed to in writing, software
 * distributed under the License is distributed on an "AS-IS" BASIS,
 * WITHOUT WARRANTIES OR CONDITIONS OF ANY KIND, either express or implied.
 * See the License for the specific language governing permissions and
 * limitations under the License.
 */

import {ACTION_TYPE, AmpConsent} from '../amp-consent';
import {CONSENT_ITEM_STATE} from '../consent-info';
import {GEO_IN_GROUP} from '../../../amp-geo/0.1/amp-geo-in-group';
import {dict} from '../../../../src/utils/object';
import {macroTask} from '../../../../testing/yield';
import {
  registerServiceBuilder,
  resetServiceForTesting,
} from '../../../../src/service';
import {toggleExperiment} from '../../../../src/experiments';

describes.realWin(
  'amp-consent',
  {
    amp: {
      extensions: ['amp-consent'],
      ampdoc: 'single',
    },
  },
  env => {
    let win;
    let doc;
    let ampdoc;
    let jsonMockResponses;
    let storageValue;
    let requestBody;
    let ISOCountryGroups;
    let xhrServiceMock;

    beforeEach(() => {
      doc = env.win.document;
      ampdoc = env.ampdoc;
      win = env.win;
      toggleExperiment(win, 'amp-consent-v2', true);

      storageValue = {};
      jsonMockResponses = {
        'https://response1/': '{"promptIfUnknown": true}',
        'https://response2/': '{}',
        'https://response3/': '{"promptIfUnknown": false}',
      };

      xhrServiceMock = {
        fetchJson: (url, init) => {
          requestBody = init.body;
          expect(init.credentials).to.equal('include');
          expect(init.method).to.equal('POST');
          return Promise.resolve({
            json() {
              return Promise.resolve(JSON.parse(jsonMockResponses[url]));
            },
          });
        },
      };

      resetServiceForTesting(win, 'xhr');
      registerServiceBuilder(win, 'xhr', function() {
        return xhrServiceMock;
      });

      resetServiceForTesting(win, 'geo');
      registerServiceBuilder(win, 'geo', function() {
        return Promise.resolve({
          isInCountryGroup: group =>
            ISOCountryGroups.indexOf(group) >= 0
              ? GEO_IN_GROUP.IN
              : GEO_IN_GROUP.NOT_IN,
        });
      });

      resetServiceForTesting(win, 'storage');
      registerServiceBuilder(win, 'storage', function() {
        return Promise.resolve({
          get: name => {
            return Promise.resolve(storageValue[name]);
          },
          set: (name, value) => {
            storageValue[name] = value;
            return Promise.resolve();
          },
        });
      });
    });

    describe('amp-consent', () => {
      describe('consent config', () => {
        let consentElement;

        it('get consent/policy/postPromptUI config', async () => {
          consentElement = createConsentElement(
            doc,
            dict({
              'consents': {
                'test': {
                  'checkConsentHref': '/override',
                },
              },
              'clientConfig': {
                'test': 'ABC',
              },
              'postPromptUI': 'test',
            })
          );
          const postPromptUI = document.createElement('div');
          postPromptUI.setAttribute('id', 'test');
          consentElement.appendChild(postPromptUI);
          doc.body.appendChild(consentElement);
          const ampConsent = new AmpConsent(consentElement);
          await ampConsent.buildCallback();

          expect(ampConsent.postPromptUI_).to.not.be.null;
          expect(ampConsent.consentId_).to.equal('test');
          expect(ampConsent.consentConfig_).to.deep.equal(
            dict({
              'consentInstanceId': 'test',
              'checkConsentHref': '/override',
              'postPromptUI': 'test',
              'clientConfig': {
                'test': 'ABC',
              },
            })
          );

          expect(Object.keys(ampConsent.policyConfig_)).to.have.length(4);
          expect(ampConsent.policyConfig_['default']).to.be.ok;
          expect(ampConsent.policyConfig_['_till_responded']).to.be.ok;
          expect(ampConsent.policyConfig_['_till_accepted']).to.be.ok;
          expect(ampConsent.policyConfig_['_auto_reject']).to.be.ok;
        });

<<<<<<< HEAD
        it('relative checkConsentHref is resolved', async function() {
          const fetchSpy = sandbox.spy(xhrServiceMock, 'fetchJson');
=======
        it('relative checkConsentHref is resolved', function*() {
          const fetchSpy = env.sandbox.spy(xhrServiceMock, 'fetchJson');
>>>>>>> d824612e
          consentElement = createConsentElement(
            doc,
            dict({
              'consents': {
                'XYZ': {
                  'checkConsentHref': '/r/1',
                },
              },
            })
          );
          const ampConsent = new AmpConsent(consentElement);
          doc.body.appendChild(consentElement);
          const getUrlStub = env.sandbox.stub(ampdoc, 'getUrl');
          // return a cache Url to test origin source being used to resolve.
          getUrlStub.callsFake(() => {
            return 'https://cdn.ampproject.org/v/www.origin.com/foo/?f=0#h';
          });
          await ampConsent.buildCallback();

          await macroTask();
          expect(fetchSpy).to.be.calledOnce;
          expect(win.testLocation.origin).not.to.be.empty;
          expect(fetchSpy).to.be.calledWith('http://www.origin.com/r/1');
        });
      });
    });

    describe('server communication', () => {
      let defaultConfig;
      let ampConsent;
      let consentElement;
      beforeEach(() => {
        defaultConfig = dict({
          'consents': {
            'ABC': {
              'checkConsentHref': 'https://response1',
            },
          },
        });
        consentElement = createConsentElement(doc, defaultConfig);
        doc.body.appendChild(consentElement);
        ampConsent = new AmpConsent(consentElement);
      });

      it('send post request to server', async function() {
        await ampConsent.buildCallback();
        await macroTask();
        expect(requestBody).to.deep.equal({
          'consentInstanceId': 'ABC',
          'consentStateValue': 'unknown',
          'consentString': undefined,
          'isDirty': false,
        });
      });

      it('read promptIfUnknown from server response', async function() {
        await ampConsent.buildCallback();
        await macroTask();
        return ampConsent.getConsentRequiredPromise_().then(isRequired => {
          expect(isRequired).to.be.true;
        });
      });
    });

    describe('amp-geo integration', () => {
      let defaultConfig;
      let ampConsent;
      let consentElement;
      beforeEach(() => {
        defaultConfig = dict({
          'consents': {
            'ABC': {
              'promptIfUnknownForGeoGroup': 'testGroup',
            },
          },
        });
        consentElement = createConsentElement(doc, defaultConfig);
      });

      it('in geo group', async function() {
        doc.body.appendChild(consentElement);
        ampConsent = new AmpConsent(consentElement);
        ISOCountryGroups = ['unknown', 'testGroup'];
        await ampConsent.buildCallback();
        return ampConsent.getConsentRequiredPromise_().then(isRequired => {
          expect(isRequired).to.be.true;
        });
      });

      it('not in geo group', async function() {
        doc.body.appendChild(consentElement);
        ampConsent = new AmpConsent(consentElement);
        ISOCountryGroups = ['unknown'];
        await ampConsent.buildCallback();
        return ampConsent.getConsentRequiredPromise_().then(isRequired => {
          expect(isRequired).to.be.false;
        });
      });

      it('geo override promptIfUnknown', async function() {
        ISOCountryGroups = ['unknown'];
        consentElement = createConsentElement(
          doc,
          dict({
            'consents': {
              'ABC': {
                'checkConsentHref': 'https://response1',
                'promptIfUnknownForGeoGroup': 'testGroup',
              },
            },
          })
        );
        doc.body.appendChild(consentElement);
        ampConsent = new AmpConsent(consentElement);
        await ampConsent.buildCallback();
        return ampConsent.getConsentRequiredPromise_().then(isRequired => {
          expect(isRequired).to.be.false;
        });
      });
    });

    describe('external consent action', () => {
      let defaultConfig;
      let ampConsent;
      let actionSpy;
      let event;
      let ampIframe;
      let iframe;
      let consentElement;
      beforeEach(() => {
        defaultConfig = dict({
          'consents': {
            'ABC': {
              'checkConsentHref': 'https://response1',
            },
          },
        });
        consentElement = createConsentElement(doc, defaultConfig);
        doc.body.appendChild(consentElement);
        ampConsent = new AmpConsent(consentElement);
        actionSpy = env.sandbox.stub(ampConsent, 'handleAction_');
        ampConsent.enableInteractions_();
        ampIframe = document.createElement('amp-iframe');
        iframe = doc.createElement('iframe');
        ampIframe.appendChild(iframe);
        ampConsent.element.appendChild(ampIframe);
        ampConsent.isPromptUIOn_ = true;
        event = new Event('message');
      });

      it('listen to external consent response msg', () => {
        event.data = {
          'type': 'consent-response',
          'action': 'accept',
          'info': 'accept-string',
        };
        event.source = iframe.contentWindow;
        win.dispatchEvent(event);
        expect(actionSpy).to.be.calledWith(ACTION_TYPE.ACCEPT, 'accept-string');
      });

      it('ignore info when prompt UI is not displayed', () => {
        ampConsent.isPromptUIOn_ = false;
        event.data = {
          'type': 'consent-response',
          'action': 'accept',
          'info': 'accept-string',
        };
        event.source = iframe.contentWindow;
        win.dispatchEvent(event);
        expect(actionSpy).to.not.be.called;
      });

      it('ignore info w/o amp-consent-v2 flag', () => {
        // TODO(@zhouyx): Remove with amp-consent-v2 flag
        toggleExperiment(win, 'amp-consent-v2', false);
        event.data = {
          'type': 'consent-response',
          'action': 'accept',
          'info': 'accept-string',
        };
        event.source = iframe.contentWindow;
        win.dispatchEvent(event);
        expect(actionSpy).to.be.calledWith(ACTION_TYPE.ACCEPT, undefined);
      });

      it('ignore msg from incorrect source', () => {
        event.data = {
          'type': 'consent-response',
          'action': 'accept',
        };
        event.source = null;
        win.dispatchEvent(event);
        expect(actionSpy).to.not.be.called;
      });

      it('ignore info with action dismiss', () => {
        expectAsyncConsoleError(
          '[amp-consent] ' +
            'Consent string value %s not applicable on user dismiss, ' +
            'stored value will be kept and used '
        );
        event.data = {
          'type': 'consent-response',
          'action': 'dismiss',
          'info': 'test',
        };
        event.source = iframe.contentWindow;
        win.dispatchEvent(event);
        expect(actionSpy).to.be.calledWith(ACTION_TYPE.DISMISS);
      });
    });

    describe('UI', () => {
      let uiElement;
      let defaultConfig;
      let ampConsent;
      let updateConsentInstanceStateSpy;
      let consentElement;
      let postPromptUI;

      beforeEach(() => {
        defaultConfig = dict({
          'consents': {
            'ABC': {
              'checkConsentHref': 'https://response1',
              'promptUI': '123',
            },
          },
          'postPromptUI': 'test',
        });
        consentElement = createConsentElement(doc, defaultConfig);
        uiElement = document.createElement('div');
        uiElement.setAttribute('id', '123');
        consentElement.appendChild(uiElement);
        postPromptUI = document.createElement('div');
        postPromptUI.setAttribute('id', 'test');
        consentElement.appendChild(postPromptUI);
        doc.body.appendChild(consentElement);
        ampConsent = new AmpConsent(consentElement);
        env.sandbox.stub(ampConsent.vsync_, 'mutate').callsFake(fn => {
          fn();
        });
        env.sandbox.stub(ampConsent, 'mutateElement').callsFake(fn => {
          fn();
        });
      });

<<<<<<< HEAD
      it('update current displaying status', async function() {
        await ampConsent.buildCallback();
        await macroTask();
        updateConsentInstanceStateSpy = sandbox.spy(
=======
      it('update current displaying status', function*() {
        ampConsent.buildCallback();
        yield macroTask();
        updateConsentInstanceStateSpy = env.sandbox.spy(
>>>>>>> d824612e
          ampConsent.consentStateManager_,
          'updateConsentInstanceState'
        );
        await macroTask();
        expect(ampConsent.isPromptUIOn_).to.be.true;
        await macroTask();
        ampConsent.handleAction_(ACTION_TYPE.ACCEPT);
        expect(updateConsentInstanceStateSpy).to.be.calledWith(
          CONSENT_ITEM_STATE.ACCEPTED
        );
        await macroTask();
        expect(ampConsent.isPromptUIOn_).to.be.false;
      });

<<<<<<< HEAD
      it('ignore action when no consent prompt is displaying', async function() {
        await ampConsent.buildCallback();
        await macroTask();
        updateConsentInstanceStateSpy = sandbox.spy(
=======
      it('ignore action when no consent prompt is displaying', function*() {
        ampConsent.buildCallback();
        yield macroTask();
        updateConsentInstanceStateSpy = env.sandbox.spy(
>>>>>>> d824612e
          ampConsent.consentStateManager_,
          'updateConsentInstanceState'
        );
        ampConsent.handleAction_(ACTION_TYPE.DISMISS);
        await macroTask();
        expect(updateConsentInstanceStateSpy).to.be.calledOnce;
        updateConsentInstanceStateSpy.resetHistory();
        expect(ampConsent.isPromptUIOn_).to.be.false;
        ampConsent.handleAction_(ACTION_TYPE.DISMISS);
        await macroTask();
        expect(updateConsentInstanceStateSpy).to.not.be.called;
      });

      describe('schedule display', () => {
        it('should check for pending consent UI', async function() {
          await ampConsent.buildCallback();
          await macroTask();
          expect(ampConsent.notificationUiManager_.queueSize_).to.equal(1);
          ampConsent.scheduleDisplay_();
          expect(ampConsent.notificationUiManager_.queueSize_).to.equal(1);
          ampConsent.hide_();
          await macroTask();
          expect(ampConsent.notificationUiManager_.queueSize_).to.equal(0);
          ampConsent.scheduleDisplay_();
          ampConsent.scheduleDisplay_();
          ampConsent.scheduleDisplay_();
          expect(ampConsent.notificationUiManager_.queueSize_).to.equal(1);
        });
      });

      describe('postPromptUI', () => {
        let postPromptUI;

        beforeEach(() => {
          postPromptUI = doc.getElementById('test');
        });

        it('handle postPromptUI', async function() {
          storageValue = {
            'amp-consent:ABC': true,
          };

          // Build the amp consent, and check that everything is
          // initialized correctly
          await ampConsent.buildCallback();
          ampConsent.element.classList.remove('i-amphtml-notbuilt');
          expect(ampConsent.postPromptUI_).to.not.be.null;
          expect(ampConsent.element).to.have.display('none');
          expect(postPromptUI).to.have.display('none');

          // Wait for all modifications to the element to be applied.
          // Then make more assertions.
          await macroTask();
          expect(ampConsent.element).to.not.have.display('none');
          expect(ampConsent.element.classList.contains('amp-active')).to.be
            .true;
          expect(ampConsent.element.classList.contains('amp-hidden')).to.be
            .false;
          expect(postPromptUI).to.not.have.display('none');

          // Schedule the display of the element
          ampConsent.scheduleDisplay_();

          // Wait for the element to be displayed,
          // And the postPrompt to be hidden.
          await macroTask();
          expect(postPromptUI).to.have.display('none');
        });

        describe('hide/show postPromptUI', () => {
          beforeEach(() => {
            defaultConfig = dict({
              'consents': {
                'ABC': {
                  'checkConsentHref': 'https://response3',
                },
              },
              // There's already an amp-consent from a parent beforeEach with a
              // test postPromptUI
              'postPromptUI': 'test2',
            });
            consentElement = createConsentElement(doc, defaultConfig);
            postPromptUI = doc.createElement('div');
            postPromptUI.setAttribute('id', 'test2');
            consentElement.appendChild(postPromptUI);
            doc.body.appendChild(consentElement);
            ampConsent = new AmpConsent(consentElement);
          });

          it('hide postPromptUI', async function() {
            await ampConsent.buildCallback();
            ampConsent.element.classList.remove('i-amphtml-notbuilt');
            await macroTask();

            expect(postPromptUI).to.not.be.null;
            expect(postPromptUI).to.have.display('none');
          });

          it('show postPromptUI', async function() {
            storageValue = {
              'amp-consent:ABC': true,
            };
            await ampConsent.buildCallback();
            ampConsent.element.classList.remove('i-amphtml-notbuilt');
            await macroTask();

            expect(postPromptUI).to.not.be.null;
            expect(postPromptUI).to.not.have.display('none');
          });
        });
      });
    });
  }
);

/**
 * Create an <amp-consent> element from config for testing
 * @param {Document} doc
 * @param {!JsonObject} config
 * @param {string=} opt_type
 * @return {Element}
 */
export function createConsentElement(doc, config, opt_type) {
  const consentElement = doc.createElement('amp-consent');
  consentElement.setAttribute('id', 'amp-consent');
  consentElement.setAttribute('layout', 'nodisplay');
  if (opt_type) {
    consentElement.setAttribute('type', opt_type);
  }
  const scriptElement = doc.createElement('script');
  scriptElement.setAttribute('type', 'application/json');
  scriptElement.textContent = JSON.stringify(config);
  consentElement.appendChild(scriptElement);
  return consentElement;
}<|MERGE_RESOLUTION|>--- conflicted
+++ resolved
@@ -144,13 +144,8 @@
           expect(ampConsent.policyConfig_['_auto_reject']).to.be.ok;
         });
 
-<<<<<<< HEAD
         it('relative checkConsentHref is resolved', async function() {
-          const fetchSpy = sandbox.spy(xhrServiceMock, 'fetchJson');
-=======
-        it('relative checkConsentHref is resolved', function*() {
           const fetchSpy = env.sandbox.spy(xhrServiceMock, 'fetchJson');
->>>>>>> d824612e
           consentElement = createConsentElement(
             doc,
             dict({
@@ -399,17 +394,10 @@
         });
       });
 
-<<<<<<< HEAD
       it('update current displaying status', async function() {
         await ampConsent.buildCallback();
         await macroTask();
-        updateConsentInstanceStateSpy = sandbox.spy(
-=======
-      it('update current displaying status', function*() {
-        ampConsent.buildCallback();
-        yield macroTask();
         updateConsentInstanceStateSpy = env.sandbox.spy(
->>>>>>> d824612e
           ampConsent.consentStateManager_,
           'updateConsentInstanceState'
         );
@@ -424,17 +412,10 @@
         expect(ampConsent.isPromptUIOn_).to.be.false;
       });
 
-<<<<<<< HEAD
       it('ignore action when no consent prompt is displaying', async function() {
         await ampConsent.buildCallback();
         await macroTask();
-        updateConsentInstanceStateSpy = sandbox.spy(
-=======
-      it('ignore action when no consent prompt is displaying', function*() {
-        ampConsent.buildCallback();
-        yield macroTask();
         updateConsentInstanceStateSpy = env.sandbox.spy(
->>>>>>> d824612e
           ampConsent.consentStateManager_,
           'updateConsentInstanceState'
         );
