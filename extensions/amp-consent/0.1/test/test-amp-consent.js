/**
 * Copyright 2018 The AMP HTML Authors. All Rights Reserved.
 *
 * Licensed under the Apache License, Version 2.0 (the "License");
 * you may not use this file except in compliance with the License.
 * You may obtain a copy of the License at
 *
 *      http://www.apache.org/licenses/LICENSE-2.0
 *
 * Unless required by applicable law or agreed to in writing, software
 * distributed under the License is distributed on an "AS-IS" BASIS,
 * WITHOUT WARRANTIES OR CONDITIONS OF ANY KIND, either express or implied.
 * See the License for the specific language governing permissions and
 * limitations under the License.
 */

import {ACTION_TYPE, AmpConsent} from '../amp-consent';
import {
  CONSENT_ITEM_STATE,
  STORAGE_KEY,
  getConsentStateValue,
} from '../consent-info';
import {GEO_IN_GROUP} from '../../../amp-geo/0.1/amp-geo-in-group';
import {dict} from '../../../../src/utils/object';
import {macroTask} from '../../../../testing/yield';
import {
  registerServiceBuilder,
  resetServiceForTesting,
} from '../../../../src/service';
import {toggleExperiment} from '../../../../src/experiments';

describes.realWin(
  'amp-consent',
  {
    amp: {
      extensions: ['amp-consent'],
      ampdoc: 'single',
    },
  },
  env => {
    let win;
    let doc;
    let ampdoc;
    let jsonMockResponses;
    let storageValue;
    let requestBody;
    let ISOCountryGroups;
    let xhrServiceMock;
    let storageMock;

    beforeEach(() => {
      doc = env.win.document;
      ampdoc = env.ampdoc;
      win = env.win;
      toggleExperiment(win, 'amp-consent-v2', true);

      storageValue = {};
      jsonMockResponses = {
        'https://response1/': '{"promptIfUnknown": true}',
        'https://response2/': '{}',
        'https://response3/': '{"promptIfUnknown": false}',
        'https://geo-override-check/': '{"consentRequired": false}',
        'https://geo-override-check2/': '{"consentRequired": true}',
        'http://www.origin.com/r/1': '{}',
        'https://invalid.response.com/': '{"consentRequired": 3}',
      };

      xhrServiceMock = {
        fetchJson: (url, init) => {
          requestBody = init.body;
          expect(init.credentials).to.equal('include');
          expect(init.method).to.equal('POST');
          return Promise.resolve({
            json() {
              return Promise.resolve(JSON.parse(jsonMockResponses[url]));
            },
          });
        },
      };

      storageMock = {
<<<<<<< HEAD
        setNonBoolean: () => {},
=======
>>>>>>> 42a312d3
        get: name => {
          return Promise.resolve(storageValue[name]);
        },
        set: (name, value) => {
          storageValue[name] = value;
          return Promise.resolve();
        },
      };

      resetServiceForTesting(win, 'xhr');
      registerServiceBuilder(win, 'xhr', function() {
        return xhrServiceMock;
      });

      resetServiceForTesting(win, 'geo');
      registerServiceBuilder(win, 'geo', function() {
        return Promise.resolve({
          isInCountryGroup: group =>
            ISOCountryGroups.indexOf(group) >= 0
              ? GEO_IN_GROUP.IN
              : GEO_IN_GROUP.NOT_IN,
        });
      });

      resetServiceForTesting(win, 'storage');
      registerServiceBuilder(win, 'storage', function() {
        return Promise.resolve(storageMock);
      });
    });

    describe('amp-consent', () => {
      describe('consent config', () => {
        let consentElement;

        it('get consent/policy/postPromptUI config', async () => {
          const config = dict({
            'consentInstanceId': 'test',
            'checkConsentHref': '/override',
            'consentRequired': true,
            'clientConfig': {
              'test': 'ABC',
            },
            'postPromptUI': 'test',
          });
          consentElement = createConsentElement(doc, config);
          const postPromptUI = document.createElement('div');
          postPromptUI.setAttribute('id', 'test');
          consentElement.appendChild(postPromptUI);
          doc.body.appendChild(consentElement);
          const ampConsent = new AmpConsent(consentElement);
          await ampConsent.buildCallback();

          expect(ampConsent.postPromptUI_).to.not.be.null;
          expect(ampConsent.consentId_).to.equal('test');
          expect(ampConsent.consentConfig_).to.deep.equal(config);

          expect(Object.keys(ampConsent.policyConfig_)).to.have.length(4);
          expect(ampConsent.policyConfig_['default']).to.be.ok;
          expect(ampConsent.policyConfig_['_till_responded']).to.be.ok;
          expect(ampConsent.policyConfig_['_till_accepted']).to.be.ok;
          expect(ampConsent.policyConfig_['_auto_reject']).to.be.ok;
        });

        it('relative checkConsentHref is resolved', async () => {
          const fetchSpy = env.sandbox.spy(xhrServiceMock, 'fetchJson');
          consentElement = createConsentElement(
            doc,
            dict({
              'checkConsentHref': '/r/1',
              'consentInstanceId': 'XYZ',
            })
          );
          const ampConsent = new AmpConsent(consentElement);
          doc.body.appendChild(consentElement);
          const getUrlStub = env.sandbox.stub(ampdoc, 'getUrl');
          // return a cache Url to test origin source being used to resolve.
          getUrlStub.callsFake(() => {
            return 'https://cdn.ampproject.org/v/www.origin.com/foo/?f=0#h';
          });
          await ampConsent.buildCallback();

          await macroTask();
          expect(fetchSpy).to.be.calledOnce;
          expect(win.testLocation.origin).not.to.be.empty;
          expect(fetchSpy).to.be.calledWith('http://www.origin.com/r/1');
        });
      });
    });

    describe('server communication', () => {
      let defaultConfig;
      let ampConsent;
      let consentElement;
      beforeEach(() => {
        defaultConfig = dict({
          'consents': {
            'ABC': {
              'checkConsentHref': 'https://response1',
            },
          },
        });
        consentElement = createConsentElement(doc, defaultConfig);
        doc.body.appendChild(consentElement);
        ampConsent = new AmpConsent(consentElement);
      });

      it('send post request to server', async () => {
        await ampConsent.buildCallback();
        await macroTask();
        expect(requestBody).to.deep.equal({
          'consentInstanceId': 'ABC',
          'consentStateValue': 'unknown',
          'consentString': undefined,
          'isDirty': false,
          'matchedGeoGroup': null,
        });
      });

      it('send post request to server with no matched group', async () => {
        await ampConsent.buildCallback();
        await macroTask();
        expect(requestBody).to.deep.equal({
          'consentInstanceId': 'ABC',
          'consentStateValue': 'unknown',
          'consentString': undefined,
          'isDirty': false,
          'matchedGeoGroup': null,
        });
      });

      it('read promptIfUnknown from server response', async () => {
        await ampConsent.buildCallback();
        await macroTask();
        return ampConsent
          .getConsentRequiredPromiseForTesting()
          .then(isRequired => {
            expect(isRequired).to.be.true;
          });
      });
    });

    describe('geo-override server communication', () => {
      let ampConsent;
      beforeEach(() => {
        toggleExperiment(win, 'amp-consent-geo-override', true);
      });

      afterEach(() => {
        toggleExperiment(win, 'amp-consent-geo-override', false);
      });

      it('checks local storage before making sever request', async () => {
        const config = {
          'consentInstanceId': 'abc',
          'consentRequired': 'remote',
          'checkConsentHref': 'https://geo-override-check2/',
        };
        const localStorageSpy = env.sandbox.spy(storageMock, 'get');
        const fetchSpy = env.sandbox.spy(xhrServiceMock, 'fetchJson');

        ampConsent = getAmpConsent(doc, config);
        await ampConsent.buildCallback();
        await macroTask();
        expect(localStorageSpy).to.be.calledBefore(fetchSpy);
        expect(fetchSpy).to.be.calledOnce;
<<<<<<< HEAD
        const consentInstanceInfo = await ampConsent.consentStateManager_.getConsentInstanceInfo();

        expect(consentInstanceInfo['consentState']).to.equal(
          CONSENT_ITEM_STATE.UNKNOWN
        );
=======
        expect(
          (await ampConsent.consentStateManager_.getConsentInstanceInfo())[
            'consentState'
          ]
        ).to.equal(CONSENT_ITEM_STATE.UNKNOWN);
>>>>>>> 42a312d3
        expect(await ampConsent.getConsentRequiredPromiseForTesting()).to.be
          .true;
      });

      it('respects exisitng local storage decision', async () => {
        const config = {
          'consentInstanceId': 'abc',
          'consentRequired': 'remote',
          'checkConsentHref': 'https://geo-override-false/',
        };
        storageValue = {
<<<<<<< HEAD
          'amp-consent:abc': false,
=======
          'amp-consent:abc': true,
>>>>>>> 42a312d3
        };
        ampConsent = getAmpConsent(doc, config);

        await ampConsent.buildCallback();
        await macroTask();
<<<<<<< HEAD
        const consentInstanceInfo = await ampConsent.consentStateManager_.getConsentInstanceInfo();
        expect(consentInstanceInfo['consentState']).to.equal(
          CONSENT_ITEM_STATE.REJECTED
        );
=======
        expect(
          (await ampConsent.consentStateManager_.getConsentInstanceInfo())[
            'consentState'
          ]
        ).to.equal(CONSENT_ITEM_STATE.ACCEPTED);
>>>>>>> 42a312d3
      });

      it('sends post request to server when consentRequired is remote', async () => {
        const remoteConfig = {
          'consentInstanceId': 'abc',
          'consentRequired': 'remote',
          'checkConsentHref': 'https://geo-override-check/',
        };
        ampConsent = getAmpConsent(doc, remoteConfig);
        await ampConsent.buildCallback();
        await macroTask();
        expect(await ampConsent.getConsentRequiredPromiseForTesting()).to.be
          .false;
      });

      it('resolves consentRequired to remote response with old format', async () => {
        const remoteConfig = {
          'consents': {
            'oldConsent': {
              'checkConsentHref': 'https://geo-override-check2/',
            },
          },
        };
        ampConsent = getAmpConsent(doc, remoteConfig);
        await ampConsent.buildCallback();
        await macroTask();
        expect(await ampConsent.getConsentRequiredPromiseForTesting()).to.be
          .true;
      });

      it('send post request to server with matched group', async () => {
        const remoteConfig = {
          'consentInstanceId': 'abc',
          'geoOverride': {
            'nafta': {
              'checkConsentHref': 'https://geo-override-check2/',
              'consentRequired': true,
            },
          },
        };
        ISOCountryGroups = ['nafta'];
        ampConsent = getAmpConsent(doc, remoteConfig);
        await ampConsent.buildCallback();
        await macroTask();
        expect(requestBody).to.deep.equal({
          'consentInstanceId': 'abc',
          'consentStateValue': 'unknown',
          'consentString': undefined,
          'isDirty': false,
          'matchedGeoGroup': 'nafta',
        });
      });

      it('only geoOverrides the first matched group', async () => {
        const remoteConfig = {
          'consentInstanceId': 'abc',
          'geoOverride': {
            'na': {
              'checkConsentHref': 'https://geo-override-check2/',
              'consentRequired': true,
            },
            'eea': {
              'consentRequired': false,
            },
          },
        };
        ISOCountryGroups = ['na', 'eea'];
        ampConsent = getAmpConsent(doc, remoteConfig);
        await ampConsent.buildCallback();
        await macroTask();
        expect(await ampConsent.getConsentRequiredPromiseForTesting()).to.be
          .true;
        expect(ampConsent.matchedGeoGroup_).to.equal('na');
        expect(requestBody).to.deep.equal({
          'consentInstanceId': 'abc',
          'consentStateValue': 'unknown',
          'consentString': undefined,
          'isDirty': false,
          'matchedGeoGroup': 'na',
        });
      });

      it('fallsback to true with invalide remote reponse', async () => {
        const remoteConfig = {
          'consentInstanceId': 'abc',
          'consentRequired': 'remote',
          'checkConsentHref': 'https://invalid.response.com/',
        };
        ampConsent = getAmpConsent(doc, remoteConfig);
        await ampConsent.buildCallback();
        await macroTask();
        expect(await ampConsent.getConsentRequiredPromiseForTesting()).to.be
          .true;
<<<<<<< HEAD
      });

      describe('remote server response', () => {
        beforeEach(() => {
          jsonMockResponses = {
            'https://server-test-1/':
              '{"consentRequired": false, "consentStateValue": 2, "consentString": "hello"}',
            'https://server-test-2/':
              '{"consentRequired": true, "consentStateValue": 0, "consentString": "mystring"}',
            'https://server-test-3/':
              '{"consentRequired": true, "consentStateValue": 2}',
            'https://server-test-4/':
              '{"consentRequired": true, "consentStateValue": 1, "consentString": "newstring"}',
            'https://geo-override-check2/': '{"consentRequired": true}',
          };
        });

        it('should not update local storage when response is false', async () => {
          const inlineConfig = {
            'consentInstanceId': 'abc',
            'consentRequired': 'remote',
            'checkConsentHref': 'https://server-test-1/',
          };
          ampConsent = getAmpConsent(doc, inlineConfig);
          await ampConsent.buildCallback();
          await macroTask();
          const stateManagerInfo = await ampConsent
            .getConsentStateManagerForTesting()
            .getConsentInstanceInfo();
          const stateValue = getConsentStateValue(
            stateManagerInfo.consentState
          );

          expect(stateValue).to.equal('unknown');
          // 3 is dismissed, 4 is not requried, and 5 is unknown.
          // All 3 turn into 'unknown'.
          expect(stateManagerInfo).to.deep.equal({
            'consentState': 4,
            'consentString': undefined,
            'isDirty': undefined,
          });
        });

        it('should not update local storage when response is null', async () => {
          const inlineConfig = {
            'consentInstanceId': 'abc',
            'consentRequired': 'remote',
            'checkConsentHref': 'https://geo-override-check2/',
          };
          ampConsent = getAmpConsent(doc, inlineConfig);
          await ampConsent.buildCallback();
          await macroTask();
          const stateManagerInfo = await ampConsent
            .getConsentStateManagerForTesting()
            .getConsentInstanceInfo();
          const stateValue = getConsentStateValue(
            stateManagerInfo.consentState
          );

          expect(stateValue).to.equal('unknown');
          expect(stateManagerInfo).to.deep.equal({
            'consentState': 5,
            'consentString': undefined,
            'isDirty': undefined,
          });
          expect(await ampConsent.getConsentRequiredPromiseForTesting()).to.be
            .true;
        });

        it('updates local storage and uses those values', async () => {
          const inlineConfig = {
            'consentInstanceId': 'abc',
            'consentRequired': 'remote',
            'checkConsentHref': 'https://server-test-2/',
          };
          ampConsent = getAmpConsent(doc, inlineConfig);
          await ampConsent.buildCallback();
          await macroTask();
          const stateManagerInfo = await ampConsent
            .getConsentStateManagerForTesting()
            .getConsentInstanceInfo();
          const stateValue = getConsentStateValue(
            stateManagerInfo.consentState
          );

          expect(stateValue).to.equal('rejected');
          expect(stateManagerInfo).to.deep.equal({
            'consentState': 2,
            'consentString': 'mystring',
            'isDirty': undefined,
          });
        });

        it('accepts unknown as a response', async () => {
          const inlineConfig = {
            'consentInstanceId': 'abc',
            'consentRequired': 'remote',
            'checkConsentHref': 'https://server-test-3/',
          };
          ampConsent = getAmpConsent(doc, inlineConfig);
          await ampConsent.buildCallback();
          await macroTask();
          const stateManagerInfo = await ampConsent
            .getConsentStateManagerForTesting()
            .getConsentInstanceInfo();
          const stateValue = getConsentStateValue(
            stateManagerInfo.consentState
          );

          expect(stateValue).to.equal('unknown');
          expect(stateManagerInfo).to.deep.equal({
            'consentState': 5,
            'consentString': undefined,
            'isDirty': undefined,
          });
        });
      });

      describe('syncing while local storage exists', () => {
        beforeEach(() => {
          jsonMockResponses = {
            'https://server-test-4/':
              '{"consentRequired": true, "consentStateValue": 1, "consentString": "newstring"}',
            'https://geo-override-check2/': '{"consentRequired": true}',
          };
        });

        it('syncs data from server with existing local storage', async () => {
          const inlineConfig = {
            'consentInstanceId': 'abc',
            'consentRequired': true,
            'checkConsentHref': 'https://server-test-4/',
          };
          // 0 represents 'rejected' in storage
          storageValue = {
            'amp-consent:abc': {
              [STORAGE_KEY.STATE]: 0,
              [STORAGE_KEY.STRING]: 'oldstring',
            },
          };
          ampConsent = getAmpConsent(doc, inlineConfig);
          await ampConsent.buildCallback();
          await macroTask();
          const stateManagerInfo = await ampConsent
            .getConsentStateManagerForTesting()
            .getConsentInstanceInfo();
          const stateValue = getConsentStateValue(
            stateManagerInfo.consentState
          );

          expect(stateValue).to.equal('accepted');
          expect(stateManagerInfo).to.deep.equal({
            'consentState': 1,
            'consentString': 'newstring',
            'isDirty': undefined,
          });
        });

        it('should not sync data if response is null', async () => {
          const inlineConfig = {
            'consentInstanceId': 'abc',
            'consentRequired': true,
            'checkConsentHref': 'https://geo-override-check2/',
          };
          // 0 represents 'rejected' in storage
          storageValue = {
            'amp-consent:abc': {
              [STORAGE_KEY.STATE]: 0,
              [STORAGE_KEY.STRING]: 'mystring',
            },
          };
          ampConsent = getAmpConsent(doc, inlineConfig);
          await ampConsent.buildCallback();
          await macroTask();
          const stateManagerInfo = await ampConsent
            .getConsentStateManagerForTesting()
            .getConsentInstanceInfo();
          const stateValue = getConsentStateValue(
            stateManagerInfo.consentState
          );

          expect(stateValue).to.equal('rejected');
          expect(stateManagerInfo).to.deep.equal({
            'consentState': 2,
            'consentString': 'mystring',
            'isDirty': undefined,
          });
        });
=======
>>>>>>> 42a312d3
      });
    });

    describe('amp-geo integration', () => {
      let defaultConfig;
      let ampConsent;
      let consentElement;
      beforeEach(() => {
        defaultConfig = dict({
          'consents': {
            'ABC': {
              'promptIfUnknownForGeoGroup': 'testGroup',
            },
          },
        });
        consentElement = createConsentElement(doc, defaultConfig);
      });

      it('in geo group', async () => {
        doc.body.appendChild(consentElement);
        ampConsent = new AmpConsent(consentElement);
        ISOCountryGroups = ['unknown', 'testGroup'];
        await ampConsent.buildCallback();
        expect(await ampConsent.getConsentRequiredPromiseForTesting()).to.be
          .true;
      });

      it('not in geo group', async () => {
        doc.body.appendChild(consentElement);
        ampConsent = new AmpConsent(consentElement);
        ISOCountryGroups = ['unknown'];
        await ampConsent.buildCallback();
        expect(await ampConsent.getConsentRequiredPromiseForTesting()).to.be
          .false;
      });

      it('geo override promptIfUnknown', async () => {
        ISOCountryGroups = ['unknown'];
        consentElement = createConsentElement(
          doc,
          dict({
            'consents': {
              'ABC': {
                'checkConsentHref': 'https://response1',
                'promptIfUnknownForGeoGroup': 'testGroup',
              },
            },
          })
        );
        doc.body.appendChild(consentElement);
        ampConsent = new AmpConsent(consentElement);
        await ampConsent.buildCallback();
        expect(await ampConsent.getConsentRequiredPromiseForTesting()).to.be
          .false;
      });
    });

    describe('external consent action', () => {
      let defaultConfig;
      let ampConsent;
      let actionSpy;
      let event;
      let ampIframe;
      let iframe;
      let consentElement;
      beforeEach(() => {
        defaultConfig = dict({
          'consents': {
            'ABC': {
              'checkConsentHref': 'https://response1',
            },
          },
        });
        consentElement = createConsentElement(doc, defaultConfig);
        doc.body.appendChild(consentElement);
        ampConsent = new AmpConsent(consentElement);
        actionSpy = env.sandbox.stub(ampConsent, 'handleAction_');
        ampConsent.enableInteractions_();
        ampIframe = document.createElement('amp-iframe');
        iframe = doc.createElement('iframe');
        ampIframe.appendChild(iframe);
        ampConsent.element.appendChild(ampIframe);
        ampConsent.isPromptUIOn_ = true;
        event = new Event('message');
      });

      it('listen to external consent response msg', () => {
        event.data = {
          'type': 'consent-response',
          'action': 'accept',
          'info': 'accept-string',
        };
        event.source = iframe.contentWindow;
        win.dispatchEvent(event);
        expect(actionSpy).to.be.calledWith(ACTION_TYPE.ACCEPT, 'accept-string');
      });

      it('ignore info when prompt UI is not displayed', () => {
        ampConsent.isPromptUIOn_ = false;
        event.data = {
          'type': 'consent-response',
          'action': 'accept',
          'info': 'accept-string',
        };
        event.source = iframe.contentWindow;
        win.dispatchEvent(event);
        expect(actionSpy).to.not.be.called;
      });

      it('ignore info w/o amp-consent-v2 flag', () => {
        // TODO(@zhouyx): Remove with amp-consent-v2 flag
        toggleExperiment(win, 'amp-consent-v2', false);
        event.data = {
          'type': 'consent-response',
          'action': 'accept',
          'info': 'accept-string',
        };
        event.source = iframe.contentWindow;
        win.dispatchEvent(event);
        expect(actionSpy).to.be.calledWith(ACTION_TYPE.ACCEPT, undefined);
      });

      it('ignore msg from incorrect source', () => {
        event.data = {
          'type': 'consent-response',
          'action': 'accept',
        };
        event.source = null;
        win.dispatchEvent(event);
        expect(actionSpy).to.not.be.called;
      });

      it('ignore info with action dismiss', () => {
        expectAsyncConsoleError(
          '[amp-consent] ' +
            'Consent string value %s not applicable on user dismiss, ' +
            'stored value will be kept and used '
        );
        event.data = {
          'type': 'consent-response',
          'action': 'dismiss',
          'info': 'test',
        };
        event.source = iframe.contentWindow;
        win.dispatchEvent(event);
        expect(actionSpy).to.be.calledWith(ACTION_TYPE.DISMISS);
      });
    });

    describe('UI', () => {
      let uiElement;
      let defaultConfig;
      let ampConsent;
      let updateConsentInstanceStateSpy;
      let consentElement;
      let postPromptUI;

      beforeEach(() => {
        defaultConfig = dict({
          'consents': {
            'ABC': {
              'checkConsentHref': 'https://response1',
              'promptUI': '123',
            },
          },
          'postPromptUI': 'test',
        });
        consentElement = createConsentElement(doc, defaultConfig);
        uiElement = document.createElement('div');
        uiElement.setAttribute('id', '123');
        consentElement.appendChild(uiElement);
        postPromptUI = document.createElement('div');
        postPromptUI.setAttribute('id', 'test');
        consentElement.appendChild(postPromptUI);
        doc.body.appendChild(consentElement);
        ampConsent = new AmpConsent(consentElement);
        env.sandbox.stub(ampConsent.vsync_, 'mutate').callsFake(fn => {
          fn();
        });
        env.sandbox.stub(ampConsent, 'mutateElement').callsFake(fn => {
          fn();
        });
      });

      afterEach(() => {
        toggleExperiment(win, 'amp-consent-geo-override', false);
      });

<<<<<<< HEAD
      it('should not show promptUI if local storage has decision', async () => {
=======
      it('does not show promptUI if local storage has decision', async () => {
>>>>>>> 42a312d3
        toggleExperiment(win, 'amp-consent-geo-override', true);
        const config = {
          'consentInstanceId': 'abc',
          'consentRequired': 'remote',
          'checkConsentHref': 'https://geo-override-check2/',
          'promptUI': '123',
        };
        storageValue = {
          'amp-consent:abc': true,
        };

        ampConsent = getAmpConsent(doc, config);
        await ampConsent.buildCallback();
        await macroTask();
<<<<<<< HEAD
        const consentInstanceInfo = await ampConsent.consentStateManager_.getConsentInstanceInfo();

        expect(consentInstanceInfo['consentState']).to.equal(
          CONSENT_ITEM_STATE.ACCEPTED
        );
        expect(ampConsent.isPromptUIOn_).to.be.false;
=======
        expect(
          (await ampConsent.consentStateManager_.getConsentInstanceInfo())[
            'consentState'
          ]
        ).to.equal(CONSENT_ITEM_STATE.ACCEPTED);
        expect(ampConsent.getIsPromptUiOnForTesting()).to.be.false;
>>>>>>> 42a312d3
      });

      it('update current displaying status', async () => {
        await ampConsent.buildCallback();
        await macroTask();
        updateConsentInstanceStateSpy = env.sandbox.spy(
          ampConsent.consentStateManager_,
          'updateConsentInstanceState'
        );
        await macroTask();
        expect(ampConsent.isPromptUIOn_).to.be.true;
        await macroTask();
        ampConsent.handleAction_(ACTION_TYPE.ACCEPT);
        expect(updateConsentInstanceStateSpy).to.be.calledWith(
          CONSENT_ITEM_STATE.ACCEPTED
        );
        await macroTask();
        expect(ampConsent.isPromptUIOn_).to.be.false;
      });

      it('ignore action when no consent prompt is displaying', async () => {
        await ampConsent.buildCallback();
        await macroTask();
        updateConsentInstanceStateSpy = env.sandbox.spy(
          ampConsent.consentStateManager_,
          'updateConsentInstanceState'
        );
        ampConsent.handleAction_(ACTION_TYPE.DISMISS);
        await macroTask();
        expect(updateConsentInstanceStateSpy).to.be.calledOnce;
        updateConsentInstanceStateSpy.resetHistory();
        expect(ampConsent.isPromptUIOn_).to.be.false;
        ampConsent.handleAction_(ACTION_TYPE.DISMISS);
        await macroTask();
        expect(updateConsentInstanceStateSpy).to.not.be.called;
      });

      describe('schedule display', () => {
        it('should check for pending consent UI', async () => {
          await ampConsent.buildCallback();
          await macroTask();
          expect(ampConsent.notificationUiManager_.queueSize_).to.equal(1);
          ampConsent.scheduleDisplay_();
          expect(ampConsent.notificationUiManager_.queueSize_).to.equal(1);
          ampConsent.hide_();
          await macroTask();
          expect(ampConsent.notificationUiManager_.queueSize_).to.equal(0);
          ampConsent.scheduleDisplay_();
          ampConsent.scheduleDisplay_();
          ampConsent.scheduleDisplay_();
          expect(ampConsent.notificationUiManager_.queueSize_).to.equal(1);
        });
      });

      describe('postPromptUI', () => {
        let postPromptUI;

        beforeEach(() => {
          postPromptUI = doc.getElementById('test');
        });

        it('handle postPromptUI', async () => {
          storageValue = {
            'amp-consent:ABC': true,
          };

          // Build the amp consent, and check that everything is
          // initialized correctly
          await ampConsent.buildCallback();
          ampConsent.element.classList.remove('i-amphtml-notbuilt');
          expect(ampConsent.postPromptUI_).to.not.be.null;
          expect(ampConsent.element).to.have.display('none');
          expect(postPromptUI).to.have.display('none');

          // Wait for all modifications to the element to be applied.
          // Then make more assertions.
          await macroTask();
          expect(ampConsent.element).to.not.have.display('none');
          expect(ampConsent.element.classList.contains('amp-active')).to.be
            .true;
          expect(ampConsent.element.classList.contains('amp-hidden')).to.be
            .false;
          expect(postPromptUI).to.not.have.display('none');

          // Schedule the display of the element
          ampConsent.scheduleDisplay_();

          // Wait for the element to be displayed,
          // And the postPrompt to be hidden.
          await macroTask();
          expect(postPromptUI).to.have.display('none');
        });

        describe('hide/show postPromptUI with local storage', () => {
          beforeEach(() => {
            toggleExperiment(win, 'amp-consent-geo-override', true);
            defaultConfig = dict({
              'consentInstanceId': 'ABC',
              'consentRequired': true,
              'postPromptUI': 'test2',
            });
            consentElement = createConsentElement(doc, defaultConfig);
            postPromptUI = doc.createElement('div');
            postPromptUI.setAttribute('id', 'test2');
            consentElement.appendChild(postPromptUI);
            doc.body.appendChild(consentElement);
            ampConsent = new AmpConsent(consentElement);
          });

          afterEach(() => {
            toggleExperiment(win, 'amp-consent-geo-override', false);
          });

<<<<<<< HEAD
          it('hide postPromptUI', async () => {
            await ampConsent.buildCallback();
            ampConsent.element.classList.remove('i-amphtml-notbuilt');
            await macroTask();

            expect(postPromptUI).to.not.be.null;
=======
          it('hides postPromptUI with no local storage decision', async () => {
            await ampConsent.buildCallback();
>>>>>>> 42a312d3
            expect(postPromptUI).to.have.display('none');
          });

          it('shows postPromptUI with local storage decision', async () => {
<<<<<<< HEAD
            const scheduleDisplaySpy = env.sandbox.spy(
              ampConsent,
              'scheduleDisplay_'
            );

=======
>>>>>>> 42a312d3
            storageValue = {
              'amp-consent:ABC': true,
            };
            await ampConsent.buildCallback();
            ampConsent.element.classList.remove('i-amphtml-notbuilt');
<<<<<<< HEAD
            await macroTask();
            const consentInstanceInfo = await ampConsent.consentStateManager_.getConsentInstanceInfo();

            expect(consentInstanceInfo['consentState']).to.equal(
              CONSENT_ITEM_STATE.ACCEPTED
            );
            expect(scheduleDisplaySpy).to.not.be.called;
=======
            // Wait for all modifications to the element to be applied.
            await macroTask();

            expect(
              (await ampConsent.consentStateManager_.getConsentInstanceInfo())[
                'consentState'
              ]
            ).to.equal(CONSENT_ITEM_STATE.ACCEPTED);
>>>>>>> 42a312d3
            expect(postPromptUI).to.not.be.null;
            expect(postPromptUI).to.not.have.display('none');
          });
        });

        describe('hide/show postPromptUI', () => {
          beforeEach(() => {
            defaultConfig = dict({
              'consents': {
                'ABC': {
                  'checkConsentHref': 'https://response3',
                },
              },
              // There's already an amp-consent from a parent beforeEach with a
              // test postPromptUI
              'postPromptUI': 'test2',
            });
            consentElement = createConsentElement(doc, defaultConfig);
            postPromptUI = doc.createElement('div');
            postPromptUI.setAttribute('id', 'test2');
            consentElement.appendChild(postPromptUI);
            doc.body.appendChild(consentElement);
            ampConsent = new AmpConsent(consentElement);
          });

          it('hide postPromptUI with no local storage', async () => {
            await ampConsent.buildCallback();
            ampConsent.element.classList.remove('i-amphtml-notbuilt');
            await macroTask();

            expect(postPromptUI).to.not.be.null;
            expect(postPromptUI).to.have.display('none');
          });

          it('show postPromptUI', async () => {
            storageValue = {
              'amp-consent:ABC': true,
            };
            await ampConsent.buildCallback();
            ampConsent.element.classList.remove('i-amphtml-notbuilt');
            await macroTask();

            expect(postPromptUI).to.not.be.null;
            expect(postPromptUI).to.not.have.display('none');
          });
        });
      });
    });
  }
);

/**
 * Create an <amp-consent> element from config for testing
 * @param {Document} doc
 * @param {!JsonObject} config
 * @param {string=} opt_type
 * @return {Element}
 */
export function createConsentElement(doc, config, opt_type) {
  const consentElement = doc.createElement('amp-consent');
  consentElement.setAttribute('id', 'amp-consent');
  consentElement.setAttribute('layout', 'nodisplay');
  if (opt_type) {
    consentElement.setAttribute('type', opt_type);
  }
  const scriptElement = doc.createElement('script');
  scriptElement.setAttribute('type', 'application/json');
  scriptElement.textContent = JSON.stringify(config);
  consentElement.appendChild(scriptElement);
  return consentElement;
}

/**
 * Create an <amp-consent> element and return AmpConsent object.
 * @param {Document} doc
 * @param {!JsonObject} config
 * @param {string=} opt_type
 * @return {Element}
 */
export function getAmpConsent(doc, config) {
  const consentElement = createConsentElement(doc, config);
  doc.body.appendChild(consentElement);
  return new AmpConsent(consentElement);
}<|MERGE_RESOLUTION|>--- conflicted
+++ resolved
@@ -79,10 +79,7 @@
       };
 
       storageMock = {
-<<<<<<< HEAD
         setNonBoolean: () => {},
-=======
->>>>>>> 42a312d3
         get: name => {
           return Promise.resolve(storageValue[name]);
         },
@@ -248,19 +245,11 @@
         await macroTask();
         expect(localStorageSpy).to.be.calledBefore(fetchSpy);
         expect(fetchSpy).to.be.calledOnce;
-<<<<<<< HEAD
-        const consentInstanceInfo = await ampConsent.consentStateManager_.getConsentInstanceInfo();
-
-        expect(consentInstanceInfo['consentState']).to.equal(
-          CONSENT_ITEM_STATE.UNKNOWN
-        );
-=======
-        expect(
-          (await ampConsent.consentStateManager_.getConsentInstanceInfo())[
-            'consentState'
-          ]
-        ).to.equal(CONSENT_ITEM_STATE.UNKNOWN);
->>>>>>> 42a312d3
+        const instanceInfo = await ampConsent
+          .getConsentStateManagerForTesting()
+          .getConsentInstanceInfo();
+
+        expect(instanceInfo.consentState).to.equal(CONSENT_ITEM_STATE.UNKNOWN);
         expect(await ampConsent.getConsentRequiredPromiseForTesting()).to.be
           .true;
       });
@@ -272,28 +261,16 @@
           'checkConsentHref': 'https://geo-override-false/',
         };
         storageValue = {
-<<<<<<< HEAD
           'amp-consent:abc': false,
-=======
-          'amp-consent:abc': true,
->>>>>>> 42a312d3
         };
         ampConsent = getAmpConsent(doc, config);
 
         await ampConsent.buildCallback();
         await macroTask();
-<<<<<<< HEAD
-        const consentInstanceInfo = await ampConsent.consentStateManager_.getConsentInstanceInfo();
-        expect(consentInstanceInfo['consentState']).to.equal(
-          CONSENT_ITEM_STATE.REJECTED
-        );
-=======
-        expect(
-          (await ampConsent.consentStateManager_.getConsentInstanceInfo())[
-            'consentState'
-          ]
-        ).to.equal(CONSENT_ITEM_STATE.ACCEPTED);
->>>>>>> 42a312d3
+        const instanceInfo = await ampConsent
+          .getConsentStateManagerForTesting()
+          .getConsentInstanceInfo();
+        expect(instanceInfo.consentState).to.equal(CONSENT_ITEM_STATE.REJECTED);
       });
 
       it('sends post request to server when consentRequired is remote', async () => {
@@ -387,7 +364,6 @@
         await macroTask();
         expect(await ampConsent.getConsentRequiredPromiseForTesting()).to.be
           .true;
-<<<<<<< HEAD
       });
 
       describe('remote server response', () => {
@@ -576,8 +552,6 @@
             'isDirty': undefined,
           });
         });
-=======
->>>>>>> 42a312d3
       });
     });
 
@@ -766,11 +740,7 @@
         toggleExperiment(win, 'amp-consent-geo-override', false);
       });
 
-<<<<<<< HEAD
       it('should not show promptUI if local storage has decision', async () => {
-=======
-      it('does not show promptUI if local storage has decision', async () => {
->>>>>>> 42a312d3
         toggleExperiment(win, 'amp-consent-geo-override', true);
         const config = {
           'consentInstanceId': 'abc',
@@ -785,21 +755,12 @@
         ampConsent = getAmpConsent(doc, config);
         await ampConsent.buildCallback();
         await macroTask();
-<<<<<<< HEAD
-        const consentInstanceInfo = await ampConsent.consentStateManager_.getConsentInstanceInfo();
-
-        expect(consentInstanceInfo['consentState']).to.equal(
-          CONSENT_ITEM_STATE.ACCEPTED
-        );
+        const instanceInfo = await ampConsent
+          .getConsentStateManagerForTesting()
+          .getConsentInstanceInfo();
+
+        expect(instanceInfo.consentState).to.equal(CONSENT_ITEM_STATE.ACCEPTED);
         expect(ampConsent.isPromptUIOn_).to.be.false;
-=======
-        expect(
-          (await ampConsent.consentStateManager_.getConsentInstanceInfo())[
-            'consentState'
-          ]
-        ).to.equal(CONSENT_ITEM_STATE.ACCEPTED);
-        expect(ampConsent.getIsPromptUiOnForTesting()).to.be.false;
->>>>>>> 42a312d3
       });
 
       it('update current displaying status', async () => {
@@ -913,52 +874,31 @@
             toggleExperiment(win, 'amp-consent-geo-override', false);
           });
 
-<<<<<<< HEAD
-          it('hide postPromptUI', async () => {
-            await ampConsent.buildCallback();
-            ampConsent.element.classList.remove('i-amphtml-notbuilt');
-            await macroTask();
-
-            expect(postPromptUI).to.not.be.null;
-=======
           it('hides postPromptUI with no local storage decision', async () => {
             await ampConsent.buildCallback();
->>>>>>> 42a312d3
             expect(postPromptUI).to.have.display('none');
           });
 
           it('shows postPromptUI with local storage decision', async () => {
-<<<<<<< HEAD
             const scheduleDisplaySpy = env.sandbox.spy(
               ampConsent,
               'scheduleDisplay_'
             );
 
-=======
->>>>>>> 42a312d3
             storageValue = {
               'amp-consent:ABC': true,
             };
             await ampConsent.buildCallback();
             ampConsent.element.classList.remove('i-amphtml-notbuilt');
-<<<<<<< HEAD
             await macroTask();
-            const consentInstanceInfo = await ampConsent.consentStateManager_.getConsentInstanceInfo();
-
-            expect(consentInstanceInfo['consentState']).to.equal(
+            const instanceInfo = await ampConsent
+              .getConsentStateManagerForTesting()
+              .getConsentInstanceInfo();
+
+            expect(instanceInfo.consentState).to.equal(
               CONSENT_ITEM_STATE.ACCEPTED
             );
             expect(scheduleDisplaySpy).to.not.be.called;
-=======
-            // Wait for all modifications to the element to be applied.
-            await macroTask();
-
-            expect(
-              (await ampConsent.consentStateManager_.getConsentInstanceInfo())[
-                'consentState'
-              ]
-            ).to.equal(CONSENT_ITEM_STATE.ACCEPTED);
->>>>>>> 42a312d3
             expect(postPromptUI).to.not.be.null;
             expect(postPromptUI).to.not.have.display('none');
           });
