/**
 * Copyright 2018 The AMP HTML Authors. All Rights Reserved.
 *
 * Licensed under the Apache License, Version 2.0 (the "License");
 * you may not use this file except in compliance with the License.
 * You may obtain a copy of the License at
 *
 *      http://www.apache.org/licenses/LICENSE-2.0
 *
 * Unless required by applicable law or agreed to in writing, software
 * distributed under the License is distributed on an "AS-IS" BASIS,
 * WITHOUT WARRANTIES OR CONDITIONS OF ANY KIND, either express or implied.
 * See the License for the specific language governing permissions and
 * limitations under the License.
 */

import {CONSENT_POLICY_STATE} from '../../../../src/consent-state';
import {ConsentConfig, expandPolicyConfig} from '../consent-config';
import {GEO_IN_GROUP} from '../../../amp-geo/0.1/amp-geo-in-group';
import {Services} from '../../../../src/services';
import {dict} from '../../../../src/utils/object';
import {toggleExperiment} from '../../../../src/experiments';

describes.realWin('ConsentConfig', {amp: 1}, env => {
  let win;
  let doc;
  let element;
  let defaultConfig;
  beforeEach(() => {
    win = env.win;
    doc = env.win.document;
    element = doc.createElement('div');
    toggleExperiment(win, 'amp-consent-v2', true);
    defaultConfig = dict({
      'consentInstanceId': 'ABC',
      'checkConsentHref': 'https://response1',
    });
  });

  function appendConfigScriptElement(doc, element, config) {
    const scriptElement = doc.createElement('script');
    scriptElement.setAttribute('type', 'application/json');
    scriptElement.textContent = JSON.stringify(config);
    element.appendChild(scriptElement);
  }

  describe('read consent config', () => {
    it('read inline config', () => {
      appendConfigScriptElement(doc, element, defaultConfig);
      const consentConfig = new ConsentConfig(element);
      return expect(
        consentConfig.getConsentConfigPromise()
      ).to.eventually.deep.equal(
        dict({
          'consentInstanceId': 'ABC',
          'checkConsentHref': 'https://response1',
        })
      );
    });

    it('read cmp config', () => {
      appendConfigScriptElement(doc, element, dict({}));
      element.setAttribute('type', '_ping_');
      const consentConfig = new ConsentConfig(element);
      return expect(
        consentConfig.getConsentConfigPromise()
      ).to.eventually.deep.equal(
        dict({
          'consentInstanceId': '_ping_',
          'checkConsentHref': '/get-consent-v1',
          'promptUISrc': '/test/manual/diy-consent.html',
        })
      );
    });

    // it('migrates promptIfUnknownForGeoGroup', () => {
    //   const config = dict({
    //     'consentInstanceId': 'ABC',
    //     'checkConsentHref': 'https://response1',
    //     'promptIfUnknownForGeoGroup': 'nafta',
    //   });
    // });

    it('support deprecated config format', () => {
      appendConfigScriptElement(
        doc,
        element,
        dict({
          'consents': {
            'ABC': {
              'promptIfUnknownForGeoGroup': 'eea',
              'checkConsentHref': '/href',
              'clientConfig': {
                'test': 'error',
              },
            },
          },
          'clientConfig': {
            'test': 'ABC',
          },
          'uiConfig': {
            'overlay': true,
          },
          'postPromptUI': 'test',
        })
      );
      const consentConfig = new ConsentConfig(element);
      return expect(
        consentConfig.getConsentConfigPromise()
      ).to.eventually.deep.equal(
        dict({
          'consentInstanceId': 'ABC',
          'promptIfUnknownForGeoGroup': 'eea',
          'checkConsentHref': '/href',
          'clientConfig': {
            'test': 'ABC',
          },
          'uiConfig': {
            'overlay': true,
          },
          'postPromptUI': 'test',
        })
      );
    });

    it('merge inline config w/ cmp config', () => {
      appendConfigScriptElement(
        doc,
        element,
        dict({
          'consentInstanceId': '_ping_',
          'promptIfUnknownForGeoGroup': 'eea',
          'checkConsentHref': '/override',
          'clientConfig': {
            'test': 'ABC',
          },
          'uiConfig': {
            'overlay': true,
          },
          'policy': {
            'default': {
              'waitFor': {},
            },
          },
          'postPromptUI': 'test',
        })
      );
      element.setAttribute('type', '_ping_');
      const consentConfig = new ConsentConfig(element);
      return expect(
        consentConfig.getConsentConfigPromise()
      ).to.eventually.deep.equal(
        dict({
          'consentInstanceId': '_ping_',
          'checkConsentHref': '/override',
          'promptUISrc': '/test/manual/diy-consent.html',
          'promptIfUnknownForGeoGroup': 'eea',
          'postPromptUI': 'test',
          'clientConfig': {
            'test': 'ABC',
          },
          'uiConfig': {
            'overlay': true,
          },
          'policy': {
            'default': {
              'waitFor': {},
            },
          },
        })
      );
    });

<<<<<<< HEAD
    it.only('sets consentRequired when not given', () => {
      const scriptElement = doc.createElement('script');
      scriptElement.textContent = JSON.stringify(defaultConfig);
      scriptElement.setAttribute('type', 'application/json');
      element.appendChild(scriptElement);
      expect(
        new ConsentConfig(element).getConsentConfig()
      ).to.eventually.deep.equal(
        dict({
          'consentInstanceId': 'ABC',
          'checkConsentHref': 'https://response1',
          'consentRequired': 'remote',
        })
      );

      scriptElement.textContent = JSON.stringify(
        dict({
          'consentInstanceId': 'ABC',
        })
      );
      scriptElement.setAttribute('type', 'application/json');
      element.appendChild(scriptElement);
      expect(
        new ConsentConfig(element).getConsentConfig()
      ).to.eventually.deep.equal(
        dict({
          'consentInstanceId': 'ABC',
          'consentRequired': false,
        })
      );
    });

=======
>>>>>>> 77eaac0f
    describe('geoOverride config', () => {
      let geoConfig;
      beforeEach(() => {
        geoConfig = {
          'consentInstanceId': 'abc',
          'consentRequired': false,
          'checkConsentHref': '/override',
          'geoOverride': {
            'nafta': {
              'consentRequired': true,
            },
            'waldo': {
              'checkConsentHref': 'https://example.com/check-consent',
              'consentRequired': 'remote',
            },
            'geoGroupUnknown': {
              'checkConsentHref': 'https://example.com/check-consent',
              'consentRequired': true,
            },
          },
        };
      });

      it('should return the original config if no geo matches', async () => {
        appendConfigScriptElement(doc, element, geoConfig);
        env.sandbox.stub(Services, 'geoForDocOrNull').returns(
          Promise.resolve({
            isInCountryGroup() {
              return false;
            },
          })
        );

        const consentConfig = new ConsentConfig(element);
        return expect(
          consentConfig.getConsentConfigPromise()
        ).to.eventually.deep.equal({
          'consentInstanceId': 'abc',
          'consentRequired': false,
          'checkConsentHref': '/override',
        });
      });

      it('should work with single field override', async () => {
        appendConfigScriptElement(doc, element, geoConfig);
        env.sandbox.stub(Services, 'geoForDocOrNull').returns(
          Promise.resolve({
            isInCountryGroup(geoGroup) {
              if (geoGroup === 'nafta') {
                return GEO_IN_GROUP.IN;
              }
              return GEO_IN_GROUP.NOT_IN;
            },
          })
        );

        const consentConfig = new ConsentConfig(element);
        expect(await consentConfig.getConsentConfigPromise()).to.deep.equal({
          'consentInstanceId': 'abc',
          'consentRequired': true,
          'checkConsentHref': '/override',
        });
      });

      it('should work with multiple fields override', async () => {
        appendConfigScriptElement(doc, element, geoConfig);
        env.sandbox.stub(Services, 'geoForDocOrNull').returns(
          Promise.resolve({
            isInCountryGroup(geoGroup) {
              if (geoGroup === 'waldo') {
                return GEO_IN_GROUP.IN;
              }
              return GEO_IN_GROUP.NOT_IN;
            },
          })
        );

        const consentConfig = new ConsentConfig(element);
        expect(await consentConfig.getConsentConfigPromise()).to.deep.equal({
          'consentInstanceId': 'abc',
          'checkConsentHref': 'https://example.com/check-consent',
          'consentRequired': 'remote',
        });
      });

      it('should override undefined fields', async () => {
        geoConfig = {
          'consentInstanceId': 'abc',
          'geoOverride': {
            'geoGroupUnknown': {
              'checkConsentHref': 'https://example.com/check-consent',
              'consentRequired': true,
            },
          },
        };
        appendConfigScriptElement(doc, element, geoConfig);
        env.sandbox.stub(Services, 'geoForDocOrNull').returns(
          Promise.resolve({
            isInCountryGroup(geoGroup) {
              if (geoGroup === 'geoGroupUnknown') {
                return GEO_IN_GROUP.IN;
              }
              return GEO_IN_GROUP.NOT_IN;
            },
          })
        );

        const consentConfig = new ConsentConfig(element);
        expect(await consentConfig.getConsentConfigPromise()).to.deep.equal({
          'consentInstanceId': 'abc',
          'checkConsentHref': 'https://example.com/check-consent',
          'consentRequired': true,
        });
      });
    });

    it('assert valid config', async () => {
      const scriptTypeError =
        'amp-consent/consent-config: <script> child ' +
        'must have type="application/json"';
      const consentExistError =
        'amp-consent/consent-config: ' +
        'consentInstanceId to store consent info is required';
      const multiScriptError =
        'amp-consent/consent-config: Found 2 <script> children. Expected 1';
      const invalidJsonError =
        'amp-consent/consent-config: ' +
        'Failed to parse <script> contents. Is it valid JSON?';
      const invalidCMPError = 'amp-consent/consent-config: invalid CMP type';
      const multiConsentError =
        'amp-consent/consent-config: ' +
        'only single consent instance is supported';
      const checkConsentHrefError =
        'amp-consent/consent-config: ' +
        '`checkConsentHref` must be specified if `consentRequired` is remote';

      env.sandbox.stub(Services, 'geoForDocOrNull').returns(
        Promise.resolve({
          isInCountryGroup() {
            return false;
          },
        })
      );

      const scriptElement = doc.createElement('script');
      scriptElement.textContent = JSON.stringify(defaultConfig);
      scriptElement.setAttribute('type', '');
      element.appendChild(scriptElement);

      const config = new ConsentConfig(element);
      expect(() => config.getConsentConfigPromise()).to.throw(scriptTypeError);

      // Check consent config exists
      scriptElement.setAttribute('type', 'application/json');
      scriptElement.textContent = JSON.stringify({});
      allowConsoleError(() => {
        expect(() =>
          new ConsentConfig(element).getConsentConfigPromise()
        ).to.throw(consentExistError);
      });

      scriptElement.textContent = JSON.stringify({
        'consents': {
          'ABC': {},
          'DEF': {},
        },
      });
      allowConsoleError(() => {
        expect(() =>
          new ConsentConfig(element).getConsentConfigPromise()
        ).to.throw(multiConsentError);
<<<<<<< HEAD
      });

      scriptElement.textContent = JSON.stringify({
        'consentInstanceId': 'abc',
        'geoOverride': {},
        'consentRequired': 'remote',
=======
>>>>>>> 77eaac0f
      });
      await expect(
        new ConsentConfig(element).getConsentConfigPromise()
      ).to.be.rejectedWith(checkConsentHrefError);

      scriptElement.textContent = JSON.stringify({
        'consentInstanceId': 'abc',
        'geoOverride': {},
        'consentRequired': 'remote',
      });
      await expect(
        new ConsentConfig(element).getConsentConfigPromise()
      ).to.be.rejectedWith(checkConsentHrefError);

      // Check invalid CMP
      scriptElement.textContent = JSON.stringify({
        'clientConfig': 'test',
      });
      element.setAttribute('type', 'not_exist');
      allowConsoleError(() => {
        expect(() =>
          new ConsentConfig(element).getConsentConfigPromise()
        ).to.throw(invalidCMPError);
      });

      scriptElement.textContent = '"abc": {"a",}';
      expect(() =>
        new ConsentConfig(element).getConsentConfigPromise()
      ).to.throw(invalidJsonError);

      // Check there is only one script object
      scriptElement.textContent = JSON.stringify(defaultConfig);
      const script2 = doc.createElement('script');
      element.appendChild(script2);
      expect(() =>
        new ConsentConfig(element).getConsentConfigPromise()
      ).to.throw(multiScriptError);
    });

    it('remove not supported policy', () => {
      toggleExperiment(win, 'multi-consent', false);
      appendConfigScriptElement(
        doc,
        element,
        dict({
          'consentInstanceId': 'ABC',
          'policy': {
            'ABC': undefined,
          },
        })
      );
      const consentConfig = new ConsentConfig(element);
      return expect(
        consentConfig.getConsentConfigPromise()
      ).to.eventually.deep.equal({
        'consentInstanceId': 'ABC',
        'policy': {},
      });
    });
  });

  describe('expandPolicyConfig', () => {
    it('create default policy', () => {
      const policy = expandPolicyConfig(dict({}), 'ABC');
      expect(policy['default']).to.deep.equal({
        'waitFor': {
          'ABC': undefined,
        },
      });
    });

    it('create predefined _till_responded policy', function*() {
      const policy = expandPolicyConfig(dict({}), 'ABC');
      expect(policy['_till_responded']).to.deep.equal({
        'waitFor': {
          'ABC': undefined,
        },
        'unblockOn': [
          CONSENT_POLICY_STATE.UNKNOWN,
          CONSENT_POLICY_STATE.SUFFICIENT,
          CONSENT_POLICY_STATE.INSUFFICIENT,
          CONSENT_POLICY_STATE.UNKNOWN_NOT_REQUIRED,
        ],
      });
    });

    it('create predefined _till_accepted policy', function*() {
      const policy = expandPolicyConfig(dict({}), 'ABC');
      expect(policy['_till_accepted']).to.deep.equal({
        'waitFor': {
          'ABC': undefined,
        },
      });
    });

    it('create default _auto_reject policy', function*() {
      const policy = expandPolicyConfig(dict({}), 'ABC');
      expect(policy['_auto_reject']).to.deep.equal({
        'waitFor': {
          'ABC': undefined,
        },
        'timeout': {
          'seconds': 0,
          'fallbackAction': 'reject',
        },
        'unblockOn': [
          CONSENT_POLICY_STATE.UNKNOWN,
          CONSENT_POLICY_STATE.SUFFICIENT,
          CONSENT_POLICY_STATE.INSUFFICIENT,
          CONSENT_POLICY_STATE.UNKNOWN_NOT_REQUIRED,
        ],
      });
    });

    it('override default policy', function*() {
      const policy = expandPolicyConfig(
        dict({
          'default': {
            'waitFor': {
              'ABC': [],
            },
            'timeout': 2,
          },
        }),
        'ABC'
      );
      expect(policy['default']).to.deep.equal({
        'waitFor': {
          'ABC': [],
        },
        'timeout': 2,
      });
      expect(policy['_till_accepted']).to.deep.equal({
        'waitFor': {
          'ABC': undefined,
        },
      });
    });
  });
});<|MERGE_RESOLUTION|>--- conflicted
+++ resolved
@@ -171,41 +171,6 @@
       );
     });
 
-<<<<<<< HEAD
-    it.only('sets consentRequired when not given', () => {
-      const scriptElement = doc.createElement('script');
-      scriptElement.textContent = JSON.stringify(defaultConfig);
-      scriptElement.setAttribute('type', 'application/json');
-      element.appendChild(scriptElement);
-      expect(
-        new ConsentConfig(element).getConsentConfig()
-      ).to.eventually.deep.equal(
-        dict({
-          'consentInstanceId': 'ABC',
-          'checkConsentHref': 'https://response1',
-          'consentRequired': 'remote',
-        })
-      );
-
-      scriptElement.textContent = JSON.stringify(
-        dict({
-          'consentInstanceId': 'ABC',
-        })
-      );
-      scriptElement.setAttribute('type', 'application/json');
-      element.appendChild(scriptElement);
-      expect(
-        new ConsentConfig(element).getConsentConfig()
-      ).to.eventually.deep.equal(
-        dict({
-          'consentInstanceId': 'ABC',
-          'consentRequired': false,
-        })
-      );
-    });
-
-=======
->>>>>>> 77eaac0f
     describe('geoOverride config', () => {
       let geoConfig;
       beforeEach(() => {
@@ -377,15 +342,6 @@
         expect(() =>
           new ConsentConfig(element).getConsentConfigPromise()
         ).to.throw(multiConsentError);
-<<<<<<< HEAD
-      });
-
-      scriptElement.textContent = JSON.stringify({
-        'consentInstanceId': 'abc',
-        'geoOverride': {},
-        'consentRequired': 'remote',
-=======
->>>>>>> 77eaac0f
       });
       await expect(
         new ConsentConfig(element).getConsentConfigPromise()
