/**
 * Copyright 2018 The AMP HTML Authors. All Rights Reserved.
 *
 * Licensed under the Apache License, Version 2.0 (the "License");
 * you may not use this file except in compliance with the License.
 * You may obtain a copy of the License at
 *
 *      http://www.apache.org/licenses/LICENSE-2.0
 *
 * Unless required by applicable law or agreed to in writing, software
 * distributed under the License is distributed on an "AS-IS" BASIS,
 * WITHOUT WARRANTIES OR CONDITIONS OF ANY KIND, either express or implied.
 * See the License for the specific language governing permissions and
 * limitations under the License.
 */

import {CONSENT_POLICY_STATE} from '../../../../src/consent-state';
import {ConsentConfig, expandPolicyConfig} from '../consent-config';
import {GEO_IN_GROUP} from '../../../amp-geo/0.1/amp-geo-in-group';
import {Services} from '../../../../src/services';
import {dict} from '../../../../src/utils/object';
import {toggleExperiment} from '../../../../src/experiments';

describes.realWin('ConsentConfig', {amp: 1}, env => {
  let win;
  let doc;
  let element;
  let defaultConfig;
  beforeEach(() => {
    win = env.win;
    doc = env.win.document;
    element = doc.createElement('div');
    toggleExperiment(win, 'amp-consent-v2', true);
    defaultConfig = dict({
      'consentInstanceId': 'ABC',
      'checkConsentHref': 'https://response1',
    });
  });

  function appendConfigScriptElement(doc, element, config) {
    const scriptElement = doc.createElement('script');
    scriptElement.setAttribute('type', 'application/json');
    scriptElement.textContent = JSON.stringify(config);
    element.appendChild(scriptElement);
  }

  describe('read consent config', () => {
    it('read inline config', () => {
      appendConfigScriptElement(doc, element, defaultConfig);
      const consentConfig = new ConsentConfig(element);
      return expect(
        consentConfig.getConsentConfigPromise()
      ).to.eventually.deep.equal(
        dict({
          'consentInstanceId': 'ABC',
          'checkConsentHref': 'https://response1',
          'consentRequired': 'remote',
        })
      );
    });

    it('read cmp config', () => {
      appendConfigScriptElement(doc, element, dict({}));
      element.setAttribute('type', '_ping_');
      const consentConfig = new ConsentConfig(element);
      return expect(
        consentConfig.getConsentConfigPromise()
      ).to.eventually.deep.equal(
        dict({
          'consentInstanceId': '_ping_',
          'checkConsentHref': '/get-consent-v1',
          'promptUISrc': '/examples/amp-consent/diy-consent.html',
          'consentRequired': 'remote',
        })
      );
    });

    it('converts deprecated format to new format', async () => {
      appendConfigScriptElement(
        doc,
        element,
        dict({
          'consents': {
            'ABC': {
              'promptIfUnknownForGeoGroup': 'eea',
              'checkConsentHref': '/href',
              'clientConfig': {
                'test': 'error',
              },
            },
          },
          'clientConfig': {
            'test': 'ABC',
          },
          'uiConfig': {
            'overlay': true,
          },
          'postPromptUI': 'test',
        })
      );
      env.sandbox.stub(Services, 'geoForDocOrNull').returns(
        Promise.resolve({
          isInCountryGroup() {
            return false;
          },
        })
      );
      const consentConfig = new ConsentConfig(element);
      expect(await consentConfig.getConsentConfigPromise()).to.deep.equal(
        dict({
          'consentInstanceId': 'ABC',
          'promptIfUnknownForGeoGroup': 'eea',
          'checkConsentHref': '/href',
          'clientConfig': {
            'test': 'ABC',
          },
          'consentRequired': false,
          'uiConfig': {
            'overlay': true,
          },
          'postPromptUI': 'test',
        })
      );
    });

    it('converts deprecated format to with consentRequired true', async () => {
      appendConfigScriptElement(
        doc,
        element,
        dict({
          'consents': {
            'ABC': {
              'promptIfUnknownForGeoGroup': 'eea',
              'checkConsentHref': '/href',
              'clientConfig': {
                'test': 'error',
              },
            },
          },
          'clientConfig': {
            'test': 'ABC',
          },
          'uiConfig': {
            'overlay': true,
          },
          'postPromptUI': 'test',
        })
      );
      env.sandbox.stub(Services, 'geoForDocOrNull').returns(
        Promise.resolve({
          isInCountryGroup() {
            return GEO_IN_GROUP.IN;
          },
        })
      );
      const consentConfig = new ConsentConfig(element);
      expect(await consentConfig.getConsentConfigPromise()).to.deep.equal(
        dict({
          'consentInstanceId': 'ABC',
          'promptIfUnknownForGeoGroup': 'eea',
          'checkConsentHref': '/href',
          'clientConfig': {
            'test': 'ABC',
          },
          'consentRequired': true,
          'uiConfig': {
            'overlay': true,
          },
          'postPromptUI': 'test',
        })
      );
    });

    it('merge inline config w/ cmp config', async () => {
      appendConfigScriptElement(
        doc,
        element,
        dict({
          'consentInstanceId': '_ping_',
          'promptIfUnknownForGeoGroup': 'eea',
          'checkConsentHref': '/override',
          'clientConfig': {
            'test': 'ABC',
          },
          'uiConfig': {
            'overlay': true,
          },
          'policy': {
            'default': {
              'waitFor': {},
            },
          },
          'postPromptUI': 'test',
        })
      );
      env.sandbox.stub(Services, 'geoForDocOrNull').returns(
        Promise.resolve({
          isInCountryGroup() {
            return false;
          },
        })
      );
      element.setAttribute('type', '_ping_');
      const consentConfig = new ConsentConfig(element);
      expect(await consentConfig.getConsentConfigPromise()).to.deep.equal(
        dict({
          'consentInstanceId': '_ping_',
          'checkConsentHref': '/override',
          'consentRequired': false,
          'promptUISrc': '/examples/amp-consent/diy-consent.html',
          'promptIfUnknownForGeoGroup': 'eea',
          'postPromptUI': 'test',
          'clientConfig': {
            'test': 'ABC',
          },
          'uiConfig': {
            'overlay': true,
          },
          'policy': {
            'default': {
              'waitFor': {},
            },
          },
        })
      );
    });

    describe('geoOverride config', () => {
      let geoConfig;
      beforeEach(() => {
        geoConfig = {
          'consentInstanceId': 'abc',
          'consentRequired': false,
          'checkConsentHref': '/override',
          'geoOverride': {
            'nafta': {
              'consentRequired': true,
            },
            'waldo': {
              'checkConsentHref': 'https://example.com/check-consent',
              'consentRequired': 'remote',
            },
            'geoGroupUnknown': {
              'checkConsentHref': 'https://example.com/check-consent',
              'consentRequired': true,
            },
            'invalid': {
              'consentInstanceId': 'error',
              'checkConsentHref': 'https://example.com/check-consent',
            },
          },
        };
      });

      it('should return the original config if no geo matches', async () => {
        appendConfigScriptElement(doc, element, geoConfig);
        env.sandbox.stub(Services, 'geoForDocOrNull').returns(
          Promise.resolve({
            isInCountryGroup() {
              return false;
            },
          })
        );

        const consentConfig = new ConsentConfig(element);
        return expect(
          consentConfig.getConsentConfigPromise()
        ).to.eventually.deep.equal({
          'consentInstanceId': 'abc',
          'consentRequired': false,
          'checkConsentHref': '/override',
        });
      });

      it('should work with single field override', async () => {
        appendConfigScriptElement(doc, element, geoConfig);
        env.sandbox.stub(Services, 'geoForDocOrNull').returns(
          Promise.resolve({
            isInCountryGroup(geoGroup) {
              if (geoGroup === 'nafta') {
                return GEO_IN_GROUP.IN;
              }
              return GEO_IN_GROUP.NOT_IN;
            },
          })
        );

        const consentConfig = new ConsentConfig(element);
        expect(await consentConfig.getConsentConfigPromise()).to.deep.equal({
          'consentInstanceId': 'abc',
          'consentRequired': true,
          'checkConsentHref': '/override',
        });
      });

      it('should work with multiple fields override', async () => {
        appendConfigScriptElement(doc, element, geoConfig);
        env.sandbox.stub(Services, 'geoForDocOrNull').returns(
          Promise.resolve({
            isInCountryGroup(geoGroup) {
              if (geoGroup === 'waldo') {
                return GEO_IN_GROUP.IN;
              }
              return GEO_IN_GROUP.NOT_IN;
            },
          })
        );

        const consentConfig = new ConsentConfig(element);
        expect(await consentConfig.getConsentConfigPromise()).to.deep.equal({
          'consentInstanceId': 'abc',
          'checkConsentHref': 'https://example.com/check-consent',
          'consentRequired': 'remote',
        });
      });

      it('should override undefined fields', async () => {
        geoConfig = {
          'consentInstanceId': 'abc',
          'geoOverride': {
            'geoGroupUnknown': {
              'checkConsentHref': 'https://example.com/check-consent',
              'consentRequired': true,
            },
          },
        };
        appendConfigScriptElement(doc, element, geoConfig);
        env.sandbox.stub(Services, 'geoForDocOrNull').returns(
          Promise.resolve({
            isInCountryGroup(geoGroup) {
              if (geoGroup === 'geoGroupUnknown') {
                return GEO_IN_GROUP.IN;
              }
              return GEO_IN_GROUP.NOT_IN;
            },
          })
        );

        const consentConfig = new ConsentConfig(element);
        expect(await consentConfig.getConsentConfigPromise()).to.deep.equal({
          'consentInstanceId': 'abc',
          'checkConsentHref': 'https://example.com/check-consent',
          'consentRequired': true,
        });
      });

      it('should have remote consentRequired if checkConsentHref', async () => {
        geoConfig = {
          'consentInstanceId': 'abc',
          'checkConsentHref': 'https://example.com/check-consent',
        };
        appendConfigScriptElement(doc, element, geoConfig);
        const consentConfig = new ConsentConfig(element);
        expect(await consentConfig.getConsentConfigPromise()).to.deep.equal({
          'consentInstanceId': 'abc',
          'checkConsentHref': 'https://example.com/check-consent',
          'consentRequired': 'remote',
        });
      });

      it('should convert promptIfUnknownForGeoGroup', async () => {
        geoConfig = {
          'consentInstanceId': 'abc',
          'promptIfUnknownForGeoGroup': 'na',
        };
        env.sandbox.stub(Services, 'geoForDocOrNull').returns(
          Promise.resolve({
            isInCountryGroup(geoGroup) {
              if (geoGroup === 'na') {
                return GEO_IN_GROUP.IN;
              }
              return GEO_IN_GROUP.NOT_IN;
            },
          })
        );
        appendConfigScriptElement(doc, element, geoConfig);
        const consentConfig = new ConsentConfig(element);
        expect(await consentConfig.getConsentConfigPromise()).to.deep.equal({
          'consentInstanceId': 'abc',
          'consentRequired': true,
          'promptIfUnknownForGeoGroup': 'na',
        });
      });

      it('should not override consentInstanceId', async () => {
        expectAsyncConsoleError(/consentInstanceId/, 1);
        appendConfigScriptElement(doc, element, geoConfig);
        env.sandbox.stub(Services, 'geoForDocOrNull').returns(
          Promise.resolve({
            isInCountryGroup(geoGroup) {
              if (geoGroup === 'invalid') {
                return GEO_IN_GROUP.IN;
              }
              return GEO_IN_GROUP.NOT_IN;
            },
          })
        );
        const consentConfig = new ConsentConfig(element);
        expect(await consentConfig.getConsentConfigPromise()).to.deep.equal({
          'consentInstanceId': 'abc',
          'consentRequired': false,
          'checkConsentHref': 'https://example.com/check-consent',
        });
      });
    });

    it('assert valid config', async () => {
      const scriptTypeError =
        'amp-consent/consent-config: <script> child ' +
        'must have type="application/json"';
      const consentExistError =
        'amp-consent/consent-config: ' +
        'consentInstanceId to store consent info is required';
      const multiScriptError =
        'amp-consent/consent-config: Found 2 <script> children. Expected 1';
      const invalidJsonError =
        'amp-consent/consent-config: ' +
        'Failed to parse <script> contents. Is it valid JSON?';
      const invalidCMPError = 'amp-consent/consent-config: invalid CMP type';
      const multiConsentError =
        'amp-consent/consent-config: ' +
        'only single consent instance is supported';
      const checkConsentHrefError =
        'amp-consent/consent-config: ' +
        '`checkConsentHref` must be specified if `consentRequired` is remote';

      env.sandbox.stub(Services, 'geoForDocOrNull').returns(
        Promise.resolve({
          isInCountryGroup() {
            return false;
          },
        })
      );

      const scriptElement = doc.createElement('script');
      scriptElement.textContent = JSON.stringify(defaultConfig);
      scriptElement.setAttribute('type', '');
      element.appendChild(scriptElement);

      const config = new ConsentConfig(element);
      expect(() => config.getConsentConfigPromise()).to.throw(scriptTypeError);

      // Check consent config exists
      scriptElement.setAttribute('type', 'application/json');
      scriptElement.textContent = JSON.stringify({});
      allowConsoleError(() => {
        expect(() =>
          new ConsentConfig(element).getConsentConfigPromise()
        ).to.throw(consentExistError);
      });

      scriptElement.textContent = JSON.stringify({
        'consents': {
          'ABC': {},
          'DEF': {},
        },
      });
      allowConsoleError(() => {
        expect(() =>
          new ConsentConfig(element).getConsentConfigPromise()
        ).to.throw(multiConsentError);
      });

      scriptElement.textContent = JSON.stringify({
        'consentInstanceId': 'abc',
        'geoOverride': {},
        'consentRequired': 'remote',
      });
      await expect(
        new ConsentConfig(element).getConsentConfigPromise()
      ).to.be.rejectedWith(checkConsentHrefError);

      // Check invalid CMP
      scriptElement.textContent = JSON.stringify({
        'clientConfig': 'test',
      });
      element.setAttribute('type', 'not_exist');
      allowConsoleError(() => {
        expect(() =>
          new ConsentConfig(element).getConsentConfigPromise()
        ).to.throw(invalidCMPError);
      });

      scriptElement.textContent = '"abc": {"a",}';
      expect(() =>
        new ConsentConfig(element).getConsentConfigPromise()
      ).to.throw(invalidJsonError);

      // Check there is only one script object
      scriptElement.textContent = JSON.stringify(defaultConfig);
      const script2 = doc.createElement('script');
      element.appendChild(script2);
      expect(() =>
        new ConsentConfig(element).getConsentConfigPromise()
      ).to.throw(multiScriptError);
    });

<<<<<<< HEAD
    it('remove not supported policy', () => {
=======
    it('remove not supported policy', async () => {
      toggleExperiment(win, 'multi-consent', false);
>>>>>>> 4917e709
      appendConfigScriptElement(
        doc,
        element,
        dict({
          'consentInstanceId': 'ABC',
          'checkConsentHref': 'example.com/',
          'policy': {
            'ABC': undefined,
          },
        })
      );
      const consentConfig = new ConsentConfig(element);
      expect(await consentConfig.getConsentConfigPromise()).to.deep.equal({
        'consentInstanceId': 'ABC',
        'checkConsentHref': 'example.com/',
        'consentRequired': 'remote',
        'policy': {},
      });
    });
  });

  describe('expandPolicyConfig', () => {
    it('create default policy', () => {
      const policy = expandPolicyConfig(dict({}), 'ABC');
      expect(policy['default']).to.deep.equal({
        'waitFor': {
          'ABC': undefined,
        },
      });
    });

    it('create predefined _till_responded policy', function*() {
      const policy = expandPolicyConfig(dict({}), 'ABC');
      expect(policy['_till_responded']).to.deep.equal({
        'waitFor': {
          'ABC': undefined,
        },
        'unblockOn': [
          CONSENT_POLICY_STATE.UNKNOWN,
          CONSENT_POLICY_STATE.SUFFICIENT,
          CONSENT_POLICY_STATE.INSUFFICIENT,
          CONSENT_POLICY_STATE.UNKNOWN_NOT_REQUIRED,
        ],
      });
    });

    it('create predefined _till_accepted policy', function*() {
      const policy = expandPolicyConfig(dict({}), 'ABC');
      expect(policy['_till_accepted']).to.deep.equal({
        'waitFor': {
          'ABC': undefined,
        },
      });
    });

    it('create default _auto_reject policy', function*() {
      const policy = expandPolicyConfig(dict({}), 'ABC');
      expect(policy['_auto_reject']).to.deep.equal({
        'waitFor': {
          'ABC': undefined,
        },
        'timeout': {
          'seconds': 0,
          'fallbackAction': 'reject',
        },
        'unblockOn': [
          CONSENT_POLICY_STATE.UNKNOWN,
          CONSENT_POLICY_STATE.SUFFICIENT,
          CONSENT_POLICY_STATE.INSUFFICIENT,
          CONSENT_POLICY_STATE.UNKNOWN_NOT_REQUIRED,
        ],
      });
    });

    it('override default policy', function*() {
      const policy = expandPolicyConfig(
        dict({
          'default': {
            'waitFor': {
              'ABC': [],
            },
            'timeout': 2,
          },
        }),
        'ABC'
      );
      expect(policy['default']).to.deep.equal({
        'waitFor': {
          'ABC': [],
        },
        'timeout': 2,
      });
      expect(policy['_till_accepted']).to.deep.equal({
        'waitFor': {
          'ABC': undefined,
        },
      });
    });
  });
});<|MERGE_RESOLUTION|>--- conflicted
+++ resolved
@@ -495,12 +495,7 @@
       ).to.throw(multiScriptError);
     });
 
-<<<<<<< HEAD
-    it('remove not supported policy', () => {
-=======
     it('remove not supported policy', async () => {
-      toggleExperiment(win, 'multi-consent', false);
->>>>>>> 4917e709
       appendConfigScriptElement(
         doc,
         element,
