--- conflicted
+++ resolved
@@ -16,7 +16,6 @@
 
 import {
   CONSENT_ITEM_STATE,
-  CONSENT_STRING_TYPE,
   composeStoreValue,
   constructConsentInfo,
   getConsentMetadata,
@@ -33,11 +32,7 @@
         dict({
           'consentState': CONSENT_ITEM_STATE.UNKNOWN,
           'consentString': undefined,
-<<<<<<< HEAD
-          'consentStringType': undefined,
-=======
-          'consentMetadata': undefined,
->>>>>>> fd697d52
+          'consentMetadata': undefined,
           'isDirty': undefined,
         })
       );
@@ -48,11 +43,7 @@
         dict({
           'consentState': CONSENT_ITEM_STATE.ACCEPTED,
           'consentString': undefined,
-<<<<<<< HEAD
-          'consentStringType': undefined,
-=======
-          'consentMetadata': undefined,
->>>>>>> fd697d52
+          'consentMetadata': undefined,
           'isDirty': undefined,
         })
       );
@@ -60,11 +51,7 @@
         dict({
           'consentState': CONSENT_ITEM_STATE.REJECTED,
           'consentString': undefined,
-<<<<<<< HEAD
-          'consentStringType': undefined,
-=======
-          'consentMetadata': undefined,
->>>>>>> fd697d52
+          'consentMetadata': undefined,
           'isDirty': undefined,
         })
       );
@@ -79,11 +66,7 @@
         dict({
           'consentState': CONSENT_ITEM_STATE.ACCEPTED,
           'consentString': undefined,
-<<<<<<< HEAD
-          'consentStringType': undefined,
-=======
-          'consentMetadata': undefined,
->>>>>>> fd697d52
+          'consentMetadata': undefined,
           'isDirty': undefined,
         })
       );
@@ -96,7 +79,6 @@
         dict({
           'consentState': CONSENT_ITEM_STATE.REJECTED,
           'consentString': 'test',
-          'consentStringType': undefined,
           'isDirty': undefined,
         })
       );
@@ -104,13 +86,11 @@
         getStoredConsentInfo({
           's': 0,
           'r': 'test',
-          'cst': 2,
-        })
-      ).to.deep.equal(
-        dict({
-          'consentState': CONSENT_ITEM_STATE.REJECTED,
-          'consentString': 'test',
-          'consentStringType': CONSENT_STRING_TYPE.TCF_V2,
+        })
+      ).to.deep.equal(
+        dict({
+          'consentState': CONSENT_ITEM_STATE.REJECTED,
+          'consentString': 'test',
           'isDirty': undefined,
           'consentMetadata': undefined,
         })
@@ -132,14 +112,12 @@
         getStoredConsentInfo({
           's': -1,
           'r': 'test',
-          'cst': 2,
           'd': 1,
         })
       ).to.deep.equal(
         dict({
           'consentState': CONSENT_ITEM_STATE.UNKNOWN,
           'consentString': 'test',
-          'consentStringType': CONSENT_STRING_TYPE.TCF_V2,
           'isDirty': true,
           'consentMetadata': undefined,
         })
@@ -172,20 +150,7 @@
     consentInfo = constructConsentInfo(
       CONSENT_ITEM_STATE.ACCEPTED,
       'test',
-<<<<<<< HEAD
-      CONSENT_STRING_TYPE.US_PRIVACY_STRING
-    );
-    expect(getStoredConsentInfo(composeStoreValue(consentInfo))).to.deep.equal(
-      consentInfo
-    );
-
-    consentInfo = constructConsentInfo(
-      CONSENT_ITEM_STATE.ACCEPTED,
-      'test',
-      CONSENT_STRING_TYPE.US_PRIVACY_STRING,
-=======
       undefined,
->>>>>>> fd697d52
       true
     );
     expect(getStoredConsentInfo(composeStoreValue(consentInfo))).to.deep.equal(
@@ -216,17 +181,14 @@
       });
       consentInfo['idDirty'] = false;
       consentInfo['consentString'] = 'test';
-      consentInfo['consentStringType'] = CONSENT_STRING_TYPE.TCF_V1;
       expect(composeStoreValue(consentInfo)).to.deep.equal({
         's': 0,
         'r': 'test',
-        'cst': 1,
       });
       consentInfo['isDirty'] = true;
       expect(composeStoreValue(consentInfo)).to.deep.equal({
         's': 0,
         'r': 'test',
-        'cst': 1,
         'd': 1,
       });
       consentInfo['consentMetadata'] = {};
@@ -243,7 +205,6 @@
     it('converts metadata to an object', () => {
       expect(getConsentMetadata('abc123', 'tcf-v2')).to.deep.equal({
         'consentString': 'abc123',
-        'consentStringType': 2,
       });
     });
 
@@ -322,10 +283,8 @@
     expect(isConsentInfoStoredValueSame(infoA, infoB)).to.be.false;
 
     infoA['consentString'] = 'test';
-    infoB['consentStringType'] = 1;
-    expect(isConsentInfoStoredValueSame(infoA, infoB)).to.be.false;
-
-    infoA['consentStringType'] = 1;
+    expect(isConsentInfoStoredValueSame(infoA, infoB)).to.be.false;
+
     infoB['isDirty'] = true;
     expect(isConsentInfoStoredValueSame(infoA, infoB)).to.be.false;
 
