/**
 * Copyright 2020 The AMP HTML Authors. All Rights Reserved.
 *
 * Licensed under the Apache License, Version 2.0 (the "License");
 * you may not use this file except in compliance with the License.
 * You may obtain a copy of the License at
 *
 *      http://www.apache.org/licenses/LICENSE-2.0
 *
 * Unless required by applicable law or agreed to in writing, software
 * distributed under the License is distributed on an "AS-IS" BASIS,
 * WITHOUT WARRANTIES OR CONDITIONS OF ANY KIND, either express or implied.
 * See the License for the specific language governing permissions and
 * limitations under the License.
 */

import * as Preact from '../../../../src/preact';
import {Lightbox} from '../component';
import {mount} from 'enzyme';

describes.sandboxed('Lightbox preact component v1.0', {}, () => {
  it('renders', () => {
    const ref = Preact.createRef();
    const wrapper = mount(
      <Lightbox id="lightbox" ref={ref}>
        <p>Hello World</p>
      </Lightbox>
    );

    // Nothing is rendered at first.
    expect(wrapper.children()).to.have.lengthOf(0);

    ref.current.open();
    wrapper.update();

    // Render provided children
    const innerDiv = wrapper.find('div[part="lightbox"] > div').getDOMNode();
    expect(innerDiv.className).not.to.include('scrollable');
    expect(wrapper.find('p').text()).to.equal('Hello World');

    // Default SR button is present
    const buttons = wrapper.find('button');
    expect(buttons).to.have.lengthOf(1);
    const closeButton = buttons.first().getDOMNode();
    expect(closeButton.getAttribute('aria-label')).to.equal('Close the modal');
    expect(closeButton.textContent).to.equal('');
  });

  it('renders scrollable', () => {
    const ref = Preact.createRef();
    const wrapper = mount(
      <Lightbox id="lightbox" ref={ref} scrollable>
        <p>Hello World</p>
      </Lightbox>
    );

    ref.current.open();
    wrapper.update();

    // Render provided children
<<<<<<< HEAD
    const innerDiv = wrapper.find('div[part="lightbox"] > div').getDOMNode();
    expect(innerDiv.className).to.include('scrollable');
    expect(wrapper.find('p').text()).to.equal('Hello World');
=======
    expect(
      wrapper
        .find('div[part="lightbox"]')
        .getDOMNode()
        .className.includes('contain-scroll')
    ).to.be.false;
    expect(
      wrapper.find('div[part="lightbox"] > div').getDOMNode().style.overflow
    ).to.equal('scroll');

    // Default SR button is present
    const buttons = wrapper.find('button');
    expect(buttons).to.have.lengthOf(1);
    const closeButton = buttons.first().getDOMNode();
    expect(closeButton.getAttribute('aria-label')).to.equal('Close the modal');
    expect(closeButton.textContent).to.equal('');
  });

  it('renders custom close button', () => {
    const ref = Preact.createRef();
    const wrapper = mount(
      <Lightbox
        id="lightbox"
        ref={ref}
        closeButtonAs={(props) => (
          <button {...props} aria-label="close my fancy lightbox">
            Close!
          </button>
        )}
      >
        <p>Hello World</p>
      </Lightbox>
    );

    // Nothing is rendered at first.
    expect(wrapper.children()).to.have.lengthOf(0);

    ref.current.open();
    wrapper.update();

    // Render provided children
    expect(wrapper.children()).to.have.lengthOf(1);
    expect(wrapper.find('p').text()).to.equal('Hello World');

    // Default SR button is present
    const buttons = wrapper.find('button');
    expect(buttons).to.have.lengthOf(1);
    const closeButton = buttons.first().getDOMNode();
    expect(closeButton.getAttribute('aria-label')).to.equal(
      'close my fancy lightbox'
    );
    expect(closeButton.textContent).to.equal('Close!');
>>>>>>> d1105664
  });
});<|MERGE_RESOLUTION|>--- conflicted
+++ resolved
@@ -58,20 +58,9 @@
     wrapper.update();
 
     // Render provided children
-<<<<<<< HEAD
     const innerDiv = wrapper.find('div[part="lightbox"] > div').getDOMNode();
     expect(innerDiv.className).to.include('scrollable');
     expect(wrapper.find('p').text()).to.equal('Hello World');
-=======
-    expect(
-      wrapper
-        .find('div[part="lightbox"]')
-        .getDOMNode()
-        .className.includes('contain-scroll')
-    ).to.be.false;
-    expect(
-      wrapper.find('div[part="lightbox"] > div').getDOMNode().style.overflow
-    ).to.equal('scroll');
 
     // Default SR button is present
     const buttons = wrapper.find('button');
@@ -115,6 +104,5 @@
       'close my fancy lightbox'
     );
     expect(closeButton.textContent).to.equal('Close!');
->>>>>>> d1105664
   });
 });