--- conflicted
+++ resolved
@@ -16,17 +16,14 @@
 Current list of extended components by category:
 
 - [Access](#access)
+- [Ads](#ads)
 - [Analytics](#analytics)
 - [Audio/Video](#audiovideo)
 - [Dynamic lists](#dynamic-lists)
 - [Forms](#forms)
 - [Frames](#frames)
 - [Presentation](#presentation)
-<<<<<<< HEAD
 - [Scripts](#scripts)
-=======
-- [Scripts](#scripts) 
->>>>>>> 87fe6556
 - [Social](#social)
 
 ### Access
@@ -35,7 +32,6 @@
 | --------- | ----------- |
 | [`amp-access`](amp-access/amp-access.md) | Provides AMP paywall and subscription support.  |
 
-<<<<<<< HEAD
 ### Ads
 
 | Component | Description |
@@ -43,8 +39,6 @@
 | [`amp-ad`](amp-ad/amp-ad.md) | Container to display an ad. |
 | [`amp-embed`](amp-ad/amp-embed.md) | An alias to the `amp-ad` tag. |
 
-=======
->>>>>>> 87fe6556
 ### Analytics
 
 | Component | Description |
@@ -81,11 +75,7 @@
 | --------- | ----------- |
 | [`amp-form`](amp-form/amp-form.md) | Provides form support. |
 
-<<<<<<< HEAD
 ### Frames
-=======
-### Frames 
->>>>>>> 87fe6556
 
 | Component | Description |
 | --------- | ----------- |
