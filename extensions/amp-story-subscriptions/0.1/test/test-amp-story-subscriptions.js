--- conflicted
+++ resolved
@@ -7,7 +7,6 @@
 
 import {afterRenderPromise} from '#testing/helpers';
 
-import {registerServiceBuilder} from '../../../../src/service-helpers';
 import {
   Action,
   AmpStoryStoreService,
@@ -47,7 +46,6 @@
         .stub(Services, 'storyStoreServiceForOrNull')
         .returns(Promise.resolve(storeService));
       env.sandbox.stub(Services, 'storyStoreService').returns(storeService);
-<<<<<<< HEAD
 
       const localizationService = new LocalizationService(doc.body);
       env.sandbox
@@ -77,32 +75,6 @@
         </script>
       );
 
-=======
-
-      const platformConfig = {
-        'services': [
-          {
-            'authorizationUrl':
-              'https://scenic-2017.appspot.com/amp-entitlements?pubid=scenic-2017.appspot.com&meter=1&rid=READER_ID',
-            'pingbackUrl':
-              'https://scenic-2017.appspot.com/amp-pingback?pubid=scenic-2017.appspot.com',
-            'actions': {
-              'login': 'https://scenic-2017.appspot.com/signin?rid=READER_ID',
-              'subscribe': 'https://scenic-2017.appspot.com/subscribe',
-            },
-          },
-          {
-            'serviceId': 'subscribe.google.com',
-          },
-        ],
-      };
-      doc.head.appendChild(
-        <script type="application/json" id="amp-subscriptions">
-          {JSON.stringify(platformConfig)}
-        </script>
-      );
-
->>>>>>> 706a04b2
       const pageConfig = {
         '@context': 'http://schema.org',
         '@type': 'NewsArticle',
@@ -150,12 +122,6 @@
     });
 
     describe('should activate subscription platform and show paywall on dialog UI state update to true', async () => {
-<<<<<<< HEAD
-      const maybeRenderDialogForSelectedPlatformSpy = env.sandbox.spy(
-        subscriptionService,
-        'maybeRenderDialogForSelectedPlatform'
-      );
-=======
       let maybeRenderDialogForSelectedPlatformSpy;
 
       beforeEach(() => {
@@ -168,7 +134,6 @@
           false
         );
       });
->>>>>>> 706a04b2
 
       it('paywall element should have visible class', async () => {
         storeService.dispatch(
@@ -194,11 +159,6 @@
     });
 
     describe('should hide the paywall on dialog UI state update to false', async () => {
-<<<<<<< HEAD
-      const dialog = new Dialog(env.ampdoc);
-      const dialogCloseSpy = env.sandbox.spy(dialog, 'close');
-      env.sandbox.stub(subscriptionService, 'getDialog').returns(dialog);
-=======
       let dialogCloseSpy;
 
       beforeEach(() => {
@@ -210,7 +170,6 @@
           true
         );
       });
->>>>>>> 706a04b2
 
       it('paywall element should not have visible class', async () => {
         storeService.dispatch(
