import * as Preact from '#core/dom/jsx';

import {toggleExperiment} from '#experiments';

import {Services} from '#service';
import {LocalizationService} from '#service/localization';

import {afterRenderPromise} from '#testing/helpers';

import {registerServiceBuilder} from '../../../../src/service-helpers';
import {
  Action,
  AmpStoryStoreService,
  StateProperty,
  SubscriptionsState,
} from '../../../amp-story/1.0/amp-story-store-service';
import {SubscriptionService} from '../../../amp-subscriptions/0.1/amp-subscriptions';
import {Dialog} from '../../../amp-subscriptions/0.1/dialog';
<<<<<<< HEAD
import {Entitlement} from '../../../amp-subscriptions/0.1/entitlement';
=======
>>>>>>> ceb74a8a
import {AmpStorySubscriptions} from '../amp-story-subscriptions';

describes.realWin(
  'amp-story-subscriptions-v0.1',
  {
    amp: {
      runtimeOn: true,
      extensions: ['amp-story-subscriptions:0.1'],
    },
  },
  (env) => {
    let win;
    let doc;
    let subscriptionsEl;
    let storeService;
    let storySubscriptions;
    let subscriptionService;

    const nextTick = () => new Promise((resolve) => win.setTimeout(resolve, 0));

    beforeEach(async () => {
      win = env.win;
      doc = win.document;

      toggleExperiment(win, 'amp-story-subscriptions', true);

      storeService = new AmpStoryStoreService(win);
      env.sandbox
        .stub(Services, 'storyStoreServiceForOrNull')
        .returns(Promise.resolve(storeService));
      env.sandbox.stub(Services, 'storyStoreService').returns(storeService);
<<<<<<< HEAD

      const localizationService = new LocalizationService(doc.body);
      env.sandbox
        .stub(Services, 'localizationServiceForOrNull')
        .returns(Promise.resolve(localizationService));

      // Stub out functions not needed for the tests.
      env.sandbox.stub(win.history, 'replaceState');
      registerServiceBuilder(win, 'performance', function () {
        return {
          isPerformanceTrackingOn: () => false,
        };
      });

      // Specify platfrom config
      const subscriptionServiceConfigEl = (
        <script type="application/json" id="amp-subscriptions"></script>
      );
      const platformConfig = {
        'services': [
          {
            'authorizationUrl':
              'https://scenic-2017.appspot.com/amp-entitlements?pubid=scenic-2017.appspot.com&meter=1&rid=READER_ID',
            'pingbackUrl':
              'https://scenic-2017.appspot.com/amp-pingback?pubid=scenic-2017.appspot.com',
            'actions': {
              'login': 'https://scenic-2017.appspot.com/signin?rid=READER_ID',
              'subscribe': 'https://scenic-2017.appspot.com/subscribe',
            },
          },
          {
            'serviceId': 'subscribe.google.com',
          },
        ],
      };
      subscriptionServiceConfigEl.innerHTML = JSON.stringify(platformConfig);
      doc.head.appendChild(subscriptionServiceConfigEl);

      // Specify page config
      const pageConfigEl = <script type="application/ld+json"></script>;
      const pageConfig = {
        '@context': 'http://schema.org',
        '@type': 'NewsArticle',
        'isAccessibleForFree': 'False',
        'isPartOf': {
          '@type': ['CreativeWork', 'Product'],
          'name': 'Product A',
          'productID': 'scenic-2017.appspot.com:news',
        },
      };
      pageConfigEl.innerHTML = JSON.stringify(pageConfig);
      doc.head.appendChild(pageConfigEl);

      subscriptionService = new SubscriptionService(env.ampdoc);
      subscriptionService.start();
      env.sandbox
        .stub(Services, 'subscriptionsServiceForDoc')
        .returns(Promise.resolve(subscriptionService));

=======

      const platformConfig = {
        'services': [
          {
            'authorizationUrl':
              'https://scenic-2017.appspot.com/amp-entitlements?pubid=scenic-2017.appspot.com&meter=1&rid=READER_ID',
            'pingbackUrl':
              'https://scenic-2017.appspot.com/amp-pingback?pubid=scenic-2017.appspot.com',
            'actions': {
              'login': 'https://scenic-2017.appspot.com/signin?rid=READER_ID',
              'subscribe': 'https://scenic-2017.appspot.com/subscribe',
            },
          },
          {
            'serviceId': 'subscribe.google.com',
          },
        ],
      };
      doc.head.appendChild(
        <script type="application/json" id="amp-subscriptions">
          {JSON.stringify(platformConfig)}
        </script>
      );

      const pageConfig = {
        '@context': 'http://schema.org',
        '@type': 'NewsArticle',
        'isAccessibleForFree': 'False',
        'isPartOf': {
          '@type': ['CreativeWork', 'Product'],
          'name': 'Product A',
          'productID': 'scenic-2017.appspot.com:news',
        },
      };
      doc.head.appendChild(
        <script type="application/ld+json">{JSON.stringify(pageConfig)}</script>
      );

      subscriptionService = new SubscriptionService(env.ampdoc);
      subscriptionService.start();
      env.sandbox
        .stub(Services, 'subscriptionsServiceForDoc')
        .returns(Promise.resolve(subscriptionService));

>>>>>>> ceb74a8a
      const storyEl = doc.createElement('amp-story');
      subscriptionsEl = (
        <amp-story-subscriptions layout="container"> </amp-story-subscriptions>
      );
<<<<<<< HEAD
      storyEl.appendChild(subscriptionsEl);
      win.document.body.appendChild(storyEl);
=======
      storySubscriptions = new AmpStorySubscriptions(subscriptionsEl);
      storyEl.appendChild(subscriptionsEl);
      win.document.body.appendChild(storyEl);
      await subscriptionsEl.whenBuilt();
>>>>>>> ceb74a8a
    });

    it('should contain amp-subscriptions attributes: subscriptions-dialog', async () => {
      expect(
        subscriptionsEl
          .querySelector('div')
          .hasAttribute('subscriptions-dialog')
      ).to.equal(true);
    });

    it('should contain amp-subscriptions attributes: subscriptions-display', async () => {
      expect(
        subscriptionsEl
          .querySelector('div')
          .getAttribute('subscriptions-display')
      ).to.equal('NOT granted');
    });

<<<<<<< HEAD
    it('should activate subscription platform and display the blocking paywall on dialog UI state update', async () => {
=======
    describe('should activate subscription platform and show paywall on dialog UI state update to true', async () => {
>>>>>>> ceb74a8a
      const maybeRenderDialogForSelectedPlatformSpy = env.sandbox.spy(
        subscriptionService,
        'maybeRenderDialogForSelectedPlatform'
      );

<<<<<<< HEAD
      storySubscriptions = new AmpStorySubscriptions(subscriptionsEl);
      await nextTick(); // wait to make sure AmpStorySubscriptions is built.
=======
      it('paywall element should have visible class', async () => {
        storeService.dispatch(
          Action.TOGGLE_SUBSCRIPTIONS_DIALOG_UI_STATE,
          true
        );
        await afterRenderPromise(win);

        expect(storySubscriptions.element).to.have.class(
          'i-amphtml-story-subscriptions-visible'
        );
      });

      it('should render paywall element', async () => {
        storeService.dispatch(
          Action.TOGGLE_SUBSCRIPTIONS_DIALOG_UI_STATE,
          true
        );
        await afterRenderPromise(win);

        expect(maybeRenderDialogForSelectedPlatformSpy).to.be.calledOnce;
      });
    });

    describe('should hide the paywall on dialog UI state update to false', async () => {
      const dialog = new Dialog(env.ampdoc);
      const dialogCloseSpy = env.sandbox.spy(dialog, 'close');
      env.sandbox.stub(subscriptionService, 'getDialog').returns(dialog);

      it('paywall element should not have visible class', async () => {
        storeService.dispatch(
          Action.TOGGLE_SUBSCRIPTIONS_DIALOG_UI_STATE,
          false
        );
        await afterRenderPromise(win);

        expect(storySubscriptions.element).to.not.have.class(
          'i-amphtml-story-subscriptions-visible'
        );
      });

      it('should hide paywall element', async () => {
        storeService.dispatch(
          Action.TOGGLE_SUBSCRIPTIONS_DIALOG_UI_STATE,
          false
        );
        await afterRenderPromise(win);

        expect(dialogCloseSpy).to.be.calledOnce;
      });
    });

    it('should update subscription state to blocked once grant status from subscription service resolves to false', async () => {
      env.sandbox
        .stub(subscriptionService, 'getGrantStatus')
        .returns(Promise.resolve(false));

      storySubscriptions = new AmpStorySubscriptions(subscriptionsEl);
      await nextTick();
>>>>>>> ceb74a8a

      expect(storeService.get(StateProperty.SUBSCRIPTIONS_STATE)).to.equal(
        SubscriptionsState.BLOCKED
      );
    });

    it('should update subscription state to granted once grant status from subscription service resolves to true', async () => {
      env.sandbox
        .stub(subscriptionService, 'getGrantStatus')
        .returns(Promise.resolve(true));

      storySubscriptions = new AmpStorySubscriptions(subscriptionsEl);
      await nextTick();

      expect(storeService.get(StateProperty.SUBSCRIPTIONS_STATE)).to.equal(
        SubscriptionsState.GRANTED
      );
      expect(maybeRenderDialogForSelectedPlatformSpy).to.be.calledOnce;
    });

    it('should update subscription state to blocked once grant status from subscription service resolves to false', async () => {
      expect(storeService.get(StateProperty.SUBSCRIPTIONS_STATE)).to.equal(
        SubscriptionsState.DISABLED
      );
      env.sandbox
        .stub(subscriptionService, 'getGrantStatus')
        .returns(Promise.resolve(false));

      storySubscriptions = new AmpStorySubscriptions(subscriptionsEl);
      await nextTick();
      expect(storeService.get(StateProperty.SUBSCRIPTIONS_STATE)).to.equal(
        SubscriptionsState.BLOCKED
      );
    });

    it('should update subscription state to granted once grant status from subscription service resolves to true', async () => {
      expect(storeService.get(StateProperty.SUBSCRIPTIONS_STATE)).to.equal(
        SubscriptionsState.DISABLED
      );
      env.sandbox
        .stub(subscriptionService, 'getGrantStatus')
        .returns(Promise.resolve(true));

      storySubscriptions = new AmpStorySubscriptions(subscriptionsEl);
      await nextTick();
      expect(storeService.get(StateProperty.SUBSCRIPTIONS_STATE)).to.equal(
        SubscriptionsState.GRANTED
      );
    });

    it('should hide the paywall once the new entitlement from subscription service resolves and has the status granted', async () => {
      const dialog = new Dialog(env.ampdoc);
      const dialogSpy = env.sandbox.spy(dialog, 'close');
      env.sandbox.stub(subscriptionService, 'getDialog').returns(dialog);

      storySubscriptions = new AmpStorySubscriptions(subscriptionsEl);
      await nextTick();

      // Paywall is shown
      storeService.dispatch(Action.TOGGLE_SUBSCRIPTIONS_DIALOG_UI_STATE, true);
      storeService.dispatch(
        Action.TOGGLE_SUBSCRIPTIONS_STATE,
        SubscriptionsState.BLOCKED
      );

      subscriptionService.resolveEntitlementsToStore_(
        'random_platform',
        new Entitlement({
          service: 'platform1',
          granted: true,
        })
      );
      await nextTick();

      expect(storySubscriptions.element).to.not.have.class(
        'i-amphtml-story-subscriptions-visible'
      );
      expect(dialogSpy).to.be.calledOnce;
    });
  }
);<|MERGE_RESOLUTION|>--- conflicted
+++ resolved
@@ -16,10 +16,6 @@
 } from '../../../amp-story/1.0/amp-story-store-service';
 import {SubscriptionService} from '../../../amp-subscriptions/0.1/amp-subscriptions';
 import {Dialog} from '../../../amp-subscriptions/0.1/dialog';
-<<<<<<< HEAD
-import {Entitlement} from '../../../amp-subscriptions/0.1/entitlement';
-=======
->>>>>>> ceb74a8a
 import {AmpStorySubscriptions} from '../amp-story-subscriptions';
 
 describes.realWin(
@@ -51,67 +47,11 @@
         .stub(Services, 'storyStoreServiceForOrNull')
         .returns(Promise.resolve(storeService));
       env.sandbox.stub(Services, 'storyStoreService').returns(storeService);
-<<<<<<< HEAD
 
       const localizationService = new LocalizationService(doc.body);
       env.sandbox
         .stub(Services, 'localizationServiceForOrNull')
         .returns(Promise.resolve(localizationService));
-
-      // Stub out functions not needed for the tests.
-      env.sandbox.stub(win.history, 'replaceState');
-      registerServiceBuilder(win, 'performance', function () {
-        return {
-          isPerformanceTrackingOn: () => false,
-        };
-      });
-
-      // Specify platfrom config
-      const subscriptionServiceConfigEl = (
-        <script type="application/json" id="amp-subscriptions"></script>
-      );
-      const platformConfig = {
-        'services': [
-          {
-            'authorizationUrl':
-              'https://scenic-2017.appspot.com/amp-entitlements?pubid=scenic-2017.appspot.com&meter=1&rid=READER_ID',
-            'pingbackUrl':
-              'https://scenic-2017.appspot.com/amp-pingback?pubid=scenic-2017.appspot.com',
-            'actions': {
-              'login': 'https://scenic-2017.appspot.com/signin?rid=READER_ID',
-              'subscribe': 'https://scenic-2017.appspot.com/subscribe',
-            },
-          },
-          {
-            'serviceId': 'subscribe.google.com',
-          },
-        ],
-      };
-      subscriptionServiceConfigEl.innerHTML = JSON.stringify(platformConfig);
-      doc.head.appendChild(subscriptionServiceConfigEl);
-
-      // Specify page config
-      const pageConfigEl = <script type="application/ld+json"></script>;
-      const pageConfig = {
-        '@context': 'http://schema.org',
-        '@type': 'NewsArticle',
-        'isAccessibleForFree': 'False',
-        'isPartOf': {
-          '@type': ['CreativeWork', 'Product'],
-          'name': 'Product A',
-          'productID': 'scenic-2017.appspot.com:news',
-        },
-      };
-      pageConfigEl.innerHTML = JSON.stringify(pageConfig);
-      doc.head.appendChild(pageConfigEl);
-
-      subscriptionService = new SubscriptionService(env.ampdoc);
-      subscriptionService.start();
-      env.sandbox
-        .stub(Services, 'subscriptionsServiceForDoc')
-        .returns(Promise.resolve(subscriptionService));
-
-=======
 
       const platformConfig = {
         'services': [
@@ -156,20 +96,14 @@
         .stub(Services, 'subscriptionsServiceForDoc')
         .returns(Promise.resolve(subscriptionService));
 
->>>>>>> ceb74a8a
       const storyEl = doc.createElement('amp-story');
       subscriptionsEl = (
         <amp-story-subscriptions layout="container"> </amp-story-subscriptions>
       );
-<<<<<<< HEAD
-      storyEl.appendChild(subscriptionsEl);
-      win.document.body.appendChild(storyEl);
-=======
       storySubscriptions = new AmpStorySubscriptions(subscriptionsEl);
       storyEl.appendChild(subscriptionsEl);
       win.document.body.appendChild(storyEl);
       await subscriptionsEl.whenBuilt();
->>>>>>> ceb74a8a
     });
 
     it('should contain amp-subscriptions attributes: subscriptions-dialog', async () => {
@@ -188,20 +122,12 @@
       ).to.equal('NOT granted');
     });
 
-<<<<<<< HEAD
-    it('should activate subscription platform and display the blocking paywall on dialog UI state update', async () => {
-=======
     describe('should activate subscription platform and show paywall on dialog UI state update to true', async () => {
->>>>>>> ceb74a8a
       const maybeRenderDialogForSelectedPlatformSpy = env.sandbox.spy(
         subscriptionService,
         'maybeRenderDialogForSelectedPlatform'
       );
 
-<<<<<<< HEAD
-      storySubscriptions = new AmpStorySubscriptions(subscriptionsEl);
-      await nextTick(); // wait to make sure AmpStorySubscriptions is built.
-=======
       it('paywall element should have visible class', async () => {
         storeService.dispatch(
           Action.TOGGLE_SUBSCRIPTIONS_DIALOG_UI_STATE,
@@ -260,7 +186,6 @@
 
       storySubscriptions = new AmpStorySubscriptions(subscriptionsEl);
       await nextTick();
->>>>>>> ceb74a8a
 
       expect(storeService.get(StateProperty.SUBSCRIPTIONS_STATE)).to.equal(
         SubscriptionsState.BLOCKED
@@ -278,67 +203,6 @@
       expect(storeService.get(StateProperty.SUBSCRIPTIONS_STATE)).to.equal(
         SubscriptionsState.GRANTED
       );
-      expect(maybeRenderDialogForSelectedPlatformSpy).to.be.calledOnce;
-    });
-
-    it('should update subscription state to blocked once grant status from subscription service resolves to false', async () => {
-      expect(storeService.get(StateProperty.SUBSCRIPTIONS_STATE)).to.equal(
-        SubscriptionsState.DISABLED
-      );
-      env.sandbox
-        .stub(subscriptionService, 'getGrantStatus')
-        .returns(Promise.resolve(false));
-
-      storySubscriptions = new AmpStorySubscriptions(subscriptionsEl);
-      await nextTick();
-      expect(storeService.get(StateProperty.SUBSCRIPTIONS_STATE)).to.equal(
-        SubscriptionsState.BLOCKED
-      );
-    });
-
-    it('should update subscription state to granted once grant status from subscription service resolves to true', async () => {
-      expect(storeService.get(StateProperty.SUBSCRIPTIONS_STATE)).to.equal(
-        SubscriptionsState.DISABLED
-      );
-      env.sandbox
-        .stub(subscriptionService, 'getGrantStatus')
-        .returns(Promise.resolve(true));
-
-      storySubscriptions = new AmpStorySubscriptions(subscriptionsEl);
-      await nextTick();
-      expect(storeService.get(StateProperty.SUBSCRIPTIONS_STATE)).to.equal(
-        SubscriptionsState.GRANTED
-      );
-    });
-
-    it('should hide the paywall once the new entitlement from subscription service resolves and has the status granted', async () => {
-      const dialog = new Dialog(env.ampdoc);
-      const dialogSpy = env.sandbox.spy(dialog, 'close');
-      env.sandbox.stub(subscriptionService, 'getDialog').returns(dialog);
-
-      storySubscriptions = new AmpStorySubscriptions(subscriptionsEl);
-      await nextTick();
-
-      // Paywall is shown
-      storeService.dispatch(Action.TOGGLE_SUBSCRIPTIONS_DIALOG_UI_STATE, true);
-      storeService.dispatch(
-        Action.TOGGLE_SUBSCRIPTIONS_STATE,
-        SubscriptionsState.BLOCKED
-      );
-
-      subscriptionService.resolveEntitlementsToStore_(
-        'random_platform',
-        new Entitlement({
-          service: 'platform1',
-          granted: true,
-        })
-      );
-      await nextTick();
-
-      expect(storySubscriptions.element).to.not.have.class(
-        'i-amphtml-story-subscriptions-visible'
-      );
-      expect(dialogSpy).to.be.calledOnce;
     });
   }
 );