--- conflicted
+++ resolved
@@ -5,12 +5,8 @@
 
 import {afterRenderPromise} from '#testing/helpers';
 
-<<<<<<< HEAD
 import {AdvancementMode} from 'extensions/amp-story/1.0/story-analytics';
 
-import {registerServiceBuilder} from '../../../../src/service-helpers';
-=======
->>>>>>> 99fe731d
 import {
   Action,
   AmpStoryStoreService,
@@ -19,15 +15,10 @@
 } from '../../../amp-story/1.0/amp-story-store-service';
 import {SubscriptionService} from '../../../amp-subscriptions/0.1/amp-subscriptions';
 import {Dialog} from '../../../amp-subscriptions/0.1/dialog';
-<<<<<<< HEAD
-import {Entitlement} from '../../../amp-subscriptions/0.1/entitlement';
 import {
   AmpStorySubscriptions,
   SKIP_BUTTON_DELAY_DURATION,
 } from '../amp-story-subscriptions';
-=======
-import {AmpStorySubscriptions} from '../amp-story-subscriptions';
->>>>>>> 99fe731d
 
 describes.realWin(
   'amp-story-subscriptions-v0.1',
@@ -229,37 +220,6 @@
         SubscriptionsState.GRANTED
       );
     });
-<<<<<<< HEAD
-
-    it('should hide the paywall once the new entitlement from subscription service resolves and has the status granted', async () => {
-      const dialog = new Dialog(env.ampdoc);
-      const dialogSpy = env.sandbox.spy(dialog, 'close');
-      env.sandbox.stub(subscriptionService, 'getDialog').returns(dialog);
-
-      storySubscriptions = new AmpStorySubscriptions(subscriptionsEl);
-      await nextTick();
-
-      // Paywall is shown
-      storeService.dispatch(Action.TOGGLE_SUBSCRIPTIONS_DIALOG_UI_STATE, true);
-      storeService.dispatch(
-        Action.TOGGLE_SUBSCRIPTIONS_STATE,
-        SubscriptionsState.BLOCKED
-      );
-
-      subscriptionService.resolveEntitlementsToStore_(
-        'random_platform',
-        new Entitlement({
-          service: 'platform1',
-          granted: true,
-        })
-      );
-      await nextTick();
-
-      expect(storySubscriptions.element).to.not.have.class(
-        'i-amphtml-story-subscriptions-visible'
-      );
-      expect(dialogSpy).to.be.calledOnce;
-    });
 
     describe('skip button behaviors when embedded in a viewer', () => {
       beforeEach(async () => {
@@ -321,7 +281,5 @@
         }, SKIP_BUTTON_DELAY_DURATION);
       });
     });
-=======
->>>>>>> 99fe731d
   }
 );