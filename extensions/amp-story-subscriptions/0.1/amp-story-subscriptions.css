amp-story-subscriptions {
  position: absolute !important;
  display: flex !important;
  flex-direction: column !important;
  top: 0 !important;
  left: 0 !important;
  height: 100% !important;
  width: 100% !important;
  z-index: 1 !important; /** Above the desktop navigation UI. */
  transform: translateY(100vh) !important;
  transition-delay: 0.15s !important;
  pointer-events: none !important;
}

amp-story-subscriptions.i-amphtml-story-subscriptions-visible {
  transform: translateY(0) !important;
  transition-delay: 0s !important;
}

/** Black opacity overlay. Only on blocking subscription dialog. */
amp-story-subscriptions::before {
<<<<<<< HEAD
  content: "" !important;
=======
  content: '' !important;
>>>>>>> 545297ff
  position: absolute !important;
  top: 0 !important;
  left: 0 !important;
  height: 100% !important;
  width: 100% !important;
  background: #000000 !important;
  opacity: 0 !important;
  pointer-events: auto !important;
<<<<<<< HEAD
  transition: opacity 0.15s cubic-bezier(0.4, 0.0, 1, 1) !important;
=======
  transition: opacity 0.15s cubic-bezier(0.4, 0, 1, 1) !important;
>>>>>>> 545297ff
}

amp-story-subscriptions.i-amphtml-story-subscriptions-visible::before {
  opacity: 0.55 !important;
<<<<<<< HEAD
  transition: opacity 0.2s cubic-bezier(0.0, 0.0, 0.2, 1) !important;
=======
  transition: opacity 0.2s cubic-bezier(0, 0, 0.2, 1) !important;
>>>>>>> 545297ff
}<|MERGE_RESOLUTION|>--- conflicted
+++ resolved
@@ -19,11 +19,7 @@
 
 /** Black opacity overlay. Only on blocking subscription dialog. */
 amp-story-subscriptions::before {
-<<<<<<< HEAD
-  content: "" !important;
-=======
   content: '' !important;
->>>>>>> 545297ff
   position: absolute !important;
   top: 0 !important;
   left: 0 !important;
@@ -32,18 +28,10 @@
   background: #000000 !important;
   opacity: 0 !important;
   pointer-events: auto !important;
-<<<<<<< HEAD
-  transition: opacity 0.15s cubic-bezier(0.4, 0.0, 1, 1) !important;
-=======
   transition: opacity 0.15s cubic-bezier(0.4, 0, 1, 1) !important;
->>>>>>> 545297ff
 }
 
 amp-story-subscriptions.i-amphtml-story-subscriptions-visible::before {
   opacity: 0.55 !important;
-<<<<<<< HEAD
-  transition: opacity 0.2s cubic-bezier(0.0, 0.0, 0.2, 1) !important;
-=======
   transition: opacity 0.2s cubic-bezier(0, 0, 0.2, 1) !important;
->>>>>>> 545297ff
 }