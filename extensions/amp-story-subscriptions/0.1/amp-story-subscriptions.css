amp-story-subscriptions {
  position: absolute !important;
  display: flex !important;
  flex-direction: column !important;
  top: 0 !important;
  left: 0 !important;
  height: 100% !important;
  width: 100% !important;
  z-index: 1 !important; /** Above the desktop navigation UI. */
<<<<<<< HEAD
  transform: translate3d(0, 100vh, 0) !important;
=======
  transform: translateY(100vh) !important;
>>>>>>> 1112400f
  transition-delay: 0.15s !important;
  pointer-events: none !important;
}

amp-story-subscriptions.i-amphtml-story-subscriptions-visible {
<<<<<<< HEAD
  transform: translate3d(0, 0, 0) !important;
=======
  transform: translateY(0) !important;
>>>>>>> 1112400f
  transition-delay: 0s !important;
}

/** Black opacity overlay. Only on blocking subscription dialog. */
amp-story-subscriptions::before {
  content: "" !important;
  position: absolute !important;
  top: 0 !important;
  left: 0 !important;
  height: 100% !important;
  width: 100% !important;
  background: #000000 !important;
  opacity: 0 !important;
  pointer-events: auto !important;
  transition: opacity 0.15s cubic-bezier(0.4, 0.0, 1, 1) !important;
}

amp-story-subscriptions.i-amphtml-story-subscriptions-visible::before {
  opacity: 0.55 !important;
  transition: opacity 0.2s cubic-bezier(0.0, 0.0, 0.2, 1) !important;
}<|MERGE_RESOLUTION|>--- conflicted
+++ resolved
@@ -7,21 +7,13 @@
   height: 100% !important;
   width: 100% !important;
   z-index: 1 !important; /** Above the desktop navigation UI. */
-<<<<<<< HEAD
-  transform: translate3d(0, 100vh, 0) !important;
-=======
   transform: translateY(100vh) !important;
->>>>>>> 1112400f
   transition-delay: 0.15s !important;
   pointer-events: none !important;
 }
 
 amp-story-subscriptions.i-amphtml-story-subscriptions-visible {
-<<<<<<< HEAD
-  transform: translate3d(0, 0, 0) !important;
-=======
   transform: translateY(0) !important;
->>>>>>> 1112400f
   transition-delay: 0s !important;
 }
 
