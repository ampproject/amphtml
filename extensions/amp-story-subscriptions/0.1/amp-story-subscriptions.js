import * as Preact from '#core/dom/jsx';
import {Layout_Enum} from '#core/dom/layout';

import {Services} from '#service';
import {LocalizedStringId_Enum} from '#service/localization/strings';

import {dev} from '#utils/log';

import {CSS} from '../../../build/amp-story-subscriptions-0.1.css';
import {
  Action,
  StateProperty,
  SubscriptionsState,
} from '../../amp-story/1.0/amp-story-store-service';
import {getStoryAttributeSrc} from '../../amp-story/1.0/utils';

const TAG = 'amp-story-subscriptions';

<<<<<<< HEAD
/** @const {!Array<!Object>} fontFaces */
const fontsToLoad = [
  {
    family: 'Poppins',
    weight: '400',
    src: "url(https://fonts.gstatic.com/s/poppins/v9/pxiEyp8kv8JHgFVrJJfecnFHGPc.woff2) format('woff2')",
  },
  {
    family: 'Poppins',
    weight: '500',
    src: "url(https://fonts.gstatic.com/s/poppins/v15/pxiByp8kv8JHgFVrLGT9Z1xlFd2JQEk.woff2) format('woff2')",
  },
  {
    family: 'Poppins',
    weight: '600',
    src: "url(https://fonts.gstatic.com/s/poppins/v15/pxiByp8kv8JHgFVrLEj6Z1xlFd2JQEk.woff2) format('woff2')",
  },
  {
    family: 'Poppins',
    weight: '700',
    src: "url(https://fonts.gstatic.com/s/poppins/v9/pxiByp8kv8JHgFVrLCz7Z1xlFd2JQEk.woff2) format('woff2')",
  },
];

=======
>>>>>>> 9bf7cbdf
export class AmpStorySubscriptions extends AMP.BaseElement {
  /** @param {!AmpElement} element */
  constructor(element) {
    super(element);

    /** @private {?../../../extensions/amp-story/1.0/amp-story-store-service.AmpStoryStoreService} */
    this.storeService_ = null;

    /** @private {?../../../extensions/amp-subscriptions/0.1/amp-subscriptions.SubscriptionService} */
    this.subscriptionService_ = null;

    /** @private {?../../../src/service/localization.LocalizationService} */
    this.localizationService_ = null;

    /** @private {?Element} */
    this.dialogEl_ = null;
  }

  /** @override */
  buildCallback() {
<<<<<<< HEAD
    this.loadFonts_();

    return Promise.all([
      Services.storyStoreServiceForOrNull(this.win),
      Services.subscriptionsServiceForDoc(this.element),
      Services.localizationServiceForOrNull(this.element),
    ]).then(([storeService, subscriptionService, localizationService]) => {
      this.storeService_ = storeService;
      this.subscriptionService_ = subscriptionService;
      this.localizationService_ = localizationService;

      const getGrantStatusAndUpdateState = () => {
        this.subscriptionService_.getGrantStatus().then((granted) => {
          this.handleGrantStatusUpdate_(granted);
        });
      };
      // Get grant status to set up the story state.
      getGrantStatusAndUpdateState();
      // When the user finishes any of the actions, e.g. log in or subscribe, new entitlements would be
      // re-fetched and this callback would be executed. Update states based on new entitlements.
      this.subscriptionService_.addOnEntitlementResolvedCallback(
        getGrantStatusAndUpdateState
      );

      // Create a paywall dialog element that have required attributes to be able to be
      // rendered by amp-subscriptions.
      this.dialogEl_ = this.renderSubscriptionsDialogTemplate_();
      this.element.appendChild(this.dialogEl_);
=======
    // Create a paywall dialog element that have required attributes to be able to be
    // rendered by amp-subscriptions.
    // TODO(#37285): complete the rest of paywall dialog UI based on the publisher-provided attributes.
    const dialogEl = (
      <div subscriptions-dialog subscriptions-display="NOT granted"></div>
    );
    this.element.appendChild(dialogEl);
>>>>>>> 9bf7cbdf

      this.initializeListeners_();
    });
  }

  /** @override */
  layoutCallback() {
    const logoSrc = getStoryAttributeSrc(
      this.element,
      'publisher-logo-src',
      /* warn */ true
    );
    const publisherLogoEl = dev().assertElement(
      this.element.querySelector(
        '.i-amphtml-story-subscriptions-publisher-logo'
      )
    );
    publisherLogoEl.setAttribute('src', logoSrc);
  }

  /** @override */
  isLayoutSupported(layout) {
    return layout == Layout_Enum.CONTAINER;
  }

  /**
   * @param {boolean} granted
   * @private
   */
  handleGrantStatusUpdate_(granted) {
    const state = granted
      ? SubscriptionsState.GRANTED
      : SubscriptionsState.BLOCKED;
    this.storeService_.dispatch(Action.TOGGLE_SUBSCRIPTIONS_STATE, state);
  }

  /**
   * @return {!Element}
   * @private
   */
  renderSubscriptionsDialogTemplate_() {
    return (
      <div subscriptions-dialog subscriptions-display="NOT granted">
        <div class="i-amphtml-story-subscriptions-dialog-banner"></div>
        <div class="i-amphtml-story-subscriptions-dialog-content">
          <div class="i-amphtml-story-subscriptions-publisher-text">
            <div class="i-amphtml-story-subscriptions-price">
              {this.element.getAttribute('price')}
            </div>
            <div class="i-amphtml-story-subscriptions-title">
              {this.element.getAttribute('title')}
            </div>
            <div class="i-amphtml-story-subscriptions-subtitle-first">
              {this.element.getAttribute('subtitle-first')}
            </div>
            <div class="i-amphtml-story-subscriptions-subtitle-second">
              {this.element.getAttribute('subtitle-second')}
            </div>
          </div>
          <div class="i-amphtml-story-subscriptions-button-container">
            <div class="i-amphtml-story-subscriptions-publisher-button-container">
              <div
                class="i-amphtml-story-subscriptions-publisher-button"
                subscriptions-action="subscribe"
                subscriptions-display="NOT granted"
              >
                <img class="i-amphtml-story-subscriptions-publisher-logo"></img>
                <div class="i-amphtml-story-subscriptions-publisher-button-text">
                  {this.localizationService_.getLocalizedString(
                    LocalizedStringId_Enum.AMP_STORY_SUBSCRIPTIONS_CTA
                  )}
                  &nbsp;
                  {getStoryAttributeSrc(
                    this.element,
                    'publisher',
                    /* warn */ true
                  )}
                </div>
              </div>
            </div>
            <div class="i-amphtml-story-subscriptions-google-button-container">
              <div
                class="i-amphtml-story-subscriptions-google-button"
                subscriptions-action="subscribe"
                subscriptions-display="NOT granted"
                subscriptions-service="subscribe.google.com"
                subscriptions-decorate="false"
              ></div>
            </div>
          </div>
          <div class="i-amphtml-story-subscriptions-signin">
            {this.localizationService_.getLocalizedString(
              LocalizedStringId_Enum.AMP_STORY_SUBSCRIPTIONS_SUBSCRIBER_QUESTION
            )}
            &nbsp;
            <a subscriptions-action="login" subscriptions-display="NOT granted">
              {this.localizationService_.getLocalizedString(
                LocalizedStringId_Enum.AMP_STORY_SUBSCRIPTIONS_SIGN_IN
              )}
            </a>
          </div>
        </div>
      </div>
    );
  }

  /**
   * @private
   */
  initializeListeners_() {
    this.storeService_.subscribe(
      StateProperty.SUBSCRIPTIONS_DIALOG_UI_STATE,
<<<<<<< HEAD
      (showDialog) => this.onSubscriptionsDialogUiStateChange_(showDialog)
    );
    this.storeService_.subscribe(
      StateProperty.SUBSCRIPTIONS_STATE,
      (subscriptionsState) =>
        this.onSubscriptionsStateChange_(subscriptionsState)
=======
      (isDialogVisible) => this.onSubscriptionStateChange_(isDialogVisible)
>>>>>>> 9bf7cbdf
    );
  }

  /**
   * @param {boolean} showDialog
   * @private
   */
  onSubscriptionsDialogUiStateChange_(showDialog) {
    this.mutateElement(() =>
      this.element.classList.toggle(
        'i-amphtml-story-subscriptions-visible',
        showDialog
      )
    );

    if (showDialog) {
      // This call would first retrieve entitlements that are already fetched from publisher backend when page loads.
      // If the response is granted, do nothing. If the response is not granted, the paywall would be triggered.
      // To note, it's a blocking call that would wait until entitlements from all platforms get resolved.
      this.subscriptionService_.selectAndActivatePlatform();
    } else {
      this.subscriptionService_.getDialog().close();
    }
  }

  /**
   * @param {SubscriptionsState} subscriptionsState
   * @private
   */
  onSubscriptionsStateChange_(subscriptionsState) {
    if (
      subscriptionsState === SubscriptionsState.GRANTED &&
      this.storeService_.get(StateProperty.SUBSCRIPTIONS_DIALOG_UI_STATE)
    ) {
      this.storeService_.dispatch(
        Action.TOGGLE_SUBSCRIPTIONS_DIALOG_UI_STATE,
        false
      );
    }
  }

  /** @private */
  loadFonts_() {
    if (this.win.document.fonts && FontFace) {
      fontsToLoad.forEach(({family, src, style = 'normal', weight}) =>
        new FontFace(family, src, {weight, style})
          .load()
          .then((font) => this.win.document.fonts.add(font))
      );
    }
  }

  // TODO(#37285): handle grant state update, show/hide dialog after receiving dialog ui state update.
}

AMP.extension(TAG, '0.1', (AMP) => {
  AMP.registerElement(TAG, AmpStorySubscriptions, CSS);
});<|MERGE_RESOLUTION|>--- conflicted
+++ resolved
@@ -16,7 +16,6 @@
 
 const TAG = 'amp-story-subscriptions';
 
-<<<<<<< HEAD
 /** @const {!Array<!Object>} fontFaces */
 const fontsToLoad = [
   {
@@ -41,8 +40,6 @@
   },
 ];
 
-=======
->>>>>>> 9bf7cbdf
 export class AmpStorySubscriptions extends AMP.BaseElement {
   /** @param {!AmpElement} element */
   constructor(element) {
@@ -63,7 +60,6 @@
 
   /** @override */
   buildCallback() {
-<<<<<<< HEAD
     this.loadFonts_();
 
     return Promise.all([
@@ -92,15 +88,6 @@
       // rendered by amp-subscriptions.
       this.dialogEl_ = this.renderSubscriptionsDialogTemplate_();
       this.element.appendChild(this.dialogEl_);
-=======
-    // Create a paywall dialog element that have required attributes to be able to be
-    // rendered by amp-subscriptions.
-    // TODO(#37285): complete the rest of paywall dialog UI based on the publisher-provided attributes.
-    const dialogEl = (
-      <div subscriptions-dialog subscriptions-display="NOT granted"></div>
-    );
-    this.element.appendChild(dialogEl);
->>>>>>> 9bf7cbdf
 
       this.initializeListeners_();
     });
@@ -213,16 +200,12 @@
   initializeListeners_() {
     this.storeService_.subscribe(
       StateProperty.SUBSCRIPTIONS_DIALOG_UI_STATE,
-<<<<<<< HEAD
       (showDialog) => this.onSubscriptionsDialogUiStateChange_(showDialog)
     );
     this.storeService_.subscribe(
       StateProperty.SUBSCRIPTIONS_STATE,
       (subscriptionsState) =>
         this.onSubscriptionsStateChange_(subscriptionsState)
-=======
-      (isDialogVisible) => this.onSubscriptionStateChange_(isDialogVisible)
->>>>>>> 9bf7cbdf
     );
   }
 
