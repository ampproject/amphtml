--- conflicted
+++ resolved
@@ -17,39 +17,12 @@
 
 const TAG = 'amp-story-subscriptions';
 
-<<<<<<< HEAD
-/** @const {!Array<!Object>} fontFaces */
-const fontsToLoad = [
-  {
-    family: 'Poppins',
-    weight: '400',
-    src: "url(https://fonts.gstatic.com/s/poppins/v9/pxiEyp8kv8JHgFVrJJfecnFHGPc.woff2) format('woff2')",
-  },
-  {
-    family: 'Poppins',
-    weight: '500',
-    src: "url(https://fonts.gstatic.com/s/poppins/v15/pxiByp8kv8JHgFVrLGT9Z1xlFd2JQEk.woff2) format('woff2')",
-  },
-  {
-    family: 'Poppins',
-    weight: '600',
-    src: "url(https://fonts.gstatic.com/s/poppins/v15/pxiByp8kv8JHgFVrLEj6Z1xlFd2JQEk.woff2) format('woff2')",
-  },
-  {
-    family: 'Poppins',
-    weight: '700',
-    src: "url(https://fonts.gstatic.com/s/poppins/v9/pxiByp8kv8JHgFVrLCz7Z1xlFd2JQEk.woff2) format('woff2')",
-  },
-];
-
 /**
  * The number of milliseconds to wait before showing the skip button on dialog banner.
  * @const {number}
  */
 export const SKIP_BUTTON_DELAY_DURATION = 2000;
 
-=======
->>>>>>> c94abbb3
 export class AmpStorySubscriptions extends AMP.BaseElement {
   /** @param {!AmpElement} element */
   constructor(element) {
@@ -63,31 +36,21 @@
 
     /** @private {?../../../src/service/localization.LocalizationService} */
     this.localizationService_ = null;
-<<<<<<< HEAD
-
-    /** @private {?Element} */
-    this.dialogEl_ = null;
 
     /** @private {?../../../src/service/viewer-interface.ViewerInterface} */
     this.viewer_ = null;
 
     /** @private {?AmpStoryViewerMessagingHandler} */
     this.viewerMessagingHandler_ = null;
-=======
->>>>>>> c94abbb3
   }
 
   /** @override */
   buildCallback() {
-<<<<<<< HEAD
-    this.loadFonts_();
     this.viewer_ = Services.viewerForDoc(this.element);
     this.viewerMessagingHandler_ = this.viewer_.isEmbedded()
       ? new AmpStoryViewerMessagingHandler(this.win, this.viewer_)
       : null;
 
-=======
->>>>>>> c94abbb3
     return Promise.all([
       Services.storyStoreServiceForOrNull(this.win),
       Services.subscriptionsServiceForDoc(this.element),
