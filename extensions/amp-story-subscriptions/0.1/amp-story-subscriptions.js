--- conflicted
+++ resolved
@@ -80,11 +80,7 @@
   initializeListeners_() {
     this.storeService_.subscribe(
       StateProperty.SUBSCRIPTIONS_DIALOG_UI_STATE,
-<<<<<<< HEAD
       (showDialog) => this.onSubscriptionsDialogUiStateChange_(showDialog)
-=======
-      (isDialogVisible) => this.onSubscriptionStateChange_(isDialogVisible)
->>>>>>> 11fb2607
     );
   }
 
