--- conflicted
+++ resolved
@@ -12,10 +12,7 @@
   StateProperty,
   SubscriptionsState,
 } from '../../amp-story/1.0/amp-story-store-service';
-<<<<<<< HEAD
 import {getStoryAttributeSrc} from '../../amp-story/1.0/utils';
-=======
->>>>>>> 706a04b2
 
 const TAG = 'amp-story-subscriptions';
 
@@ -53,15 +50,12 @@
 
     /** @private {?../../../extensions/amp-subscriptions/0.1/amp-subscriptions.SubscriptionService} */
     this.subscriptionService_ = null;
-<<<<<<< HEAD
 
     /** @private {?../../../src/service/localization.LocalizationService} */
     this.localizationService_ = null;
 
     /** @private {?Element} */
     this.dialogEl_ = null;
-=======
->>>>>>> 706a04b2
   }
 
   /** @override */
@@ -85,7 +79,6 @@
         this.getGrantStatusAndUpdateState_()
       );
 
-<<<<<<< HEAD
       // Create a paywall dialog element that have required attributes to be able to be
       // rendered by amp-subscriptions.
       this.dialogEl_ = this.renderSubscriptionsDialogTemplate_();
@@ -108,25 +101,6 @@
       )
     );
     publisherLogoEl.setAttribute('src', logoSrc);
-=======
-    return Promise.all([
-      Services.storyStoreServiceForOrNull(this.win),
-      Services.subscriptionsServiceForDoc(this.element),
-    ]).then(([storeService, subscriptionService]) => {
-      this.storeService_ = storeService;
-      this.subscriptionService_ = subscriptionService;
-
-      // Get grant status immediately to set up the initial subscriptions state.
-      this.getGrantStatusAndUpdateState_();
-      // When the user finishes any of the actions, e.g. log in or subscribe, new entitlements would be
-      // re-fetched and this callback would be executed. Update states based on new entitlements.
-      this.subscriptionService_.addOnEntitlementResolvedCallback(() =>
-        this.getGrantStatusAndUpdateState_()
-      );
-
-      this.initializeListeners_();
-    });
->>>>>>> 706a04b2
   }
 
   /** @override */
@@ -267,10 +241,7 @@
 
   /**
    * @param {boolean} showDialog
-<<<<<<< HEAD
-=======
    * @return {?Promise}
->>>>>>> 706a04b2
    * @private
    */
   onSubscriptionsDialogUiStateChange_(showDialog) {
@@ -280,16 +251,13 @@
         showDialog
       )
     );
-<<<<<<< HEAD
 
     if (showDialog) {
       // This call would first retrieve entitlements that are already fetched from publisher backend when page loads.
       // If the response is granted, do nothing. If the response is not granted, the paywall would be triggered.
-      // To note, it's a blocking call that would wait until entitlements from all platforms get resolved.
-      this.subscriptionService_.maybeRenderDialogForSelectedPlatform();
-    } else {
-      this.subscriptionService_.getDialog().close();
+      return this.subscriptionService_.maybeRenderDialogForSelectedPlatform();
     }
+    this.subscriptionService_.getDialog().close();
   }
 
   /** @private */
@@ -301,15 +269,6 @@
           .then((font) => this.win.document.fonts.add(font))
       );
     }
-=======
-
-    if (showDialog) {
-      // This call would first retrieve entitlements that are already fetched from publisher backend when page loads.
-      // If the response is granted, do nothing. If the response is not granted, the paywall would be triggered.
-      return this.subscriptionService_.maybeRenderDialogForSelectedPlatform();
-    }
-    this.subscriptionService_.getDialog().close();
->>>>>>> 706a04b2
   }
 }
 
