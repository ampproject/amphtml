--- conflicted
+++ resolved
@@ -10,15 +10,12 @@
 const TAG = 'amp-story-subscriptions';
 
 /**
-<<<<<<< HEAD
-=======
  * The attribute name used in amp-subscriptions to indicate the content is locked or not.
  * @const {string}
  */
 const SUBSCRIPTIONS_SECTION = 'subscriptions-section';
 
 /**
->>>>>>> 545297ff
  * The index of the limited-content page, which is the page where the paywall would be triggered.
  * @const {number}
  */
@@ -42,15 +39,9 @@
       document.querySelectorAll('amp-story-page'),
       (pageEl, index) => {
         if (index == FIRST_PAYWALL_STORY_PAGE_INDEX) {
-<<<<<<< HEAD
-          pageEl.setAttribute('subscriptions-section', 'limited-content');
-        } else if (index > FIRST_PAYWALL_STORY_PAGE_INDEX) {
-          pageEl.setAttribute('subscriptions-section', 'content');
-=======
           pageEl.setAttribute(SUBSCRIPTIONS_SECTION, 'limited-content');
         } else if (index > FIRST_PAYWALL_STORY_PAGE_INDEX) {
           pageEl.setAttribute(SUBSCRIPTIONS_SECTION, 'content');
->>>>>>> 545297ff
         }
       }
     );
@@ -63,19 +54,12 @@
     );
     this.element.appendChild(dialogEl);
 
-<<<<<<< HEAD
-    Services.storyStoreServiceForOrNull(this.win).then((storeService) => {
-      this.storeService_ = storeService;
-      this.initializeListeners_();
-    });
-=======
     return Services.storyStoreServiceForOrNull(this.win).then(
       (storeService) => {
         this.storeService_ = storeService;
         this.initializeListeners_();
       }
     );
->>>>>>> 545297ff
   }
 
   /** @override */
