--- conflicted
+++ resolved
@@ -15,13 +15,8 @@
  */
 
 import * as Preact from '../../../../src/preact';
-<<<<<<< HEAD
-import {Sidebar} from '../sidebar';
-import {color, select, withKnobs} from '@storybook/addon-knobs';
-=======
 import {Sidebar, SidebarToolbar} from '../component';
 import {boolean, color, select, text, withKnobs} from '@storybook/addon-knobs';
->>>>>>> 98a7e999
 import {withA11y} from '@storybook/addon-a11y';
 
 export default {
@@ -81,8 +76,6 @@
       />
     </main>
   );
-<<<<<<< HEAD
-=======
 };
 
 export const toolbar = () => {
@@ -393,5 +386,4 @@
       </SidebarWithActions>
     </main>
   );
->>>>>>> 98a7e999
 };