--- conflicted
+++ resolved
@@ -1,15 +1,10 @@
-import {boolean, color, select, text, withKnobs} from '@storybook/addon-knobs';
+import {boolean, color, select, withKnobs} from '@storybook/addon-knobs';
 
 import * as Preact from '#preact';
-<<<<<<< HEAD
+
 import {BentoSidebar} from '../component';
-import {boolean, color, select, withKnobs} from '@storybook/addon-knobs';
-=======
-
-import {BentoSidebar, BentoSidebarToolbar} from '../component';
 
 import '../component.jss';
->>>>>>> 37b830a0
 
 export default {
   title: 'Sidebar',
