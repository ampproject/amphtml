--- conflicted
+++ resolved
@@ -1,15 +1,8 @@
 import {mount} from 'enzyme';
 
-import {htmlFor} from '#core/dom/static-template';
-
 import * as Preact from '#preact';
-<<<<<<< HEAD
+
 import {BentoSidebar} from '../component';
-import {mount} from 'enzyme';
-=======
-
-import {BentoSidebar, BentoSidebarToolbar} from '../component';
->>>>>>> 37b830a0
 
 describes.sandboxed('BentoSidebar preact component', {}, (env) => {
   const isOpened = (sidebarElement) => {
