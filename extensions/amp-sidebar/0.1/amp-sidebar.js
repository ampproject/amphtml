--- conflicted
+++ resolved
@@ -395,14 +395,11 @@
       this.vsync_.mutate(() => {
         toggle(this.element, /* display */false);
         this.schedulePause(this.getRealChildren());
-<<<<<<< HEAD
         // Return focus to source element if applicable
         if (this.sourceElement_) {
           tryFocus(this.sourceElement_);
         }
-=======
         this.triggerEvent_(SidebarEvents.CLOSE);
->>>>>>> b1f103fe
       });
     }
   }
