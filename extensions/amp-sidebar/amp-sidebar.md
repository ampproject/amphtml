--- conflicted
+++ resolved
@@ -202,11 +202,7 @@
 {% endcall %}
 
 ## Sidebar for Stories
-<<<<<<< HEAD
-Use of `amp-sidebar` is supported within the `amp-story` [component](https://www.ampproject.org/stories/). However there are certain restrictions on what attributes and features are allowed. The following are allowed attributes and features of sidebars within an `amp-story`:
-=======
-The sidebar is also usable within the `amp-story` [component](https://www.ampproject.org/stories/). However there are certain restrictions on what attributes and features are allowed. The following are **disallowed** attributes and features of sidebar within an `amp-story`:
->>>>>>> b5288d2b
+Use of `amp-sidebar` is supported within the `amp-story` [component](https://www.ampproject.org/stories/). However there are certain restrictions on what attributes and features are allowed. The following are allowed attributes and features of sidebars within an `amp-story`.
 
 ### Allowed Attributes
 - [layout](#layout).
@@ -222,11 +218,7 @@
 
 *Example: Basic Sidebar in a Story*
 
-<<<<<<< HEAD
 The following example shows a simple `amp-sidebar` within an `amp-story`.
-=======
-In the following example, we've placed a simple sidebar in within a story. Remember that you will need to link to both the `amp-sidebar` and `amp-story` scripts in the head of the document in order to use these components together.
->>>>>>> b5288d2b
 
 ```html
 ...
@@ -234,11 +226,7 @@
     <amp-story standalone>
       <amp-sidebar id="sidebar1" layout="nodisplay">
         <ul>
-<<<<<<< HEAD
           <li><a "href=https://www.ampproject.org"> External Link </a></li>
-=======
-          <li><a href="https://www.ampproject.org"> External Link </a></li>
->>>>>>> b5288d2b
           <li>Nav item 2</li>
           <li>Nav item 3</li>
         </ul>
