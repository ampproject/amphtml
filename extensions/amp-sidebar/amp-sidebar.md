<!---
Copyright 2016 The AMP HTML Authors. All Rights Reserved.

Licensed under the Apache License, Version 2.0 (the "License");
you may not use this file except in compliance with the License.
You may obtain a copy of the License at

      http://www.apache.org/licenses/LICENSE-2.0

Unless required by applicable law or agreed to in writing, software
distributed under the License is distributed on an "AS-IS" BASIS,
WITHOUT WARRANTIES OR CONDITIONS OF ANY KIND, either express or implied.
See the License for the specific language governing permissions and
limitations under the License.
-->

# <a name="amp-sidebar"></a> `amp-sidebar`

[TOC]

<table>
  <tr>
    <td width="40%"><strong>Description</strong></td>
    <td>A sidebar provides a way to display meta content intended for temporary access (navigation links, buttons, menus, etc.).The sidebar can be revealed by a button tap while the main content remains visually underneath.</td>
  </tr>
  <tr>
    <td width="40%"><strong>Required Script</strong></td>
    <td><code>&lt;script async custom-element="amp-sidebar" src="https://cdn.ampproject.org/v0/amp-sidebar-0.1.js">&lt;/script></code></td>
  </tr>
  <tr>
    <td class="col-fourty"><strong><a href="https://www.ampproject.org/docs/guides/responsive/control_layout.html">Supported Layouts</a></strong></td>
    <td>nodisplay</td>
  </tr>
  <tr>
    <td class="col-fourty"><strong>Examples</strong></td>
    <td>See AMP By Example's <a href="https://ampbyexample.com/components/amp-sidebar/">amp-sidebar example</a>.</td>
  </tr>
</table>

## Behavior

- The `<amp-sidebar>` should be a direct child of the `<body>`.
- The sidebar can only appear on the left or right side of a page.
- The `<amp-sidebar>` may contain any valid HTML elements (supported by AMP).
- The `<amp-sidebar>` may contain any of the following AMP elements:
    - `<amp-accordion>`
    - `<amp-img>`
    - `<amp-fit-text>`
    - `<amp-list>`
    - `<amp-live-list>`
    - `<amp-social-share>`
- The max-height of the sidebar is 100vh, if the height exceeds 100vh then a vertical scrollbar appears. The default height is set to 100vh in CSS and is overridable in CSS.
- The width of the sidebar can be set and adjusted between 45px and 80vw using CSS.
- Touch zoom is disabled on the `amp-sidebar` and it's mask when the sidebar is open.

Example:

```html
<amp-sidebar id="sidebar1" layout="nodisplay" side="right">
  <ul>
    <li> Nav item 1</li>
    <li> Nav item 2</li>
    <li> Nav item 3</li>
    <li> Nav item 4</li>
    <li> Nav item 5</li>
    <li> Nav item 6</li>
  </ul>
</amp-sidebar>
```

### Opening and closing the sidebar

To toggle, open, or close the sidebar when an element is tapped or clicked, set the [`on`](../../spec/amp-actions-and-events.md) action attribute on the element, and specify one of the following action methods: 

<table>
  <tr>
    <th>Action</th>
    <th>Description</th>
  </tr>
  <tr>
    <td>open (default)</td>
    <td>Opens the sidebar</td>
  </tr>
  <tr>
    <td>close</td>
    <td>Closes the sidebar</td>
  </tr>
  <tr>
    <td>toggle</td>
    <td>Toggles the sidebar state</td>
  </tr>
</table>

If the user taps back on the partially-visible main content area, this closes the sidebar.

Alternatively, pressing the escape key on the keyboard will also close the sidebar.

Example:

```html
<button class="hamburger" on='tap:sidebar1.toggle'></button>
<button on='tap:sidebar1'>Open</button>
<button on='tap:sidebar1.open'>Open</button>
<button on='tap:sidebar1.close'>x</button>
```

{% call callout('Tip', type='success') %}
See live demos at [AMP By Example](https://ampbyexample.com/components/amp-sidebar/).
{% endcall %}

## Attributes

##### side

Indicates what side of the page the sidebar should open from, either `left` or `right`.  If a `side` is not specified, the `side` value will be inherited from the `body` tag's `dir` attribute (`ltr` => `left` , `rtl` => `right`); if no `dir` exists, the `side` defaults to `left`.

##### layout

Specifies the display layout of the sidebar, which must be `nodisplay`.

##### open

This attribute is present when the sidebar is open.

##### common attributes

This element includes [common attributes](https://www.ampproject.org/docs/reference/common_attributes) extended to AMP components.

## Styling

The `amp-sidebar` component can be styled with standard CSS.

-  The `width` of the `amp-sidebar` may be set to adjust the width between the pre-set min(45px) and max(80vw) values.
- The height of the `amp-sidebar` may be set to adjust the height of the sidebar, if required. If the height exceeds 100vw, the sidebar will have a vertical scrollbar. The preset height of the sidebar is 100vw and can be overridden in CSS to make it shorter.
- The current state of the sidebar is exposed via the `open` attribute that is set on the `amp-sidebar` tag when the side bar is open on the page.

<<<<<<< HEAD
## Actions
The `amp-sidebar` exposes the following actions you can use [AMP on-syntax to trigger](https://github.com/ampproject/amphtml/blob/master/spec/amp-actions-and-events.md):

<table>
  <tr>
    <th>Action</th>
    <th>Description</th>
  </tr>
  <tr>
    <td>open (default)</td>
    <td>Opens the sidebar</td>
  </tr>
  <tr>
    <td>close</td>
    <td>Closes the sidebar</td>
  </tr>
  <tr>
    <td>toggle</td>
    <td>Toggles the sidebar state</td>
  </tr>
</table>


### Examples

```html
<button on="tap:sidebar.open"> = </button>
<amp-sidebar id="sidebar" layout="nodisplay">
  <ul>
    <li on="tap:sidebar.toggle">Toggle</li>
    <li on="tap:sidebar.close">Close</li>
  </ul>
</amp-sidebar>
```
=======
>>>>>>> a0892c17

## UX considerations

When using `<amp-sidebar>`, keep in mind that your users will often view your page on mobile in an AMP viewer, which may display a fixed-position header. In addition, browsers often display their own fixed header at the top of the page. Adding another fixed-position element at the top of the screen would take up a large amount of mobile screen space with content that gives the user no new information.

For this reason, we recommend that affordances to open the sidebar are not placed in a fixed, full-width header.

## Validation

See [amp-sidebar rules](https://github.com/ampproject/amphtml/blob/master/extensions/amp-sidebar/0.1/validator-amp-sidebar.protoascii) in the AMP validator specification.<|MERGE_RESOLUTION|>--- conflicted
+++ resolved
@@ -134,44 +134,6 @@
 - The height of the `amp-sidebar` may be set to adjust the height of the sidebar, if required. If the height exceeds 100vw, the sidebar will have a vertical scrollbar. The preset height of the sidebar is 100vw and can be overridden in CSS to make it shorter.
 - The current state of the sidebar is exposed via the `open` attribute that is set on the `amp-sidebar` tag when the side bar is open on the page.
 
-<<<<<<< HEAD
-## Actions
-The `amp-sidebar` exposes the following actions you can use [AMP on-syntax to trigger](https://github.com/ampproject/amphtml/blob/master/spec/amp-actions-and-events.md):
-
-<table>
-  <tr>
-    <th>Action</th>
-    <th>Description</th>
-  </tr>
-  <tr>
-    <td>open (default)</td>
-    <td>Opens the sidebar</td>
-  </tr>
-  <tr>
-    <td>close</td>
-    <td>Closes the sidebar</td>
-  </tr>
-  <tr>
-    <td>toggle</td>
-    <td>Toggles the sidebar state</td>
-  </tr>
-</table>
-
-
-### Examples
-
-```html
-<button on="tap:sidebar.open"> = </button>
-<amp-sidebar id="sidebar" layout="nodisplay">
-  <ul>
-    <li on="tap:sidebar.toggle">Toggle</li>
-    <li on="tap:sidebar.close">Close</li>
-  </ul>
-</amp-sidebar>
-```
-=======
->>>>>>> a0892c17
-
 ## UX considerations
 
 When using `<amp-sidebar>`, keep in mind that your users will often view your page on mobile in an AMP viewer, which may display a fixed-position header. In addition, browsers often display their own fixed header at the top of the page. Adding another fixed-position element at the top of the screen would take up a large amount of mobile screen space with content that gives the user no new information.
