--- conflicted
+++ resolved
@@ -434,11 +434,7 @@
 
 ### Variable substitutions
 
-<<<<<<< HEAD
-The `amp-form` extension allows [platform variable substitutions](../../spec/amp-var-substitutions.md) for inputs that are hidden and that have the `data-amp-replace` attribute. On each form submission, `amp-form` finds all `input[type=hidden][data-amp-replace]` inside the form (or referenced via the `form` attribute) and applies variable substitutions to its `value` attribute and replaces it with the result of the substitution.
-=======
-The `amp-form` extension allows [platform variable substitutions](../../docs/spec/amp-var-substitutions.md) for inputs that are hidden and that have the `data-amp-replace` attribute. On each form submission, `amp-form` finds all `input[type=hidden][data-amp-replace]` inside the form and applies variable substitutions to its `value` attribute and replaces it with the result of the substitution.
->>>>>>> 809e46fd
+The `amp-form` extension allows [platform variable substitutions](../../docs/spec/amp-var-substitutions.md) for inputs that are hidden and that have the `data-amp-replace` attribute. On each form submission, `amp-form` finds all `input[type=hidden][data-amp-replace]` inside the form (or referenced via the `form` attribute) and applies variable substitutions to its `value` attribute and replaces it with the result of the substitution.
 
 You must provide the variables you are using for each substitution on each input by specifying a space-separated string of the variables used in `data-amp-replace` (see example below). AMP will not replace variables that are not explicitly specified.
 
