--- conflicted
+++ resolved
@@ -942,35 +942,17 @@
    * @return {!Promise}
    * @private
    */
-<<<<<<< HEAD
   handleXhrSubmitSuccess_(response, incomingTrust) {
-    return response.json().then(
-      json => {
-        return this.handleSubmitSuccess_(
-          /** @type {!JsonObject} */ (json),
-          incomingTrust
-        ).then(() => {
-          this.triggerFormSubmitInAnalytics_('amp-form-submit-success');
-          this.maybeHandleRedirect_(response);
-        });
-      },
-      error => {
-        user().error(TAG, 'Failed to parse response JSON: %s', error);
-      }
-    );
-=======
-  handleXhrSubmitSuccess_(response) {
     return response
       .json()
       .then(
-        json => this.handleSubmitSuccess_(/** @type {!JsonObject} */ (json)),
+        json => this.handleSubmitSuccess_(/** @type {!JsonObject} */ (json), incomingTrust),
         error => user().error(TAG, 'Failed to parse response JSON: %s', error)
       )
       .then(() => {
         this.triggerFormSubmitInAnalytics_('amp-form-submit-success');
         this.maybeHandleRedirect_(response);
       });
->>>>>>> f0e70590
   }
 
   /**
