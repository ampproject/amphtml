--- conflicted
+++ resolved
@@ -787,17 +787,10 @@
       const status = init['status'];
       if (status >= 300) {
         /** HTTP status codes of 300+ mean redirects and errors. */
-<<<<<<< HEAD
-        return this.handleSubmitFailure_(status, response, trust);
-      }
-    }
-    return this.handleSubmitSuccess_(tryResolve(() => response), trust);
-=======
-        return this.handleSubmitFailure_(status, response, response['body']);
-      }
-    }
-    return this.handleSubmitSuccess_(response, response['body']);
->>>>>>> 7c6745d3
+        return this.handleSubmitFailure_(status, response, trust, response['body']);
+      }
+    }
+    return this.handleSubmitSuccess_(response, trust, response['body']);
   }
 
   /**
@@ -944,18 +937,10 @@
    * @return {!Promise}
    * @private
    */
-<<<<<<< HEAD
   handleXhrSubmitSuccess_(response, incomingTrust) {
-    const json = /** @type {!Promise<!JsonObject>} */ (response.json());
-    return this.handleSubmitSuccess_(json, incomingTrust).then(() => {
-      this.triggerFormSubmitInAnalytics_('amp-form-submit-success');
-      this.maybeHandleRedirect_(response);
-    });
-=======
-  handleXhrSubmitSuccess_(response) {
     return response.json().then(
       /** @type {!JsonObject} */ json => {
-        return this.handleSubmitSuccess_(json).then(() => {
+        return this.handleSubmitSuccess_(json, incomingTrust).then(() => {
           this.triggerFormSubmitInAnalytics_('amp-form-submit-success');
           this.maybeHandleRedirect_(response);
         });
@@ -964,37 +949,15 @@
         user().error(TAG, 'Failed to parse response JSON: %s', error);
       }
     );
->>>>>>> 7c6745d3
   }
 
   /**
    * Transition the form to the submit success state.
-<<<<<<< HEAD
-   * @param {!Promise<!JsonObject>} jsonPromise
-   * @param {!ActionTrust} incomingTrust
-=======
    * @param {!JsonObject} result
    * @param {?JsonObject=} opt_eventData
->>>>>>> 7c6745d3
-   * @return {!Promise}
-   * @private
-   */
-<<<<<<< HEAD
-  handleSubmitSuccess_(jsonPromise, incomingTrust) {
-    return jsonPromise.then(
-      json => {
-        this.setState_(FormState.SUBMIT_SUCCESS);
-        this.renderTemplate_(json || {}).then(() => {
-          const outgoingTrust = this.trustForSubmitResponse_(incomingTrust);
-          this.triggerAction_(FormEvents.SUBMIT_SUCCESS, json, outgoingTrust);
-          this.dirtinessHandler_.onSubmitSuccess();
-        });
-      },
-      error => {
-        user().error(TAG, 'Failed to parse response JSON: %s', error);
-      }
-    );
-=======
+   * @return {!Promise}
+   * @private visible for testing
+   */
   handleSubmitSuccess_(result, opt_eventData) {
     this.setState_(FormState.SUBMIT_SUCCESS);
     return tryResolve(() => {
@@ -1006,7 +969,6 @@
         this.dirtinessHandler_.onSubmitSuccess();
       });
     });
->>>>>>> 7c6745d3
   }
 
   /**
@@ -1034,32 +996,22 @@
    * Transition the form the the submit error state.
    * @param {*} error
    * @param {!JsonObject} json
-<<<<<<< HEAD
    * @param {!ActionTrust} incomingTrust
-   * @return {!Promise}
-   * @private
-   */
-  handleSubmitFailure_(error, json, incomingTrust) {
-=======
    * @param {?JsonObject=} opt_eventData
    * @return {!Promise}
    * @private
    */
-  handleSubmitFailure_(error, json, opt_eventData) {
->>>>>>> 7c6745d3
+  handleSubmitFailure_(error, json, incomingTrust, opt_eventData) {
     this.setState_(FormState.SUBMIT_ERROR);
     user().error(TAG, 'Form submission failed: %s', error);
     return tryResolve(() => {
       this.renderTemplate_(json).then(() => {
-<<<<<<< HEAD
         const outgoingTrust = this.trustForSubmitResponse_(incomingTrust);
-        this.triggerAction_(FormEvents.SUBMIT_ERROR, json, outgoingTrust);
-=======
         this.triggerAction_(
           FormEvents.SUBMIT_ERROR,
-          opt_eventData === undefined ? json : opt_eventData
+          opt_eventData === undefined ? json : opt_eventData,
+          outgoingTrust,
         );
->>>>>>> 7c6745d3
         this.dirtinessHandler_.onSubmitError();
       });
     });
