/**
 * Copyright 2016 The AMP HTML Authors. All Rights Reserved.
 *
 * Licensed under the Apache License, Version 2.0 (the "License");
 * you may not use this file except in compliance with the License.
 * You may obtain a copy of the License at
 *
 *      http://www.apache.org/licenses/LICENSE-2.0
 *
 * Unless required by applicable law or agreed to in writing, software
 * distributed under the License is distributed on an "AS-IS" BASIS,
 * WITHOUT WARRANTIES OR CONDITIONS OF ANY KIND, either express or implied.
 * See the License for the specific language governing permissions and
 * limitations under the License.
 */

import {vsyncFor} from '../../../src/vsync';
import {viewportForDoc} from '../../../src/viewport';
import {setStyles} from '../../../src/style';
import {removeChildren} from '../../../src/dom';

/** @type {string} */
const OBJ_PROP = '__BUBBLE_OBJ';

export class ValidationBubble {

  /**
   * Creates a bubble component to display messages in.
   * @param {!../../../src/service/ampdoc-impl.AmpDoc} ampdoc
   * @param {string} id
   */
  constructor(ampdoc, id) {
    /** @private @const {string} */
    this.id_ = id;

    /** @private @const {!../../../src/service/viewport-impl.Viewport} */
    this.viewport_ = viewportForDoc(ampdoc);

    /** @private @const {!../../../src/service/vsync-impl.Vsync} */
    this.vsync_ = vsyncFor(ampdoc.win);

    /** @private {?Element} */
    this.currentTargetElement_ = null;

    /** @private {string} */
    this.currentMessage_ = '';

    /** @private {boolean} */
    this.isVisible_ = false;

    /** @private @const {!Element} */
<<<<<<< HEAD
    this.bubbleElement_ = ampdoc.win.document.createElement('div');
    this.bubbleElement_.classList.add('-amp-validation-bubble');
=======
    this.bubbleElement_ = win.document.createElement('div');
    this.bubbleElement_.classList.add('i-amphtml-validation-bubble');
>>>>>>> d8f2668b
    this.bubbleElement_[OBJ_PROP] = this;
    ampdoc.getBody().appendChild(this.bubbleElement_);
  }

  /**
   * @return {boolean}
   */
  isActiveOn(element) {
    return this.isVisible_ && element == this.currentTargetElement_;
  }

  /**
   * Hides the bubble off screen.
   */
  hide() {
    if (!this.isVisible_) {
      return;
    }

    this.isVisible_ = false;
    this.currentTargetElement_ = null;
    this.currentMessage_ = '';

    // TODO(#3776): Use .mutate method when it supports passing state.
    this.vsync_.run({
      measure: undefined,
      mutate: hideBubble,
    }, {
      bubbleElement: this.bubbleElement_,
    });
  }

  /**
   * Shows the bubble targeted to an element with the passed message.
   * @param {!Element} targetElement
   * @param {string} message
   */
  show(targetElement, message) {
    if (this.isActiveOn(targetElement) && message == this.currentMessage_) {
      return;
    }

    this.isVisible_ = true;
    this.currentTargetElement_ = targetElement;
    this.currentMessage_ = message;
    const state = {
      message,
      targetElement,
      bubbleElement: this.bubbleElement_,
      viewport: this.viewport_,
      id: this.id_,
    };
    this.vsync_.run({
      measure: measureTargetElement,
      mutate: showBubbleElement,
    }, state);
  }
}


/**
 * Hides the bubble element passed through state object.
 * @param {!Object} state
 * @private
 */
function hideBubble(state) {
  state.bubbleElement.removeAttribute('aria-alert');
  state.bubbleElement.removeAttribute('role');
  removeChildren(state.bubbleElement);
  setStyles(state.bubbleElement, {
    display: 'none',
  });
}


/**
 * Measures the layout for the target element passed through state object.
 * @param {!Object} state
 * @private
 */
function measureTargetElement(state) {
  state.targetRect = state.viewport.getLayoutRect(state.targetElement);
}


/**
 * Updates text content, positions and displays the bubble.
 * @param {!Object} state
 * @private
 */
function showBubbleElement(state) {
  removeChildren(state.bubbleElement);
  const messageDiv = state.bubbleElement.ownerDocument.createElement('div');
  messageDiv.id = `bubble-message-${state.id}`;
  messageDiv.textContent = state.message;
  state.bubbleElement.setAttribute('aria-labeledby', messageDiv.id);
  state.bubbleElement.setAttribute('role', 'alert');
  state.bubbleElement.setAttribute('aria-live', 'assertive');
  state.bubbleElement.appendChild(messageDiv);
  setStyles(state.bubbleElement, {
    display: 'block',
    top: `${state.targetRect.top - 10}px`,
    left: `${state.targetRect.left + state.targetRect.width / 2}px`,
  });
}<|MERGE_RESOLUTION|>--- conflicted
+++ resolved
@@ -49,13 +49,9 @@
     this.isVisible_ = false;
 
     /** @private @const {!Element} */
-<<<<<<< HEAD
     this.bubbleElement_ = ampdoc.win.document.createElement('div');
-    this.bubbleElement_.classList.add('-amp-validation-bubble');
-=======
-    this.bubbleElement_ = win.document.createElement('div');
+
     this.bubbleElement_.classList.add('i-amphtml-validation-bubble');
->>>>>>> d8f2668b
     this.bubbleElement_[OBJ_PROP] = this;
     ampdoc.getBody().appendChild(this.bubbleElement_);
   }
