/**
 * Copyright 2016 The AMP HTML Authors. All Rights Reserved.
 *
 * Licensed under the Apache License, Version 2.0 (the "License");
 * you may not use this file except in compliance with the License.
 * You may obtain a copy of the License at
 *
 *      http://www.apache.org/licenses/LICENSE-2.0
 *
 * Unless required by applicable law or agreed to in writing, software
 * distributed under the License is distributed on an "AS-IS" BASIS,
 * WITHOUT WARRANTIES OR CONDITIONS OF ANY KIND, either express or implied.
 * See the License for the specific language governing permissions and
 * limitations under the License.
 */

import {
  AmpForm,
  AmpFormService,
  onInputInteraction_,
} from '../amp-form';
import {ampdocServiceFor} from '../../../../src/ampdoc';
import {
  setReportValiditySupportedForTesting,
  setCheckValiditySupportedForTesting,
} from '../form-validators';
import * as sinon from 'sinon';
import {timerFor} from '../../../../src/services';
import '../../../amp-mustache/0.1/amp-mustache';
import {actionServiceForDoc} from '../../../../src/services';
import {
  cidServiceForDocForTesting,
} from '../../../../extensions/amp-analytics/0.1/cid-impl';
import {documentInfoForDoc} from '../../../../src/services';
import '../../../amp-selector/0.1/amp-selector';

describes.repeated('', {
  'single ampdoc': {ampdoc: 'single'},
  'shadow ampdoc': {ampdoc: 'shadow'},
}, (name, variant) => {

  describes.realWin('amp-form', {
    amp: {
      runtimeOn: false,
      ampdoc: variant.ampdoc,
      extensions: ['amp-selector'],  // amp-form is installed as service.
    },
  }, env => {

    let sandbox;
    const timer = timerFor(window);

    function getAmpForm(button1 = true, button2 = false, button3 = false,
                        canonical = 'https://example.com/amps.html') {
      new AmpFormService(env.ampdoc);
      documentInfoForDoc(env.ampdoc).canonicalUrl = canonical;
      cidServiceForDocForTesting(env.ampdoc);
      const form = getForm(env.ampdoc.win.document, button1, button2, button3);
      env.ampdoc.getBody().appendChild(form);
      const ampForm = new AmpForm(form, 'amp-form-test-id');
      return Promise.resolve(ampForm);
    }

<<<<<<< HEAD
    return form;
  }

  beforeEach(() => {
    installTemplatesService(window);
    installDocService(window,  /* isSingleDoc */ true);
    const docService = ampdocServiceFor(window);
    installActionServiceForDoc(docService.getAmpDoc());
=======
    function getForm(doc = document, button1 = true, button2 = false,
                     button3 = false) {
      const form = doc.createElement('form');
      form.setAttribute('method', 'POST');

      const nameInput = doc.createElement('input');
      nameInput.setAttribute('name', 'name');
      nameInput.setAttribute('value', 'John Miller');
      form.appendChild(nameInput);
      form.setAttribute('action-xhr', 'https://example.com');
      form.setAttribute('action', 'https://example.com');

      if (button1) {
        const submitBtn = doc.createElement('input');
        submitBtn.setAttribute('type', 'submit');
        form.appendChild(submitBtn);
      }

      if (button2) {
        const submitBtn = doc.createElement('input');
        submitBtn.setAttribute('type', 'submit');
        form.appendChild(submitBtn);
      }

      if (button3) {
        const submitBtn = doc.createElement('button');
        submitBtn.setAttribute('type', 'submit');
        form.appendChild(submitBtn);
      }

      return form;
    }
>>>>>>> 04ac234a

    beforeEach(() => {
      sandbox = env.sandbox;
    });

    afterEach(() => {
      // Reset supported state for checkValidity and reportValidity.
      setCheckValiditySupportedForTesting(undefined);
      setReportValiditySupportedForTesting(undefined);
    });

    it('should assert valid action-xhr when provided', () => {
      const form = getForm();
      document.body.appendChild(form);
      form.setAttribute('action-xhr', 'http://example.com');
      expect(() => new AmpForm(form)).to.throw(
          /form action-xhr must start with/);
      form.setAttribute('action-xhr', 'https://cdn.ampproject.org/example.com');
      expect(() => new AmpForm(form)).to.throw(
          /form action-xhr should not be on AMP CDN/);
      form.setAttribute('action-xhr', 'https://example.com');
      expect(() => new AmpForm(form)).to.not.throw;
      document.body.removeChild(form);
    });

    it('should assert none of the inputs named __amp_source_origin', () => {
      const form = getForm(document, true, false);
      document.body.appendChild(form);
      const illegalInput = document.createElement('input');
      illegalInput.setAttribute('type', 'hidden');
      illegalInput.setAttribute('name', '__amp_source_origin');
      illegalInput.value = 'https://example.com';
      form.appendChild(illegalInput);
      expect(() => new AmpForm(form)).to.throw(
          /Illegal input name, __amp_source_origin found/);
      document.body.removeChild(form);
    });

    it('should listen to submit, blur and input events', () => {
      const form = getForm();
      document.body.appendChild(form);
      form.addEventListener = sandbox.spy();
      form.setAttribute('action-xhr', 'https://example.com');
      new AmpForm(form);
      expect(form.addEventListener).to.be.called;
      expect(form.addEventListener).to.be.calledWith('submit');
      expect(form.addEventListener).to.be.calledWith('blur');
      expect(form.addEventListener).to.be.calledWith('input');
      expect(form.className).to.contain('i-amphtml-form');
      document.body.removeChild(form);
    });

    it('should install proxy', () => {
      const form = getForm();
      document.body.appendChild(form);
      form.setAttribute('action-xhr', 'https://example.com');
      new AmpForm(form);
      expect(form.$p).to.be.ok;
      expect(form.$p.getAttribute('action-xhr')).to.equal(
          'https://example.com');
      document.body.removeChild(form);
    });

    it('should do nothing if already submitted', () => {
      const form = getForm();
      document.body.appendChild(form);
      const ampForm = new AmpForm(form);
      ampForm.state_ = 'submitting';
      const event = {
        stopImmediatePropagation: sandbox.spy(),
        target: form,
        preventDefault: sandbox.spy(),
      };

      sandbox.stub(ampForm.xhr_, 'fetch').returns(Promise.resolve());
      sandbox.spy(form, 'checkValidity');
      ampForm.handleSubmitEvent_(event);
      expect(event.stopImmediatePropagation).to.be.called;
      expect(form.checkValidity).to.not.be.called;
      expect(ampForm.xhr_.fetch).to.not.be.called;
      document.body.removeChild(form);
    });

    it('should not trigger amp-form-submit analytics event', () => {
      const form = getForm();
      form.removeAttribute('action-xhr');
      document.body.appendChild(form);
      const ampForm = new AmpForm(form);
      const event = {
        stopImmediatePropagation: sandbox.spy(),
        target: form,
        preventDefault: sandbox.spy(),
      };
      sandbox.stub(ampForm.xhr_, 'fetch').returns(Promise.resolve());
      sandbox.stub(ampForm, 'analyticsEvent_');
      sandbox.spy(form, 'checkValidity');
      const errorRe =
          /Only XHR based \(via action-xhr attribute\) submissions are support/;
      expect(() => ampForm.handleSubmitEvent_(event)).to.throw(errorRe);
      expect(event.preventDefault).to.be.called;
      expect(ampForm.analyticsEvent_).to.have.not.been.called;
      document.body.removeChild(form);
    });

    it('should respect novalidate on a form', () => {
      setReportValiditySupportedForTesting(true);
      const form = getForm();
      document.body.appendChild(form);
      form.setAttribute('novalidate', '');
      const emailInput = document.createElement('input');
      emailInput.setAttribute('name', 'email');
      emailInput.setAttribute('type', 'email');
      emailInput.setAttribute('required', '');
      form.appendChild(emailInput);
      const ampForm = new AmpForm(form);
      sandbox.stub(ampForm.xhr_, 'fetch').returns(Promise.resolve());
      const event = {
        stopImmediatePropagation: sandbox.spy(),
        target: form,
        preventDefault: sandbox.spy(),
      };
      ampForm.vsync_ = {
        run: (task, state) => {
          if (task.measure) {
            task.measure(state);
          }
          if (task.mutate) {
            task.mutate(state);
          }
        },
      };
      sandbox.spy(form, 'checkValidity');
      sandbox.spy(emailInput, 'reportValidity');
      ampForm.handleSubmitEvent_(event);
      // Check validity should always be called regardless of novalidate.
      expect(form.checkValidity).to.be.called;

      // However reporting validity shouldn't happen when novalidate.
      expect(emailInput.reportValidity).to.not.be.called;
      expect(form.hasAttribute('amp-novalidate')).to.be.true;
      document.body.removeChild(form);
    });

    it('should throw error if POST non-xhr', () => {
      const form = getForm();
      document.body.appendChild(form);
      form.removeAttribute('action-xhr');
      document.body.appendChild(form);
      const ampForm = new AmpForm(form);
      const event = {
        stopImmediatePropagation: sandbox.spy(),
        target: form,
        preventDefault: sandbox.spy(),
      };
      sandbox.stub(ampForm.xhr_, 'fetch').returns(Promise.resolve());
      sandbox.spy(form, 'checkValidity');
      const submitErrorRe =
          /Only XHR based \(via action-xhr attribute\) submissions are support/;
      expect(() => ampForm.handleSubmitEvent_(event)).to.throw(submitErrorRe);
      expect(event.preventDefault).to.be.called;
      document.body.removeChild(form);
    });

    it('should respect novalidate on a form', () => {
      setReportValiditySupportedForTesting(true);
      const form = getForm();
      document.body.appendChild(form);
      form.setAttribute('novalidate', '');
      const emailInput = document.createElement('input');
      emailInput.setAttribute('name', 'email');
      emailInput.setAttribute('type', 'email');
      emailInput.setAttribute('required', '');
      form.appendChild(emailInput);
      const ampForm = new AmpForm(form);
      sandbox.stub(ampForm.xhr_, 'fetch').returns(Promise.resolve());
      const event = {
        stopImmediatePropagation: sandbox.spy(),
        target: form,
        preventDefault: sandbox.spy(),
      };
      ampForm.vsync_ = {
        run: (task, state) => {
          if (task.measure) {
            task.measure(state);
          }
          if (task.mutate) {
            task.mutate(state);
          }
        },
      };
      sandbox.spy(form, 'checkValidity');
      sandbox.spy(emailInput, 'reportValidity');

      ampForm.handleSubmitEvent_(event);
      // Check validity should always be called regardless of novalidate.
      expect(form.checkValidity).to.be.called;

      // However reporting validity shouldn't happen when novalidate.
      expect(emailInput.reportValidity).to.not.be.called;
      expect(form.hasAttribute('amp-novalidate')).to.be.true;
      document.body.removeChild(form);
    });

    it('should check validity and report when invalid', () => {
      setReportValiditySupportedForTesting(false);
      return getAmpForm().then(ampForm => {
        const form = ampForm.form_;
        const emailInput = document.createElement('input');
        emailInput.setAttribute('name', 'email');
        emailInput.setAttribute('type', 'email');
        emailInput.setAttribute('required', '');
        form.appendChild(emailInput);
        sandbox.spy(form, 'checkValidity');
        sandbox.stub(ampForm.xhr_, 'fetch').returns(Promise.resolve());

        const event = {
          stopImmediatePropagation: sandbox.spy(),
          target: ampForm.form_,
          preventDefault: sandbox.spy(),
        };

        ampForm.vsync_ = {
          run: (task, state) => {
            if (task.measure) {
              task.measure(state);
            }
            if (task.mutate) {
              task.mutate(state);
            }
          },
        };

        const bubbleEl = env.ampdoc.getRootNode().querySelector(
            '.i-amphtml-validation-bubble');
        const validationBubble = bubbleEl['__BUBBLE_OBJ'];
        sandbox.spy(validationBubble, 'show');
        sandbox.spy(validationBubble, 'hide');
        ampForm.handleSubmitEvent_(event);
        expect(event.stopImmediatePropagation).to.be.called;
        expect(form.checkValidity).to.be.called;
        expect(ampForm.xhr_.fetch).to.not.be.called;

        const showCall1 = validationBubble.show.getCall(0);
        expect(showCall1.args[0]).to.equal(emailInput);
        expect(showCall1.args[1]).to.not.be.null;

        // Check bubble would show with a new message when user
        // change its content.
        emailInput.value = 'cool';
        ampForm.validator_.onInput({target: emailInput});
        const showCall2 = validationBubble.show.getCall(1);
        expect(showCall2.args[0]).to.equal(emailInput);
        expect(showCall2.args[1]).to.not.be.null;
        expect(showCall2.args[1]).to.not.equal(showCall1.args[0]);
        expect(ampForm.xhr_.fetch).to.not.be.called;

        // Check bubble would hide when input becomes valid.
        emailInput.value = 'cool@bea.ns';
        ampForm.validator_.onInput({target: emailInput});
        expect(validationBubble.hide.calledOnce).to.be.true;
        expect(validationBubble.show.calledTwice).to.be.true;

        // Check that we'd hide the bubble when user move out.
        ampForm.validator_.onBlur({target: emailInput});
        expect(validationBubble.hide.calledTwice).to.be.true;

        ampForm.validator_.onInput({target: emailInput});
        expect(validationBubble.show.calledThrice).to.be.false;

        // Check xhr goes through when form is valid.
        emailInput.value = 'cool@bea.ns';
        ampForm.handleSubmitEvent_(event);
        return timer.promise(10).then(() => {
          expect(ampForm.xhr_.fetch).to.have.been.called;
        });
      });
    });

    it('should not check validity if .checkValidity is not supported', () => {
      setCheckValiditySupportedForTesting(false);
      return getAmpForm().then(ampForm => {
        const form = ampForm.form_;
        const emailInput = document.createElement('input');
        emailInput.setAttribute('name', 'email');
        emailInput.setAttribute('type', 'email');
        emailInput.setAttribute('required', '');
        form.appendChild(emailInput);
        sandbox.spy(form, 'checkValidity');
        sandbox.stub(ampForm.xhr_, 'fetch').returns(Promise.resolve());

        const event = {
          stopImmediatePropagation: sandbox.spy(),
          target: ampForm.form_,
          preventDefault: sandbox.spy(),
        };

        ampForm.vsync_ = {
          run: (task, state) => {
            if (task.measure) {
              task.measure(state);
            }
            if (task.mutate) {
              task.mutate(state);
            }
          },
        };

        ampForm.handleSubmitEvent_(event);
        return timer.promise(1).then(() => {
          expect(event.stopImmediatePropagation).to.not.be.called;
          expect(form.checkValidity).to.not.be.called;
          expect(ampForm.xhr_.fetch).to.be.called;
        });
      });
    });

    it('should allow rendering responses through templates', () => {
      return getAmpForm(true).then(ampForm => {
        const form = ampForm.form_;
        // Add a div[submit-error] with a template child.
        const errorContainer = document.createElement('div');
        errorContainer.setAttribute('submit-error', '');
        form.appendChild(errorContainer);
        const errorTemplate = document.createElement('template');
        errorTemplate.setAttribute('type', 'amp-mustache');
        errorTemplate.content.appendChild(
            document.createTextNode('Error: {{message}}'));
        errorContainer.appendChild(errorTemplate);
        let renderedTemplate = document.createElement('div');
        renderedTemplate.innerText = 'Error: hello there';
        sandbox.stub(ampForm.xhr_, 'fetch')
            .returns(Promise.reject({responseJson: {message: 'hello there'}}));
        sandbox.stub(ampForm.templates_, 'findAndRenderTemplate')
            .returns(Promise.resolve(renderedTemplate));
        const event = {
          stopImmediatePropagation: sandbox.spy(),
          target: form,
          preventDefault: sandbox.spy(),
        };
        ampForm.handleSubmitEvent_(event);
        const findTemplateStub = ampForm.templates_.findAndRenderTemplate;
        return ampForm.xhrSubmitPromiseForTesting().then(() => {
          expect(findTemplateStub).to.be.called;
          // Template should have rendered an error
          expect(findTemplateStub).to.have.been.calledWith(
              errorContainer, {message: 'hello there'});
          // Check that form has a rendered div with class .submit-error-message.
          renderedTemplate = form.querySelector('[i-amphtml-rendered]');
          expect(renderedTemplate).to.not.be.null;
        });
      });
    });

    it('should replace previously rendered responses', () => {
      return getAmpForm(true).then(ampForm => {
        const form = ampForm.form_;
        const successContainer = document.createElement('div');
        successContainer.setAttribute('submit-success', '');
        form.appendChild(successContainer);
        const successTemplate = document.createElement('template');
        successTemplate.setAttribute('type', 'amp-mustache');
        successTemplate.content.appendChild(
            document.createTextNode('Success: {{message}}'));
        successContainer.appendChild(successTemplate);
        const renderedTemplate = document.createElement('div');
        renderedTemplate.innerText = 'Success: hello';
        renderedTemplate.setAttribute('i-amphtml-rendered', '');
        successContainer.appendChild(renderedTemplate);
        ampForm.state_ = 'submit-success';

        const newRender = document.createElement('div');
        newRender.innerText = 'New Success: What What';

        sandbox.stub(ampForm.xhr_, 'fetch')
            .returns(Promise.resolve({
              json: () => {
                return Promise.resolve({'message': 'What What'});
              },
            }));
        sandbox.stub(ampForm.templates_, 'findAndRenderTemplate')
            .returns(Promise.resolve(newRender));
        const event = {
          stopImmediatePropagation: sandbox.spy(),
          target: form,
          preventDefault: sandbox.spy(),
        };
        ampForm.handleSubmitEvent_(event);
        return timer.promise(5).then(() => {
          expect(ampForm.templates_.findAndRenderTemplate).to.be.called;
          expect(ampForm.templates_.findAndRenderTemplate.calledWith(
              successContainer, {'message': 'What What'})).to.be.true;
          const renderedTemplates = form.querySelectorAll(
              '[i-amphtml-rendered]');
          expect(renderedTemplates[0]).to.not.be.null;
          expect(renderedTemplates.length).to.equal(1);
          expect(renderedTemplates[0]).to.equal(newRender);
        });
      });
    });

    it('should call fetch with the xhr action and form data', () => {
      return getAmpForm().then(ampForm => {
        sandbox.stub(ampForm.xhr_, 'fetch').returns(Promise.resolve());
        const event = {
          stopImmediatePropagation: sandbox.spy(),
          target: ampForm.form_,
          preventDefault: sandbox.spy(),
        };
        ampForm.handleSubmitEvent_(event);
        expect(event.preventDefault).to.be.calledOnce;
        return timer.promise(1).then(() => {
          expect(ampForm.xhr_.fetch).to.be.calledOnce;
          expect(ampForm.xhr_.fetch).to.be.calledWith('https://example.com');

          const xhrCall = ampForm.xhr_.fetch.getCall(0);
          const config = xhrCall.args[1];
          expect(config.body).to.not.be.null;
          expect(config.method).to.equal('POST');
          expect(config.credentials).to.equal('include');
        });
      });
    });

    it('should trigger amp-form-submit analytics event with form data', () => {
      return getAmpForm().then(ampForm => {
        sandbox.stub(ampForm.xhr_, 'fetch').returns(Promise.resolve());
        sandbox.stub(ampForm, 'analyticsEvent_');
        const event = {
          stopImmediatePropagation: sandbox.spy(),
          target: ampForm.form_,
          preventDefault: sandbox.spy(),
        };
        const expectedFormData = {
          'formId': '',
          'formFields[name]': 'John Miller',
        };
        ampForm.handleSubmitEvent_(event);
        expect(event.preventDefault).to.be.calledOnce;
        return timer.promise(1).then(() => {
          expect(ampForm.xhr_.fetch).to.be.calledOnce;
          expect(ampForm.xhr_.fetch).to.be.calledWith('https://example.com');

          const xhrCall = ampForm.xhr_.fetch.getCall(0);
          const config = xhrCall.args[1];
          expect(config.body).to.not.be.null;
          expect(config.method).to.equal('POST');
          expect(config.credentials).to.equal('include');
          expect(ampForm.analyticsEvent_).to.be.calledWith(
              'amp-form-submit',
              expectedFormData
          );
        });
      });
    });

    it('should trigger amp-form-submit after variables substitution', () => {
      return getAmpForm().then(ampForm => {
        const form = ampForm.form_;
        const clientIdField = document.createElement('input');
        clientIdField.setAttribute('name', 'clientId');
        clientIdField.setAttribute('type', 'hidden');
        clientIdField.value = 'CLIENT_ID(form)';
        clientIdField.setAttribute('data-amp-replace', 'CLIENT_ID');
        form.appendChild(clientIdField);
        const canonicalUrlField = document.createElement('input');
        canonicalUrlField.setAttribute('name', 'canonicalUrl');
        canonicalUrlField.setAttribute('type', 'hidden');
        canonicalUrlField.value = 'CANONICAL_URL';
        canonicalUrlField.setAttribute('data-amp-replace', 'CANONICAL_URL');
        form.appendChild(canonicalUrlField);
        sandbox.stub(form, 'checkValidity').returns(true);
        sandbox.stub(ampForm.xhr_, 'fetch').returns(Promise.resolve());
        sandbox.spy(ampForm.urlReplacement_, 'expandInputValueAsync');
        sandbox.stub(ampForm.urlReplacement_, 'expandInputValueSync');
        sandbox.stub(ampForm, 'analyticsEvent_');
        ampForm.submit_();
        const expectedFormData = {
          'formId': '',
          'formFields[name]': 'John Miller',
          'formFields[clientId]': sinon.match(/amp-.+/),
          'formFields[canonicalUrl]': 'https%3A%2F%2Fexample.com%2Famps.html',
        };
        expect(ampForm.xhr_.fetch).to.have.not.been.called;
        expect(ampForm.urlReplacement_.expandInputValueSync)
              .to.not.have.been.called;
        expect(ampForm.urlReplacement_.expandInputValueAsync)
              .to.have.been.calledTwice;
        expect(ampForm.urlReplacement_.expandInputValueAsync)
              .to.have.been.calledWith(clientIdField);
        expect(ampForm.urlReplacement_.expandInputValueAsync)
              .to.have.been.calledWith(canonicalUrlField);
        return timer.promise(10).then(() => {
          expect(ampForm.xhr_.fetch).to.be.called;
          expect(clientIdField.value).to.match(/amp-.+/);
          expect(canonicalUrlField.value).to.equal(
                  'https%3A%2F%2Fexample.com%2Famps.html');

          expect(ampForm.analyticsEvent_).to.be.calledWithMatch(
                  'amp-form-submit',
                  expectedFormData);
        });
      });
    });

    it('should block multiple submissions and disable buttons', () => {
      return getAmpForm(true, true, true).then(ampForm => {
        let fetchResolver;
        sandbox.stub(ampForm.xhr_, 'fetch').returns(new Promise(resolve => {
          fetchResolver = resolve;
        }));
        const form = ampForm.form_;
        const event = {
          stopImmediatePropagation: sandbox.spy(),
          target: form,
          preventDefault: sandbox.spy(),
        };
        const button1 = form.querySelectorAll('input[type=submit]')[0];
        const button2 = form.querySelectorAll('input[type=submit]')[1];
        const button3 = form.querySelectorAll('button[type=submit]')[0];
        expect(button1.hasAttribute('disabled')).to.be.false;
        expect(button2.hasAttribute('disabled')).to.be.false;
        expect(button3.hasAttribute('disabled')).to.be.false;
        ampForm.handleSubmitEvent_(event);
        expect(ampForm.state_).to.equal('submitting');
        return timer.promise(1).then(() => {
          expect(ampForm.xhr_.fetch.calledOnce).to.be.true;
          expect(button1.hasAttribute('disabled')).to.be.true;
          expect(button2.hasAttribute('disabled')).to.be.true;

          ampForm.handleSubmitEvent_(event);
          ampForm.handleSubmitEvent_(event);
          expect(event.preventDefault.called).to.be.true;
          expect(event.preventDefault).to.have.callCount(3);
          expect(event.stopImmediatePropagation).to.have.callCount(2);
          expect(ampForm.xhr_.fetch.calledOnce).to.be.true;
          expect(form.className).to.contain('amp-form-submitting');
          expect(form.className).to.not.contain('amp-form-submit-error');
          expect(form.className).to.not.contain('amp-form-submit-success');
          fetchResolver({json: () => Promise.resolve()});
          return timer.promise(20).then(() => {
            expect(button1.hasAttribute('disabled')).to.be.false;
            expect(button2.hasAttribute('disabled')).to.be.false;
            expect(ampForm.state_).to.equal('submit-success');
            expect(form.className).to.not.contain('amp-form-submitting');
            expect(form.className).to.not.contain('amp-form-submit-error');
            expect(form.className).to.contain('amp-form-submit-success');
          });
        });
      });
    });

    it('should manage form state classes (submitting, success)', () => {
      return getAmpForm().then(ampForm => {
        let fetchResolver;
        sandbox.stub(ampForm.xhr_, 'fetch').returns(new Promise(resolve => {
          fetchResolver = resolve;
        }));
        sandbox.stub(ampForm, 'analyticsEvent_');
        sandbox.stub(ampForm.actions_, 'trigger');
        const form = ampForm.form_;
        const event = {
          stopImmediatePropagation: sandbox.spy(),
          target: form,
          preventDefault: sandbox.spy(),
        };
        ampForm.handleSubmitEvent_(event);
        expect(event.preventDefault).to.be.called;
        expect(ampForm.state_).to.equal('submitting');
        expect(form.className).to.contain('amp-form-submitting');
        expect(form.className).to.not.contain('amp-form-submit-error');
        expect(form.className).to.not.contain('amp-form-submit-success');
        fetchResolver({json: () => Promise.resolve()});
        return timer.promise(5).then(() => {
          expect(ampForm.actions_.trigger).to.be.called;
          expect(ampForm.actions_.trigger).to.be.calledWith(form, 'submit');
          expect(ampForm.state_).to.equal('submit-success');
          expect(form.className).to.not.contain('amp-form-submitting');
          expect(form.className).to.not.contain('amp-form-submit-error');
          expect(form.className).to.contain('amp-form-submit-success');
          expect(ampForm.actions_.trigger).to.be.called;
          expect(ampForm.actions_.trigger).to.be.calledWith(
              form, 'submit-success',
              /** CustomEvent */ sinon.match.has('detail'));
          expect(ampForm.analyticsEvent_).to.be.calledWith(
              'amp-form-submit-success');
        });
      });
    });

    it('should manage form state classes (submitting, error)', () => {
      return getAmpForm(true, true).then(ampForm => {
        let fetchRejecter;
        sandbox.stub(ampForm, 'analyticsEvent_');
        sandbox.stub(ampForm.xhr_, 'fetch')
            .returns(new Promise((unusedResolve, reject) => {
              fetchRejecter = reject;
            }));
        sandbox.stub(ampForm.actions_, 'trigger');
        const form = ampForm.form_;
        const event = {
          stopImmediatePropagation: sandbox.spy(),
          target: form,
          preventDefault: sandbox.spy(),
        };
        const button1 = form.querySelectorAll('input[type=submit]')[0];
        const button2 = form.querySelectorAll('input[type=submit]')[1];
        expect(button1.hasAttribute('disabled')).to.be.false;
        expect(button2.hasAttribute('disabled')).to.be.false;
        ampForm.handleSubmitEvent_(event);
        expect(button1.hasAttribute('disabled')).to.be.true;
        expect(button2.hasAttribute('disabled')).to.be.true;
        expect(event.preventDefault).to.be.called;
        expect(event.stopImmediatePropagation).to.not.be.called;
        expect(ampForm.state_).to.equal('submitting');
        expect(form.className).to.contain('amp-form-submitting');
        expect(form.className).to.not.contain('amp-form-submit-error');
        expect(form.className).to.not.contain('amp-form-submit-success');
        fetchRejecter();
        return timer.promise(5).then(() => {
          expect(button1.hasAttribute('disabled')).to.be.false;
          expect(button2.hasAttribute('disabled')).to.be.false;
          expect(ampForm.state_).to.equal('submit-error');
          expect(form.className).to.not.contain('amp-form-submitting');
          expect(form.className).to.not.contain('amp-form-submit-success');
          expect(form.className).to.contain('amp-form-submit-error');
          expect(ampForm.actions_.trigger).to.be.called;
          expect(ampForm.actions_.trigger.calledWith(
              form,
              'submit-error',
              /** CustomEvent */ sinon.match.has('detail'))).to.be.true;
          expect(ampForm.analyticsEvent_).to.be.calledWith(
              'amp-form-submit-error');
        });
      });
    });

    describe('GET requests', () => {
      it('should allow GET submissions', () => {
        return getAmpForm().then(ampForm => {
          ampForm.method_ = 'GET';
          ampForm.form_.setAttribute('method', 'GET');
          sandbox.stub(ampForm.xhr_, 'fetch').returns(Promise.resolve());
          const event = {
            stopImmediatePropagation: sandbox.spy(),
            target: ampForm.form_,
            preventDefault: sandbox.spy(),
          };
          ampForm.handleSubmitEvent_(event);
          expect(event.preventDefault).to.be.calledOnce;
          return timer.promise(1).then(() => {
            expect(ampForm.xhr_.fetch).to.be.calledOnce;
            expect(ampForm.xhr_.fetch).to.be.calledWith(
                'https://example.com?name=John%20Miller');

            const xhrCall = ampForm.xhr_.fetch.getCall(0);
            const config = xhrCall.args[1];
            expect(config.body).to.be.undefined;
            expect(config.method).to.equal('GET');
            expect(config.credentials).to.equal('include');
          });
        });
      });

      it('should not send disabled or nameless inputs', () => {
        return getAmpForm().then(ampForm => {
          const form = ampForm.form_;
          ampForm.method_ = 'GET';
          form.setAttribute('method', 'GET');
          sandbox.stub(ampForm.xhr_, 'fetch').returns(Promise.resolve());
          const fieldset = document.createElement('fieldset');
          const emailInput = document.createElement('input');
          emailInput.setAttribute('name', 'email');
          emailInput.setAttribute('type', 'email');
          emailInput.setAttribute('required', '');
          fieldset.appendChild(emailInput);
          const usernameInput = document.createElement('input');
          usernameInput.setAttribute('name', 'nickname');
          usernameInput.setAttribute('required', '');
          fieldset.appendChild(usernameInput);
          form.appendChild(fieldset);
          const event = {
            stopImmediatePropagation: sandbox.spy(),
            target: ampForm.form_,
            preventDefault: sandbox.spy(),
          };

          usernameInput.disabled = true;
          usernameInput.value = 'coolbeans';
          emailInput.value = 'cool@bea.ns';
          ampForm.handleSubmitEvent_(event);
          expect(event.preventDefault).to.be.calledOnce;
          return timer.promise(1).then(() => {
            expect(ampForm.xhr_.fetch).to.be.calledOnce;
            expect(ampForm.xhr_.fetch).to.be.calledWith(
                'https://example.com?name=John%20Miller&email=cool%40bea.ns');

            ampForm.setState_('submit-success');
            ampForm.xhr_.fetch.reset();
            usernameInput.removeAttribute('disabled');
            usernameInput.value = 'coolbeans';
            emailInput.value = 'cool@bea.ns';
            ampForm.handleSubmitEvent_(event);
            return timer.promise(1).then(() => {
              expect(ampForm.xhr_.fetch).to.be.calledOnce;
              expect(ampForm.xhr_.fetch).to.be.calledWith(
                  'https://example.com?name=John%20Miller&email=cool%40bea.ns&' +
                  'nickname=coolbeans');

              ampForm.setState_('submit-success');
              ampForm.xhr_.fetch.reset();
              fieldset.disabled = true;
              ampForm.handleSubmitEvent_(event);

              return timer.promise(1).then(() => {
                expect(ampForm.xhr_.fetch).to.be.calledOnce;
                expect(ampForm.xhr_.fetch).to.be.calledWith(
                    'https://example.com?name=John%20Miller');

                ampForm.setState_('submit-success');
                ampForm.xhr_.fetch.reset();
                fieldset.removeAttribute('disabled');
                usernameInput.removeAttribute('name');
                emailInput.removeAttribute('required');
                emailInput.value = '';
                ampForm.handleSubmitEvent_(event);
                return timer.promise(1).then(() => {
                  expect(ampForm.xhr_.fetch).to.be.calledOnce;
                  expect(ampForm.xhr_.fetch).to.be.calledWith(
                      'https://example.com?name=John%20Miller&email=');
                });
              });
            });
          });
        });
      });


      it('should properly serialize inputs to query params', () => {
        return getAmpForm().then(ampForm => {
          const form = ampForm.form_;
          ampForm.method_ = 'GET';
          form.setAttribute('method', 'GET');
          sandbox.stub(ampForm.xhr_, 'fetch').returns(Promise.resolve());

          const otherNamesFS = document.createElement('fieldset');
          const otherName1Input = document.createElement('input');
          otherName1Input.setAttribute('name', 'name');
          otherNamesFS.appendChild(otherName1Input);
          const otherName2Input = document.createElement('input');
          otherName2Input.setAttribute('name', 'name');
          otherNamesFS.appendChild(otherName2Input);
          form.appendChild(otherNamesFS);

          // Group of Radio buttons.
          const genderFS = document.createElement('fieldset');
          const maleRadio = document.createElement('input');
          maleRadio.setAttribute('type', 'radio');
          maleRadio.setAttribute('name', 'gender');
          maleRadio.setAttribute('value', 'Male');
          genderFS.appendChild(maleRadio);
          const femaleRadio = document.createElement('input');
          femaleRadio.setAttribute('type', 'radio');
          femaleRadio.setAttribute('name', 'gender');
          femaleRadio.setAttribute('value', 'Female');
          genderFS.appendChild(femaleRadio);
          form.appendChild(genderFS);

          // Group of Checkboxes.
          const interestsFS = document.createElement('fieldset');
          const basketballCB = document.createElement('input');
          basketballCB.setAttribute('type', 'checkbox');
          basketballCB.setAttribute('name', 'interests');
          basketballCB.setAttribute('value', 'Basketball');
          interestsFS.appendChild(basketballCB);
          const footballCB = document.createElement('input');
          footballCB.setAttribute('type', 'checkbox');
          footballCB.setAttribute('name', 'interests');
          footballCB.setAttribute('value', 'Football');
          interestsFS.appendChild(footballCB);
          const foodCB = document.createElement('input');
          foodCB.setAttribute('type', 'checkbox');
          foodCB.setAttribute('name', 'interests');
          foodCB.setAttribute('value', 'Food');
          interestsFS.appendChild(foodCB);
          form.appendChild(interestsFS);

          // Select w/ options.
          const citySelect = document.createElement('select');
          citySelect.setAttribute('name', 'city');
          const sfOption = document.createElement('option');
          sfOption.setAttribute('value', 'San Francisco');
          citySelect.appendChild(sfOption);
          const mtvOption = document.createElement('option');
          mtvOption.setAttribute('value', 'Mountain View');
          citySelect.appendChild(mtvOption);
          const nyOption = document.createElement('option');
          nyOption.setAttribute('value', 'New York');
          citySelect.appendChild(nyOption);
          form.appendChild(citySelect);

          const event = {
            stopImmediatePropagation: sandbox.spy(),
            target: ampForm.form_,
            preventDefault: sandbox.spy(),
          };

          ampForm.handleSubmitEvent_(event);
          expect(event.preventDefault).to.be.calledOnce;
          return timer.promise(1).then(() => {
            expect(ampForm.xhr_.fetch).to.be.calledOnce;
            expect(ampForm.xhr_.fetch).to.be.calledWith(
                'https://example.com?name=John%20Miller&name=&name=&' +
                'city=San%20Francisco');

            ampForm.setState_('submit-success');
            ampForm.xhr_.fetch.reset();
            foodCB.checked = true;
            footballCB.checked = true;
            ampForm.handleSubmitEvent_(event);
            return timer.promise(1).then(() => {
              expect(ampForm.xhr_.fetch).to.be.calledOnce;
              expect(ampForm.xhr_.fetch).to.be.calledWith(
                  'https://example.com?name=John%20Miller&name=&name=' +
                  '&interests=Football&interests=Food&city=San%20Francisco');

              ampForm.setState_('submit-success');
              femaleRadio.checked = true;
              otherName1Input.value = 'John Maller';
              ampForm.xhr_.fetch.reset();
              ampForm.handleSubmitEvent_(event);
              return timer.promise(1).then(() => {
                expect(ampForm.xhr_.fetch).to.be.calledOnce;
                expect(ampForm.xhr_.fetch).to.be.calledWith(
                    'https://example.com?name=John%20Miller&name=John%20Maller' +
                    '&name=&gender=Female&interests=Football&interests=Food&' +
                    'city=San%20Francisco');
              });
            });
          });
        });
      });
    });

    describe('User Validity', () => {
      it('should manage valid/invalid on input/fieldset/form on submit', () => {
        setReportValiditySupportedForTesting(false);
        return getAmpForm(true).then(ampForm => {
          const form = ampForm.form_;
          const fieldset = document.createElement('fieldset');
          const emailInput = document.createElement('input');
          emailInput.setAttribute('name', 'email');
          emailInput.setAttribute('type', 'email');
          emailInput.setAttribute('required', '');
          fieldset.appendChild(emailInput);
          form.appendChild(fieldset);
          sandbox.spy(form, 'checkValidity');
          sandbox.spy(emailInput, 'checkValidity');
          sandbox.spy(fieldset, 'checkValidity');
          sandbox.stub(ampForm.xhr_, 'fetch').returns(Promise.resolve());

          const event = {
            target: ampForm.form_,
            stopImmediatePropagation: sandbox.spy(),
            preventDefault: sandbox.spy(),
          };
          ampForm.handleSubmitEvent_(event);

          expect(form.checkValidity).to.be.called;
          expect(emailInput.checkValidity).to.be.called;
          expect(fieldset.checkValidity).to.be.called;
          expect(form.className).to.contain('user-invalid');
          expect(emailInput.className).to.contain('user-invalid');
          expect(event.preventDefault).to.be.called;
          expect(event.stopImmediatePropagation).to.be.called;

          emailInput.value = 'cool@bea.ns';
          ampForm.handleSubmitEvent_(event);
          expect(form.className).to.contain('user-valid');
          expect(emailInput.className).to.contain('user-valid');
        });
      });

      it('should manage valid/invalid on input user interaction', () => {
        setReportValiditySupportedForTesting(false);
        return getAmpForm(true).then(ampForm => {
          const form = ampForm.form_;
          const fieldset = document.createElement('fieldset');
          const emailInput = document.createElement('input');
          emailInput.setAttribute('name', 'email');
          emailInput.setAttribute('type', 'email');
          emailInput.setAttribute('required', '');
          fieldset.appendChild(emailInput);
          const usernameInput = document.createElement('input');
          usernameInput.setAttribute('name', 'nickname');
          usernameInput.setAttribute('required', '');
          fieldset.appendChild(usernameInput);
          form.appendChild(fieldset);
          sandbox.spy(form, 'checkValidity');
          sandbox.spy(emailInput, 'checkValidity');
          sandbox.spy(fieldset, 'checkValidity');
          sandbox.stub(ampForm.xhr_, 'fetch').returns(Promise.resolve());

          onInputInteraction_({target: emailInput});
          expect(form.checkValidity).to.be.called;
          expect(emailInput.checkValidity).to.be.called;
          expect(fieldset.checkValidity).to.be.called;
          expect(form.className).to.contain('user-invalid');
          expect(emailInput.className).to.contain('user-invalid');

          // No interaction happened with usernameInput, so no user-class should
          // be added at this point.
          expect(usernameInput.className).to.not.contain('user-invalid');
          expect(usernameInput.className).to.not.contain('user-valid');


          emailInput.value = 'cool@bea.ns';
          onInputInteraction_({target: emailInput});
          expect(emailInput.className).to.contain('user-valid');
          expect(form.className).to.contain('user-invalid');

          // Still no interaction.
          expect(usernameInput.className).to.not.contain('user-invalid');
          expect(usernameInput.className).to.not.contain('user-valid');

          // Both inputs back to invalid.
          emailInput.value = 'invalid-value';
          onInputInteraction_({target: emailInput});
          expect(emailInput.className).to.contain('user-invalid');
          expect(form.className).to.contain('user-invalid');

          // Still no interaction.
          expect(usernameInput.className).to.not.contain('user-invalid');
          expect(usernameInput.className).to.not.contain('user-valid');

          // Only email input is invalid now.
          usernameInput.value = 'coolbeans';
          onInputInteraction_({target: usernameInput});
          expect(emailInput.className).to.contain('user-invalid');
          expect(form.className).to.contain('user-invalid');
          expect(usernameInput.className).to.contain('user-valid');

          // Both input are finally valid.
          emailInput.value = 'cool@bea.ns';
          onInputInteraction_({target: emailInput});
          expect(emailInput.className).to.contain('user-valid');
          expect(usernameInput.className).to.contain('user-valid');
          expect(form.className).to.contain('user-valid');
        });
      });

      it('should propagates user-valid only when going from invalid', () => {
        setReportValiditySupportedForTesting(false);
        return getAmpForm(true).then(ampForm => {
          const form = ampForm.form_;
          const fieldset = document.createElement('fieldset');
          const emailInput = document.createElement('input');
          emailInput.setAttribute('name', 'email');
          emailInput.setAttribute('type', 'email');
          emailInput.setAttribute('required', '');
          fieldset.appendChild(emailInput);
          form.appendChild(fieldset);
          sandbox.spy(form, 'checkValidity');
          sandbox.spy(emailInput, 'checkValidity');
          sandbox.spy(fieldset, 'checkValidity');
          sandbox.stub(ampForm.xhr_, 'fetch').returns(Promise.resolve());

          emailInput.value = 'cool@bea.ns';
          const event = {target: emailInput};
          onInputInteraction_(event);

          expect(emailInput.checkValidity).to.be.called;
          expect(form.checkValidity).to.not.be.called;
          expect(fieldset.checkValidity).to.not.be.called;
          expect(emailInput.className).to.contain('user-valid');
          expect(form.className).to.not.contain('user-valid');
        });
      });
    });

    it('should install action handler and handle submit action', () => {
      const form = getForm();
      document.body.appendChild(form);
      const actions = actionServiceForDoc(form.ownerDocument);
      sandbox.stub(actions, 'installActionHandler');
      const ampForm = new AmpForm(form);
      sandbox.stub(ampForm.xhr_, 'fetch').returns(Promise.resolve());
      expect(actions.installActionHandler).to.be.calledWith(form);
      sandbox.spy(ampForm, 'handleSubmitAction_');
      ampForm.actionHandler_({method: 'anything'});
      expect(ampForm.handleSubmitAction_).to.have.not.been.called;
      ampForm.actionHandler_({method: 'submit'});
      return timer.promise(1).then(() => {
        expect(ampForm.handleSubmitAction_).to.have.been.called;
        document.body.removeChild(form);
      });
    });

    it('should submit after timeout of waiting for amp-selector', function() {
      this.timeout(3000);
      return getAmpForm().then(ampForm => {
        const form = ampForm.form_;
        const selector = env.win.document.createElement('amp-selector');
        selector.setAttribute('name', 'color');
        form.appendChild(selector);
        sandbox.stub(selector, 'whenBuilt')
            .returns(new Promise(unusedResolve => {}));
        sandbox.stub(ampForm.xhr_, 'fetch')
            .returns(Promise.resolve());
        sandbox.spy(ampForm, 'handleSubmitAction_');
        ampForm.actionHandler_({method: 'submit'});
        expect(ampForm.handleSubmitAction_).to.have.not.been.called;
        return timer.promise(1).then(() => {
          expect(ampForm.handleSubmitAction_).to.have.not.been.called;
          return timer.promise(2000);
        }).then(() => {
          expect(ampForm.handleSubmitAction_).to.have.been.called;
        });
      });
    });

    it('should wait for amp-selector to build before submitting', () => {
      return getAmpForm().then(ampForm => {
        let builtPromiseResolver_;
        const form = ampForm.form_;
        const selector = env.win.document.createElement('amp-selector');
        selector.setAttribute('name', 'color');
        form.appendChild(selector);
        sandbox.stub(selector, 'whenBuilt').returns(new Promise(resolve => {
          builtPromiseResolver_ = resolve;
        }));
        sandbox.stub(ampForm.xhr_, 'fetch')
            .returns(Promise.resolve());
        sandbox.spy(ampForm, 'handleSubmitAction_');
        ampForm.actionHandler_({method: 'submit'});
        expect(ampForm.handleSubmitAction_).to.have.not.been.called;
        return timer.promise(1).then(() => {
          expect(ampForm.handleSubmitAction_).to.have.not.been.called;
          return timer.promise(100);
        }).then(() => {
          expect(ampForm.handleSubmitAction_).to.have.not.been.called;
          builtPromiseResolver_();
          return timer.promise(1);
        }).then(() => {
          expect(ampForm.handleSubmitAction_).to.have.been.called;
        });
      });
    });

    describe('Var Substitution', () => {
      it('should substitute hidden fields variables in XHR async', () => {
        return getAmpForm().then(ampForm => {
          const form = ampForm.form_;
          const clientIdField = document.createElement('input');
          clientIdField.setAttribute('name', 'clientId');
          clientIdField.setAttribute('type', 'hidden');
          clientIdField.value = 'CLIENT_ID(form)';
          clientIdField.setAttribute('data-amp-replace', 'CLIENT_ID');
          form.appendChild(clientIdField);
          const canonicalUrlField = document.createElement('input');
          canonicalUrlField.setAttribute('name', 'clientId');
          canonicalUrlField.setAttribute('type', 'hidden');
          canonicalUrlField.value = 'CANONICAL_URL';
          canonicalUrlField.setAttribute('data-amp-replace', 'CANONICAL_URL');
          form.appendChild(canonicalUrlField);
          sandbox.stub(form, 'checkValidity').returns(true);
          sandbox.stub(ampForm.xhr_, 'fetch').returns(Promise.resolve());
          sandbox.spy(ampForm.urlReplacement_, 'expandInputValueAsync');
          sandbox.stub(ampForm.urlReplacement_, 'expandInputValueSync');
          ampForm.submit_();
          expect(ampForm.xhr_.fetch).to.have.not.been.called;
          expect(ampForm.urlReplacement_.expandInputValueSync)
              .to.not.have.been.called;
          expect(ampForm.urlReplacement_.expandInputValueAsync)
              .to.have.been.calledTwice;
          expect(ampForm.urlReplacement_.expandInputValueAsync)
              .to.have.been.calledWith(clientIdField);
          expect(ampForm.urlReplacement_.expandInputValueAsync)
              .to.have.been.calledWith(canonicalUrlField);
          return timer.promise(10).then(() => {
            expect(ampForm.xhr_.fetch).to.be.called;
            expect(clientIdField.value).to.match(/amp-.+/);
            expect(canonicalUrlField.value).to.equal(
                'https%3A%2F%2Fexample.com%2Famps.html');
          });
        });
      });

      it('should send request if vars did not resolve after a timeout', () => {
        return getAmpForm().then(ampForm => {
          const expandAsyncStringResolvers = [];
          const form = ampForm.form_;
          const clientIdField = document.createElement('input');
          clientIdField.setAttribute('name', 'clientId');
          clientIdField.setAttribute('type', 'hidden');
          clientIdField.setAttribute('data-amp-replace', 'CLIENT_ID');
          clientIdField.value = 'CLIENT_ID(form)';
          form.appendChild(clientIdField);
          const canonicalUrlField = document.createElement('input');
          canonicalUrlField.setAttribute('name', 'clientId');
          canonicalUrlField.setAttribute('type', 'hidden');
          canonicalUrlField.setAttribute('data-amp-replace', 'CANONICAL_URL');
          canonicalUrlField.value = 'CANONICAL_URL';
          form.appendChild(canonicalUrlField);
          sandbox.stub(form, 'checkValidity').returns(true);
          sandbox.stub(ampForm.xhr_, 'fetch').returns(Promise.resolve());
          sandbox.stub(ampForm.urlReplacement_, 'expandInputValueAsync')
              .returns(new Promise(resolve => {
                expandAsyncStringResolvers.push(resolve);
              }));
          sandbox.stub(ampForm.urlReplacement_, 'expandInputValueSync');
          ampForm.submit_();
          expect(ampForm.xhr_.fetch).to.have.not.been.called;
          expect(ampForm.urlReplacement_.expandInputValueSync)
              .to.not.have.been.called;
          expect(ampForm.urlReplacement_.expandInputValueAsync)
              .to.have.been.calledTwice;
          expect(ampForm.urlReplacement_.expandInputValueAsync)
              .to.have.been.calledWith(clientIdField);
          expect(ampForm.urlReplacement_.expandInputValueAsync)
              .to.have.been.calledWith(canonicalUrlField);
          return timer.promise(210).then(() => {
            expect(ampForm.xhr_.fetch).to.be.called;
            expect(clientIdField.value).to.equal('CLIENT_ID(form)');
            expect(canonicalUrlField.value).to.equal('CANONICAL_URL');
          });
        });
      });

      it('should substitute hidden fields variables ' +
          'in non-XHR via sync', () => {
        return getAmpForm().then(ampForm => {
          const form = ampForm.form_;
          ampForm.method_ = 'GET';
          ampForm.xhrAction_ = null;
          const clientIdField = document.createElement('input');
          clientIdField.setAttribute('name', 'clientId');
          clientIdField.setAttribute('type', 'hidden');
          clientIdField.setAttribute('data-amp-replace', 'CLIENT_ID');
          clientIdField.value = 'CLIENT_ID(form)';
          form.appendChild(clientIdField);
          const canonicalUrlField = document.createElement('input');
          canonicalUrlField.setAttribute('name', 'clientId');
          canonicalUrlField.setAttribute('type', 'hidden');
          canonicalUrlField.setAttribute('data-amp-replace', 'CANONICAL_URL');
          canonicalUrlField.value = 'CANONICAL_URL';
          form.appendChild(canonicalUrlField);
          sandbox.stub(form, 'submit');
          sandbox.stub(form, 'checkValidity').returns(true);
          sandbox.stub(ampForm.xhr_, 'fetch').returns(Promise.resolve());
          sandbox.stub(ampForm.urlReplacement_, 'expandInputValueAsync');
          sandbox.spy(ampForm.urlReplacement_, 'expandInputValueSync');
          ampForm.handleSubmitAction_();
          expect(ampForm.urlReplacement_.expandInputValueAsync)
              .to.not.have.been.called;
          expect(ampForm.urlReplacement_.expandInputValueSync)
              .to.have.been.called;
          expect(ampForm.urlReplacement_.expandInputValueSync)
              .to.have.been.calledWith(clientIdField);
          expect(ampForm.urlReplacement_.expandInputValueSync)
              .to.have.been.calledWith(canonicalUrlField);
          return timer.promise(10).then(() => {
            expect(form.submit).to.have.been.called;
            expect(clientIdField.value).to.equal('');
            expect(canonicalUrlField.value).to.equal(
                'https%3A%2F%2Fexample.com%2Famps.html');
          });
        });
      });

      it('should not substitute variables if xhr-POST non-canonical', () => {
        return getAmpForm().then(ampForm => {
          const form = ampForm.form_;
          ampForm.xhrAction_ = 'https://anotherexample.com';
          const clientIdField = document.createElement('input');
          clientIdField.setAttribute('name', 'clientId');
          clientIdField.setAttribute('type', 'hidden');
          clientIdField.setAttribute('data-amp-replace', 'CLIENT_ID');
          clientIdField.value = 'CLIENT_ID(form)';
          form.appendChild(clientIdField);
          const canonicalUrlField = document.createElement('input');
          canonicalUrlField.setAttribute('name', 'clientId');
          canonicalUrlField.setAttribute('type', 'hidden');
          canonicalUrlField.setAttribute('data-amp-replace', 'CANONICAL_URL');
          canonicalUrlField.value = 'CANONICAL_URL';
          form.appendChild(canonicalUrlField);
          sandbox.stub(form, 'submit');
          sandbox.stub(form, 'checkValidity').returns(true);
          sandbox.stub(ampForm.xhr_, 'fetch')
              .returns(Promise.resolve());
          sandbox.stub(ampForm.urlReplacement_, 'expandInputValueAsync');
          sandbox.spy(ampForm.urlReplacement_, 'expandInputValueSync');
          ampForm.handleSubmitAction_();
          expect(ampForm.urlReplacement_.expandInputValueAsync)
              .to.not.have.been.called;
          expect(ampForm.urlReplacement_.expandInputValueSync)
              .to.have.not.been.called;
          return timer.promise(10).then(() => {
            expect(clientIdField.value).to.equal('CLIENT_ID(form)');
            expect(canonicalUrlField.value).to.equal('CANONICAL_URL');
          });
        });
      });

      it('should not substitute variables if xhr-GET non-canonical', () => {
        return getAmpForm().then(ampForm => {
          const form = ampForm.form_;
          ampForm.method_ = 'GET';
          ampForm.xhrAction_ = 'https://anotherexample.com';
          const clientIdField = document.createElement('input');
          clientIdField.setAttribute('name', 'clientId');
          clientIdField.setAttribute('type', 'hidden');
          clientIdField.setAttribute('data-amp-replace', 'CLIENT_ID');
          clientIdField.value = 'CLIENT_ID(form)';
          form.appendChild(clientIdField);
          const canonicalUrlField = document.createElement('input');
          canonicalUrlField.setAttribute('name', 'clientId');
          canonicalUrlField.setAttribute('type', 'hidden');
          canonicalUrlField.setAttribute('data-amp-replace', 'CANONICAL_URL');
          canonicalUrlField.value = 'CANONICAL_URL';
          form.appendChild(canonicalUrlField);
          sandbox.stub(form, 'submit');
          sandbox.stub(form, 'checkValidity').returns(true);
          sandbox.stub(ampForm.xhr_, 'fetch')
              .returns(Promise.resolve());
          sandbox.stub(ampForm.urlReplacement_, 'expandInputValueAsync');
          sandbox.spy(ampForm.urlReplacement_, 'expandInputValueSync');
          ampForm.handleSubmitAction_();
          expect(ampForm.urlReplacement_.expandInputValueAsync)
              .to.not.have.been.called;
          expect(ampForm.urlReplacement_.expandInputValueSync)
              .to.have.not.been.called;
          return timer.promise(10).then(() => {
            expect(clientIdField.value).to.equal('CLIENT_ID(form)');
            expect(canonicalUrlField.value).to.equal('CANONICAL_URL');
          });
        });
      });

      it('should not substitute variables if non-xhr-GET non-canonical', () => {
        return getAmpForm().then(ampForm => {
          const form = ampForm.form_;
          ampForm.method_ = 'GET';
          ampForm.xhrAction_ = null;
          form.removeAttribute('action-xhr');
          form.setAttribute('action', 'https://anotherexample.com');
          const clientIdField = document.createElement('input');
          clientIdField.setAttribute('name', 'clientId');
          clientIdField.setAttribute('type', 'hidden');
          clientIdField.setAttribute('data-amp-replace', 'CLIENT_ID');
          clientIdField.value = 'CLIENT_ID(form)';
          form.appendChild(clientIdField);
          const canonicalUrlField = document.createElement('input');
          canonicalUrlField.setAttribute('name', 'clientId');
          canonicalUrlField.setAttribute('type', 'hidden');
          canonicalUrlField.setAttribute('data-amp-replace', 'CANONICAL_URL');
          canonicalUrlField.value = 'CANONICAL_URL';
          form.appendChild(canonicalUrlField);
          sandbox.stub(form, 'submit');
          sandbox.stub(form, 'checkValidity').returns(true);
          sandbox.stub(ampForm.xhr_, 'fetch')
              .returns(Promise.resolve());
          sandbox.stub(ampForm.urlReplacement_, 'expandInputValueAsync');
          sandbox.spy(ampForm.urlReplacement_, 'expandInputValueSync');
          ampForm.handleSubmitAction_();
          expect(ampForm.urlReplacement_.expandInputValueAsync)
              .to.not.have.been.called;
          expect(ampForm.urlReplacement_.expandInputValueSync)
              .to.have.not.been.called;
          return timer.promise(10).then(() => {
            expect(clientIdField.value).to.equal('CLIENT_ID(form)');
            expect(canonicalUrlField.value).to.equal('CANONICAL_URL');
          });
        });
      });
    });

    describes.fakeWin('XHR', {
      amp: {
        ampdoc: 'single',
      },
      win: {
        location: 'https://example.com',
        top: {
          location: 'https://example-top.com',
        },
      },
    }, env => {
      let form;
      let ampForm;
      let redirectToValue;
      const headersMock = {
        get: header => {
          if (header == 'AMP-Redirect-To') {
            return redirectToValue;
          }
        },
      };
      const fetchResolvePromise = Promise.resolve({
        json: () => Promise.resolve(),
        headers: headersMock,
      });
      const fetchRejectPromise = Promise.reject({
        responseJson: null,
        headers: headersMock,
      });
      fetchRejectPromise.catch(() => {
        // Just avoiding a global uncaught promise exception.
      });

      beforeEach(() => {
        form = getForm(env.win.document);
        env.win.document.body.appendChild(form);
        sandbox.stub(form, 'checkValidity').returns(true);
        ampForm = new AmpForm(form);
        ampForm.target_ = '_top';
      });

      describe('AMP-Redirect-To', () => {
        it('should redirect users if header is set', () => {
          sandbox.stub(ampForm.xhr_, 'fetch').returns(fetchResolvePromise);
          redirectToValue = 'https://google.com/';
          ampForm.handleSubmitAction_();
          return timer.promise(10).then(() => {
            expect(env.win.top.location.href).to.be.equal(redirectToValue);
          });
        });

        it('should fail to redirect to non-secure urls', () => {
          sandbox.stub(ampForm.xhr_, 'fetch').returns(fetchResolvePromise);
          redirectToValue = 'http://google.com/';
          ampForm.handleSubmitAction_();
          return timer.promise(10).then(() => {
            expect(env.win.top.location.href).to.be.equal(
                'https://example-top.com/');
          });
        });

        it('should fail to redirect to non-absolute urls', () => {
          sandbox.stub(ampForm.xhr_, 'fetch').returns(fetchResolvePromise);
          redirectToValue = '/hello';
          ampForm.handleSubmitAction_();
          return timer.promise(10).then(() => {
            expect(env.win.top.location.href).to.be.equal(
                'https://example-top.com/');
          });
        });

        it('should fail to redirect to when target != _top', () => {
          ampForm.target_ = '_blank';
          sandbox.stub(ampForm.xhr_, 'fetch').returns(fetchResolvePromise);
          redirectToValue = 'http://google.com/';
          ampForm.handleSubmitAction_();
          return timer.promise(10).then(() => {
            expect(env.win.top.location.href).to.be.equal(
                'https://example-top.com/');
          });
        });

        it('should redirect on error and header is set', () => {
          sandbox.stub(ampForm.xhr_, 'fetch').returns(fetchRejectPromise);
          redirectToValue = 'https://example2.com/hello';
          const errors = [];
          const realSetTimeout = window.setTimeout;
          sandbox.stub(window, 'setTimeout', (callback, delay) => {
            realSetTimeout(() => {
              try {
                callback();
              } catch (e) {
                errors.push(e);
              }
            }, delay);
          });
          ampForm.handleSubmitAction_();
          return timer.promise(10).then(() => {
            expect(errors.length).to.equal(1);
            expect(errors[0]).to.match(/Form submission failed/);
            expect(env.win.top.location.href).to.be.equal(redirectToValue);
          });
        });
      });
    });

    describe('non-XHR GET', () => {
      it('should execute form submit when not triggered through event', () => {
        return getAmpForm().then(ampForm => {
          const form = ampForm.form_;
          ampForm.method_ = 'GET';
          ampForm.xhrAction_ = null;
          sandbox.stub(form, 'submit');
          sandbox.stub(form, 'checkValidity').returns(true);
          sandbox.stub(ampForm.xhr_, 'fetch').returns(Promise.resolve());
          ampForm.handleSubmitAction_();
          expect(form.submit).to.have.been.called;
        });
      });

      it('should not execute form submit when triggered through event', () => {
        return getAmpForm().then(ampForm => {
          const form = ampForm.form_;
          ampForm.method_ = 'GET';
          ampForm.xhrAction_ = null;
          sandbox.stub(form, 'submit');
          sandbox.stub(form, 'checkValidity').returns(true);
          sandbox.stub(ampForm.xhr_, 'fetch').returns(Promise.resolve());
          const event = {
            stopImmediatePropagation: sandbox.spy(),
            target: form,
            preventDefault: sandbox.spy(),
          };
          ampForm.handleSubmitEvent_(event);
          expect(form.submit).to.have.not.been.called;
        });
      });
    });

    it('should trigger amp-form-submit analytics event with form data', () => {
      return getAmpForm().then(ampForm => {
        const form = ampForm.form_;
        form.id = 'registration';

        const passwordInput = document.createElement('input');
        passwordInput.setAttribute('name', 'password');
        passwordInput.setAttribute('type', 'password');
        passwordInput.setAttribute('value', 'god');
        form.appendChild(passwordInput);

        const unnamedInput = document.createElement('input');
        unnamedInput.setAttribute('type', 'text');
        unnamedInput.setAttribute('value', 'unnamed');
        form.appendChild(unnamedInput);

        ampForm.method_ = 'GET';
        ampForm.xhrAction_ = null;
        sandbox.stub(form, 'submit');
        sandbox.stub(form, 'checkValidity').returns(true);
        sandbox.stub(ampForm.xhr_, 'fetch').returns(Promise.resolve());
        sandbox.stub(ampForm, 'analyticsEvent_');
        ampForm.handleSubmitAction_();
        const expectedFormData = {
          'formId': 'registration',
          'formFields[name]': 'John Miller',
          'formFields[password]': 'god',
        };
        expect(form.submit).to.have.been.called;
        expect(ampForm.analyticsEvent_).to.be.calledWith(
          'amp-form-submit',
          expectedFormData
        );
      });
    });

    it('should trigger amp-form-submit after variables substitution', () => {
      return getAmpForm().then(ampForm => {
        const form = ampForm.form_;
        form.id = 'registration';
        ampForm.method_ = 'GET';
        ampForm.xhrAction_ = null;
        const clientIdField = document.createElement('input');
        clientIdField.setAttribute('name', 'clientId');
        clientIdField.setAttribute('type', 'hidden');
        clientIdField.setAttribute('data-amp-replace', 'CLIENT_ID');
        clientIdField.value = 'CLIENT_ID(form)';
        form.appendChild(clientIdField);
        const canonicalUrlField = document.createElement('input');
        canonicalUrlField.setAttribute('name', 'canonicalUrl');
        canonicalUrlField.setAttribute('type', 'hidden');
        canonicalUrlField.setAttribute('data-amp-replace', 'CANONICAL_URL');
        canonicalUrlField.value = 'CANONICAL_URL';
        form.appendChild(canonicalUrlField);
        sandbox.stub(form, 'submit');
        sandbox.stub(form, 'checkValidity').returns(true);
        sandbox.stub(ampForm.xhr_, 'fetch').returns(Promise.resolve());
        sandbox.stub(ampForm.urlReplacement_, 'expandInputValueAsync');
        sandbox.spy(ampForm.urlReplacement_, 'expandInputValueSync');
        sandbox.stub(ampForm, 'analyticsEvent_');
        ampForm.handleSubmitAction_();
        const expectedFormData = {
          'formId': 'registration',
          'formFields[name]': 'John Miller',
          'formFields[canonicalUrl]': 'https%3A%2F%2Fexample.com%2Famps.html',
          'formFields[clientId]': '',
        };
        expect(ampForm.analyticsEvent_).to.be.calledWith(
          'amp-form-submit',
          expectedFormData
        );
        expect(ampForm.urlReplacement_.expandInputValueAsync)
            .to.not.have.been.called;
        expect(ampForm.urlReplacement_.expandInputValueSync)
            .to.have.been.called;
        expect(ampForm.urlReplacement_.expandInputValueSync)
            .to.have.been.calledWith(clientIdField);
        expect(ampForm.urlReplacement_.expandInputValueSync)
            .to.have.been.calledWith(canonicalUrlField);
        return timer.promise(10).then(() => {
          expect(form.submit).to.have.been.called;
          expect(clientIdField.value).to.equal('');
          expect(canonicalUrlField.value).to.equal(
              'https%3A%2F%2Fexample.com%2Famps.html');
        });
      });
    });
  });
});<|MERGE_RESOLUTION|>--- conflicted
+++ resolved
@@ -19,7 +19,6 @@
   AmpFormService,
   onInputInteraction_,
 } from '../amp-form';
-import {ampdocServiceFor} from '../../../../src/ampdoc';
 import {
   setReportValiditySupportedForTesting,
   setCheckValiditySupportedForTesting,
@@ -61,16 +60,6 @@
       return Promise.resolve(ampForm);
     }
 
-<<<<<<< HEAD
-    return form;
-  }
-
-  beforeEach(() => {
-    installTemplatesService(window);
-    installDocService(window,  /* isSingleDoc */ true);
-    const docService = ampdocServiceFor(window);
-    installActionServiceForDoc(docService.getAmpDoc());
-=======
     function getForm(doc = document, button1 = true, button2 = false,
                      button3 = false) {
       const form = doc.createElement('form');
@@ -103,7 +92,6 @@
 
       return form;
     }
->>>>>>> 04ac234a
 
     beforeEach(() => {
       sandbox = env.sandbox;
