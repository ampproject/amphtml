/**
 * Copyright 2016 The AMP HTML Authors. All Rights Reserved.
 *
 * Licensed under the Apache License, Version 2.0 (the "License");
 * you may not use this file except in compliance with the License.
 * You may obtain a copy of the License at
 *
 *      http://www.apache.org/licenses/LICENSE-2.0
 *
 * Unless required by applicable law or agreed to in writing, software
 * distributed under the License is distributed on an "AS-IS" BASIS,
 * WITHOUT WARRANTIES OR CONDITIONS OF ANY KIND, either express or implied.
 * See the License for the specific language governing permissions and
 * limitations under the License.
 */

import {
  AmpForm,
  AmpFormService,
  onInputInteraction_,
} from '../amp-form';
import {
  setReportValiditySupportedForTesting,
  setCheckValiditySupportedForTesting,
} from '../form-validators';
import * as sinon from 'sinon';
import {timerFor} from '../../../../src/timer';
import '../../../amp-mustache/0.1/amp-mustache';
import {actionServiceForDoc} from '../../../../src/action';
import {
  cidServiceForDocForTesting,
} from '../../../../extensions/amp-analytics/0.1/cid-impl';
import {documentInfoForDoc} from '../../../../src/document-info';
import '../../../amp-selector/0.1/amp-selector';

describes.repeated('', {
  'single ampdoc': {ampdoc: 'single'},
  'shadow ampdoc': {ampdoc: 'shadow'},
}, (name, variant) => {

  describes.realWin('amp-form', {
    amp: {
      runtimeOn: false,
      ampdoc: variant.ampdoc,
      extensions: ['amp-selector'],  // amp-form is installed as service.
    },
  }, env => {

    let sandbox;
    const timer = timerFor(window);

    function getAmpForm(button1 = true, button2 = false, button3 = false,
                        canonical = 'https://example.com/amps.html') {
      new AmpFormService(env.ampdoc);
      documentInfoForDoc(env.ampdoc).canonicalUrl = canonical;
      cidServiceForDocForTesting(env.ampdoc);
      const form = getForm(env.ampdoc.win.document, button1, button2, button3);
      env.ampdoc.getBody().appendChild(form);
      const ampForm = new AmpForm(form, 'amp-form-test-id');
      return Promise.resolve(ampForm);
    }

    function getForm(doc = document, button1 = true, button2 = false,
                     button3 = false) {
      const form = doc.createElement('form');
      form.setAttribute('method', 'POST');

      const nameInput = doc.createElement('input');
      nameInput.setAttribute('name', 'name');
      nameInput.setAttribute('value', 'John Miller');
      form.appendChild(nameInput);
      form.setAttribute('action-xhr', 'https://example.com');
      form.setAttribute('action', 'https://example.com');

      if (button1) {
        const submitBtn = doc.createElement('input');
        submitBtn.setAttribute('type', 'submit');
        form.appendChild(submitBtn);
      }

      if (button2) {
        const submitBtn = doc.createElement('input');
        submitBtn.setAttribute('type', 'submit');
        form.appendChild(submitBtn);
      }

      if (button3) {
        const submitBtn = doc.createElement('button');
        submitBtn.setAttribute('type', 'submit');
        form.appendChild(submitBtn);
      }

      return form;
    }

    beforeEach(() => {
      sandbox = env.sandbox;
    });

    afterEach(() => {
      // Reset supported state for checkValidity and reportValidity.
      setCheckValiditySupportedForTesting(undefined);
      setReportValiditySupportedForTesting(undefined);
    });

    it('should assert valid action-xhr when provided', () => {
      const form = getForm();
      document.body.appendChild(form);
      form.setAttribute('action-xhr', 'http://example.com');
      expect(() => new AmpForm(form)).to.throw(
          /form action-xhr must start with/);
      form.setAttribute('action-xhr', 'https://cdn.ampproject.org/example.com');
      expect(() => new AmpForm(form)).to.throw(
          /form action-xhr should not be on AMP CDN/);
      form.setAttribute('action-xhr', 'https://example.com');
      expect(() => new AmpForm(form)).to.not.throw;
      document.body.removeChild(form);
    });

    it('should assert none of the inputs named __amp_source_origin', () => {
      const form = getForm(document, true, false);
      document.body.appendChild(form);
      const illegalInput = document.createElement('input');
      illegalInput.setAttribute('type', 'hidden');
      illegalInput.setAttribute('name', '__amp_source_origin');
      illegalInput.value = 'https://example.com';
      form.appendChild(illegalInput);
      expect(() => new AmpForm(form)).to.throw(
          /Illegal input name, __amp_source_origin found/);
      document.body.removeChild(form);
    });

    it('should listen to submit, blur and input events', () => {
      const form = getForm();
      document.body.appendChild(form);
      form.addEventListener = sandbox.spy();
      form.setAttribute('action-xhr', 'https://example.com');
      new AmpForm(form);
      expect(form.addEventListener).to.be.called;
      expect(form.addEventListener).to.be.calledWith('submit');
      expect(form.addEventListener).to.be.calledWith('blur');
      expect(form.addEventListener).to.be.calledWith('input');
      expect(form.className).to.contain('i-amphtml-form');
      document.body.removeChild(form);
    });

    it('should install proxy', () => {
      const form = getForm();
      document.body.appendChild(form);
      form.setAttribute('action-xhr', 'https://example.com');
      new AmpForm(form);
      expect(form.$p).to.be.ok;
      expect(form.$p.getAttribute('action-xhr')).to.equal(
          'https://example.com');
      document.body.removeChild(form);
    });

    it('should do nothing if already submitted', () => {
      const form = getForm();
      document.body.appendChild(form);
      const ampForm = new AmpForm(form);
      ampForm.state_ = 'submitting';
      const event = {
        stopImmediatePropagation: sandbox.spy(),
        target: form,
        preventDefault: sandbox.spy(),
      };

      sandbox.stub(ampForm.xhr_, 'fetch').returns(Promise.resolve());
      sandbox.spy(form, 'checkValidity');
      ampForm.handleSubmitEvent_(event);
      expect(event.stopImmediatePropagation).to.be.called;
      expect(form.checkValidity).to.not.be.called;
      expect(ampForm.xhr_.fetch).to.not.be.called;
      document.body.removeChild(form);
    });

    it('should not trigger amp-form-submit analytics event', () => {
      const form = getForm();
      form.removeAttribute('action-xhr');
      document.body.appendChild(form);
      const ampForm = new AmpForm(form);
      const event = {
        stopImmediatePropagation: sandbox.spy(),
        target: form,
        preventDefault: sandbox.spy(),
      };
      sandbox.stub(ampForm.xhr_, 'fetch').returns(Promise.resolve());
      sandbox.stub(ampForm, 'analyticsEvent_');
      sandbox.spy(form, 'checkValidity');
      const errorRe =
          /Only XHR based \(via action-xhr attribute\) submissions are support/;
      expect(() => ampForm.handleSubmitEvent_(event)).to.throw(errorRe);
      expect(event.preventDefault).to.be.called;
      expect(ampForm.analyticsEvent_).to.have.not.been.called;
      document.body.removeChild(form);
    });

    it('should respect novalidate on a form', () => {
      setReportValiditySupportedForTesting(true);
      const form = getForm();
      document.body.appendChild(form);
      form.setAttribute('novalidate', '');
      const emailInput = document.createElement('input');
      emailInput.setAttribute('name', 'email');
      emailInput.setAttribute('type', 'email');
      emailInput.setAttribute('required', '');
      form.appendChild(emailInput);
      const ampForm = new AmpForm(form);
      sandbox.stub(ampForm.xhr_, 'fetch').returns(Promise.resolve());
      const event = {
        stopImmediatePropagation: sandbox.spy(),
        target: form,
        preventDefault: sandbox.spy(),
      };
      ampForm.vsync_ = {
        run: (task, state) => {
          if (task.measure) {
            task.measure(state);
          }
          if (task.mutate) {
            task.mutate(state);
          }
        },
      };
      sandbox.spy(form, 'checkValidity');
      sandbox.spy(emailInput, 'reportValidity');

<<<<<<< HEAD
=======
      const bubbleEl = ampForm.win_.document.querySelector(
          '.i-amphtml-validation-bubble');
      const validationBubble = bubbleEl['__BUBBLE_OBJ'];
      sandbox.spy(validationBubble, 'show');
      sandbox.spy(validationBubble, 'hide');
>>>>>>> d8f2668b
      ampForm.handleSubmitEvent_(event);
      // Check validity should always be called regardless of novalidate.
      expect(form.checkValidity).to.be.called;

      // However reporting validity shouldn't happen when novalidate.
      expect(emailInput.reportValidity).to.not.be.called;
      expect(form.hasAttribute('amp-novalidate')).to.be.true;
      document.body.removeChild(form);
    });

    it('should throw error if POST non-xhr', () => {
      const form = getForm();
      document.body.appendChild(form);
      form.removeAttribute('action-xhr');
      document.body.appendChild(form);
      const ampForm = new AmpForm(form);
      const event = {
        stopImmediatePropagation: sandbox.spy(),
        target: form,
        preventDefault: sandbox.spy(),
      };
      sandbox.stub(ampForm.xhr_, 'fetch').returns(Promise.resolve());
      sandbox.spy(form, 'checkValidity');
      const submitErrorRe =
          /Only XHR based \(via action-xhr attribute\) submissions are support/;
      expect(() => ampForm.handleSubmitEvent_(event)).to.throw(submitErrorRe);
      expect(event.preventDefault).to.be.called;
      document.body.removeChild(form);
    });

    it('should respect novalidate on a form', () => {
      setReportValiditySupportedForTesting(true);
      const form = getForm();
      document.body.appendChild(form);
      form.setAttribute('novalidate', '');
      const emailInput = document.createElement('input');
      emailInput.setAttribute('name', 'email');
      emailInput.setAttribute('type', 'email');
      emailInput.setAttribute('required', '');
      form.appendChild(emailInput);
      const ampForm = new AmpForm(form);
      sandbox.stub(ampForm.xhr_, 'fetch').returns(Promise.resolve());
      const event = {
        stopImmediatePropagation: sandbox.spy(),
        target: form,
        preventDefault: sandbox.spy(),
      };
      ampForm.vsync_ = {
        run: (task, state) => {
          if (task.measure) {
            task.measure(state);
          }
          if (task.mutate) {
            task.mutate(state);
          }
        },
      };
      sandbox.spy(form, 'checkValidity');
      sandbox.spy(emailInput, 'reportValidity');

      ampForm.handleSubmitEvent_(event);
      // Check validity should always be called regardless of novalidate.
      expect(form.checkValidity).to.be.called;

      // However reporting validity shouldn't happen when novalidate.
      expect(emailInput.reportValidity).to.not.be.called;
      expect(form.hasAttribute('amp-novalidate')).to.be.true;
      document.body.removeChild(form);
    });

    it('should check validity and report when invalid', () => {
      setReportValiditySupportedForTesting(false);
      return getAmpForm().then(ampForm => {
        const form = ampForm.form_;
        const emailInput = document.createElement('input');
        emailInput.setAttribute('name', 'email');
        emailInput.setAttribute('type', 'email');
        emailInput.setAttribute('required', '');
        form.appendChild(emailInput);
        sandbox.spy(form, 'checkValidity');
        sandbox.stub(ampForm.xhr_, 'fetch').returns(Promise.resolve());

        const event = {
          stopImmediatePropagation: sandbox.spy(),
          target: ampForm.form_,
          preventDefault: sandbox.spy(),
        };

        ampForm.vsync_ = {
          run: (task, state) => {
            if (task.measure) {
              task.measure(state);
            }
            if (task.mutate) {
              task.mutate(state);
            }
          },
        };

        const bubbleEl = env.ampdoc.getRootNode().querySelector(
            '.-amp-validation-bubble');
        const validationBubble = bubbleEl['__BUBBLE_OBJ'];
        sandbox.spy(validationBubble, 'show');
        sandbox.spy(validationBubble, 'hide');
        ampForm.handleSubmitEvent_(event);
        expect(event.stopImmediatePropagation).to.be.called;
        expect(form.checkValidity).to.be.called;
        expect(ampForm.xhr_.fetch).to.not.be.called;

        const showCall1 = validationBubble.show.getCall(0);
        expect(showCall1.args[0]).to.equal(emailInput);
        expect(showCall1.args[1]).to.not.be.null;

        // Check bubble would show with a new message when user
        // change its content.
        emailInput.value = 'cool';
        ampForm.validator_.onInput({target: emailInput});
        const showCall2 = validationBubble.show.getCall(1);
        expect(showCall2.args[0]).to.equal(emailInput);
        expect(showCall2.args[1]).to.not.be.null;
        expect(showCall2.args[1]).to.not.equal(showCall1.args[0]);
        expect(ampForm.xhr_.fetch).to.not.be.called;

        // Check bubble would hide when input becomes valid.
        emailInput.value = 'cool@bea.ns';
        ampForm.validator_.onInput({target: emailInput});
        expect(validationBubble.hide.calledOnce).to.be.true;
        expect(validationBubble.show.calledTwice).to.be.true;

        // Check that we'd hide the bubble when user move out.
        ampForm.validator_.onBlur({target: emailInput});
        expect(validationBubble.hide.calledTwice).to.be.true;

        ampForm.validator_.onInput({target: emailInput});
        expect(validationBubble.show.calledThrice).to.be.false;

        // Check xhr goes through when form is valid.
        emailInput.value = 'cool@bea.ns';
        ampForm.handleSubmitEvent_(event);
        return timer.promise(10).then(() => {
          expect(ampForm.xhr_.fetch).to.have.been.called;
        });
      });
    });

    it('should not check validity if .checkValidity is not supported', () => {
      setCheckValiditySupportedForTesting(false);
      return getAmpForm().then(ampForm => {
        const form = ampForm.form_;
        const emailInput = document.createElement('input');
        emailInput.setAttribute('name', 'email');
        emailInput.setAttribute('type', 'email');
        emailInput.setAttribute('required', '');
        form.appendChild(emailInput);
        sandbox.spy(form, 'checkValidity');
        sandbox.stub(ampForm.xhr_, 'fetch').returns(Promise.resolve());

        const event = {
          stopImmediatePropagation: sandbox.spy(),
          target: ampForm.form_,
          preventDefault: sandbox.spy(),
        };

<<<<<<< HEAD
        ampForm.vsync_ = {
          run: (task, state) => {
            if (task.measure) {
              task.measure(state);
            }
            if (task.mutate) {
              task.mutate(state);
            }
          },
        };

        ampForm.handleSubmitEvent_(event);
        return timer.promise(1).then(() => {
          expect(event.stopImmediatePropagation).to.not.be.called;
          expect(form.checkValidity).to.not.be.called;
          expect(ampForm.xhr_.fetch).to.be.called;
        });
=======
  it('should allow rendering responses through templates', () => {
    return getAmpForm(true).then(ampForm => {
      const form = ampForm.form_;
      // Add a div[submit-error] with a template child.
      const errorContainer = document.createElement('div');
      errorContainer.setAttribute('submit-error', '');
      form.appendChild(errorContainer);
      const errorTemplate = document.createElement('template');
      errorTemplate.setAttribute('type', 'amp-mustache');
      errorTemplate.content.appendChild(
          document.createTextNode('Error: {{message}}'));
      errorContainer.appendChild(errorTemplate);
      let renderedTemplate = document.createElement('div');
      renderedTemplate.innerText = 'Error: hello there';
      sandbox.stub(ampForm.xhr_, 'fetch')
          .returns(Promise.reject({responseJson: {message: 'hello there'}}));
      sandbox.stub(ampForm.templates_, 'findAndRenderTemplate')
          .returns(Promise.resolve(renderedTemplate));
      const event = {
        stopImmediatePropagation: sandbox.spy(),
        target: form,
        preventDefault: sandbox.spy(),
      };
      ampForm.handleSubmitEvent_(event);
      const findTemplateStub = ampForm.templates_.findAndRenderTemplate;
      return ampForm.xhrSubmitPromiseForTesting().then(() => {
        expect(findTemplateStub).to.be.called;
        // Template should have rendered an error
        expect(findTemplateStub).to.have.been.calledWith(
            errorContainer, {message: 'hello there'});
        // Check that form has a rendered div with class .submit-error-message.
        renderedTemplate = form.querySelector('[i-amphtml-rendered]');
        expect(renderedTemplate).to.not.be.null;
      });
    });
  });

  it('should replace previously rendered responses', () => {
    return getAmpForm(true).then(ampForm => {
      const form = ampForm.form_;
      const successContainer = document.createElement('div');
      successContainer.setAttribute('submit-success', '');
      form.appendChild(successContainer);
      const successTemplate = document.createElement('template');
      successTemplate.setAttribute('type', 'amp-mustache');
      successTemplate.content.appendChild(
          document.createTextNode('Success: {{message}}'));
      successContainer.appendChild(successTemplate);
      const renderedTemplate = document.createElement('div');
      renderedTemplate.innerText = 'Success: hello';
      renderedTemplate.setAttribute('i-amphtml-rendered', '');
      successContainer.appendChild(renderedTemplate);
      ampForm.state_ = 'submit-success';

      const newRender = document.createElement('div');
      newRender.innerText = 'New Success: What What';

      sandbox.stub(ampForm.xhr_, 'fetch')
          .returns(Promise.resolve({
            json: () => {
              return Promise.resolve({'message': 'What What'});
            },
          }));
      sandbox.stub(ampForm.templates_, 'findAndRenderTemplate')
          .returns(Promise.resolve(newRender));
      const event = {
        stopImmediatePropagation: sandbox.spy(),
        target: form,
        preventDefault: sandbox.spy(),
      };
      ampForm.handleSubmitEvent_(event);
      return timer.promise(5).then(() => {
        expect(ampForm.templates_.findAndRenderTemplate).to.be.called;
        expect(ampForm.templates_.findAndRenderTemplate.calledWith(
            successContainer, {'message': 'What What'})).to.be.true;
        const renderedTemplates = form.querySelectorAll('[i-amphtml-rendered]');
        expect(renderedTemplates[0]).to.not.be.null;
        expect(renderedTemplates.length).to.equal(1);
        expect(renderedTemplates[0]).to.equal(newRender);
>>>>>>> d8f2668b
      });
    });

    it('should call fetch with the xhr action and form data', () => {
      return getAmpForm().then(ampForm => {
        sandbox.stub(ampForm.xhr_, 'fetch').returns(Promise.resolve());
        const event = {
          stopImmediatePropagation: sandbox.spy(),
          target: ampForm.form_,
          preventDefault: sandbox.spy(),
        };
        ampForm.handleSubmitEvent_(event);
        expect(event.preventDefault).to.be.calledOnce;
        return timer.promise(1).then(() => {
          expect(ampForm.xhr_.fetch).to.be.calledOnce;
          expect(ampForm.xhr_.fetch).to.be.calledWith('https://example.com');

          const xhrCall = ampForm.xhr_.fetch.getCall(0);
          const config = xhrCall.args[1];
          expect(config.body).to.not.be.null;
          expect(config.method).to.equal('POST');
          expect(config.credentials).to.equal('include');
        });
      });
    });

    it('should trigger amp-form-submit analytics event with form data', () => {
      return getAmpForm().then(ampForm => {
        sandbox.stub(ampForm.xhr_, 'fetch').returns(Promise.resolve());
        sandbox.stub(ampForm, 'analyticsEvent_');
        const event = {
          stopImmediatePropagation: sandbox.spy(),
          target: ampForm.form_,
          preventDefault: sandbox.spy(),
        };
        const expectedFormData = {
          'formId': '',
          'formFields[name]': 'John Miller',
        };
        ampForm.handleSubmitEvent_(event);
        expect(event.preventDefault).to.be.calledOnce;
        return timer.promise(1).then(() => {
          expect(ampForm.xhr_.fetch).to.be.calledOnce;
          expect(ampForm.xhr_.fetch).to.be.calledWith('https://example.com');

          const xhrCall = ampForm.xhr_.fetch.getCall(0);
          const config = xhrCall.args[1];
          expect(config.body).to.not.be.null;
          expect(config.method).to.equal('POST');
          expect(config.credentials).to.equal('include');
          expect(ampForm.analyticsEvent_).to.be.calledWith(
              'amp-form-submit',
              expectedFormData
          );
        });
      });
    });

    it('should trigger amp-form-submit after variables substitution', () => {
      return getAmpForm().then(ampForm => {
        const form = ampForm.form_;
        const clientIdField = document.createElement('input');
        clientIdField.setAttribute('name', 'clientId');
        clientIdField.setAttribute('type', 'hidden');
        clientIdField.value = 'CLIENT_ID(form)';
        clientIdField.setAttribute('data-amp-replace', 'CLIENT_ID');
        form.appendChild(clientIdField);
        const canonicalUrlField = document.createElement('input');
        canonicalUrlField.setAttribute('name', 'canonicalUrl');
        canonicalUrlField.setAttribute('type', 'hidden');
        canonicalUrlField.value = 'CANONICAL_URL';
        canonicalUrlField.setAttribute('data-amp-replace', 'CANONICAL_URL');
        form.appendChild(canonicalUrlField);
        sandbox.stub(form, 'checkValidity').returns(true);
        sandbox.stub(ampForm.xhr_, 'fetch').returns(Promise.resolve());
        sandbox.spy(ampForm.urlReplacement_, 'expandInputValueAsync');
        sandbox.stub(ampForm.urlReplacement_, 'expandInputValueSync');
        sandbox.stub(ampForm, 'analyticsEvent_');
        ampForm.submit_();
        const expectedFormData = {
          'formId': '',
          'formFields[name]': 'John Miller',
          'formFields[clientId]': sinon.match(/amp-.+/),
          'formFields[canonicalUrl]': 'https%3A%2F%2Fexample.com%2Famps.html',
        };
        expect(ampForm.xhr_.fetch).to.have.not.been.called;
        expect(ampForm.urlReplacement_.expandInputValueSync)
              .to.not.have.been.called;
        expect(ampForm.urlReplacement_.expandInputValueAsync)
              .to.have.been.calledTwice;
        expect(ampForm.urlReplacement_.expandInputValueAsync)
              .to.have.been.calledWith(clientIdField);
        expect(ampForm.urlReplacement_.expandInputValueAsync)
              .to.have.been.calledWith(canonicalUrlField);
        return timer.promise(10).then(() => {
          expect(ampForm.xhr_.fetch).to.be.called;
          expect(clientIdField.value).to.match(/amp-.+/);
          expect(canonicalUrlField.value).to.equal(
                  'https%3A%2F%2Fexample.com%2Famps.html');

          expect(ampForm.analyticsEvent_).to.be.calledWithMatch(
                  'amp-form-submit',
                  expectedFormData);
        });
      });
    });

    it('should block multiple submissions and disable buttons', () => {
      return getAmpForm(true, true, true).then(ampForm => {
        let fetchResolver;
        sandbox.stub(ampForm.xhr_, 'fetch').returns(new Promise(resolve => {
          fetchResolver = resolve;
        }));
        const form = ampForm.form_;
        const event = {
          stopImmediatePropagation: sandbox.spy(),
          target: form,
          preventDefault: sandbox.spy(),
        };
        const button1 = form.querySelectorAll('input[type=submit]')[0];
        const button2 = form.querySelectorAll('input[type=submit]')[1];
        const button3 = form.querySelectorAll('button[type=submit]')[0];
        expect(button1.hasAttribute('disabled')).to.be.false;
        expect(button2.hasAttribute('disabled')).to.be.false;
        expect(button3.hasAttribute('disabled')).to.be.false;
        ampForm.handleSubmitEvent_(event);
        expect(ampForm.state_).to.equal('submitting');
        return timer.promise(1).then(() => {
          expect(ampForm.xhr_.fetch.calledOnce).to.be.true;
          expect(button1.hasAttribute('disabled')).to.be.true;
          expect(button2.hasAttribute('disabled')).to.be.true;

          ampForm.handleSubmitEvent_(event);
          ampForm.handleSubmitEvent_(event);
          expect(event.preventDefault.called).to.be.true;
          expect(event.preventDefault).to.have.callCount(3);
          expect(event.stopImmediatePropagation).to.have.callCount(2);
          expect(ampForm.xhr_.fetch.calledOnce).to.be.true;
          expect(form.className).to.contain('amp-form-submitting');
          expect(form.className).to.not.contain('amp-form-submit-error');
          expect(form.className).to.not.contain('amp-form-submit-success');
          fetchResolver({json: () => Promise.resolve()});
          return timer.promise(20).then(() => {
            expect(button1.hasAttribute('disabled')).to.be.false;
            expect(button2.hasAttribute('disabled')).to.be.false;
            expect(ampForm.state_).to.equal('submit-success');
            expect(form.className).to.not.contain('amp-form-submitting');
            expect(form.className).to.not.contain('amp-form-submit-error');
            expect(form.className).to.contain('amp-form-submit-success');
          });
        });
      });
    });

    it('should manage form state classes (submitting, success)', () => {
      return getAmpForm().then(ampForm => {
        let fetchResolver;
        sandbox.stub(ampForm.xhr_, 'fetch').returns(new Promise(resolve => {
          fetchResolver = resolve;
        }));
        sandbox.stub(ampForm, 'analyticsEvent_');
        sandbox.stub(ampForm.actions_, 'trigger');
        const form = ampForm.form_;
        const event = {
          stopImmediatePropagation: sandbox.spy(),
          target: form,
          preventDefault: sandbox.spy(),
        };
        ampForm.handleSubmitEvent_(event);
        expect(event.preventDefault).to.be.called;
        expect(ampForm.state_).to.equal('submitting');
        expect(form.className).to.contain('amp-form-submitting');
        expect(form.className).to.not.contain('amp-form-submit-error');
        expect(form.className).to.not.contain('amp-form-submit-success');
        fetchResolver({json: () => Promise.resolve()});
        return timer.promise(5).then(() => {
          expect(ampForm.actions_.trigger).to.be.called;
          expect(ampForm.actions_.trigger).to.be.calledWith(form, 'submit');
          expect(ampForm.state_).to.equal('submit-success');
          expect(form.className).to.not.contain('amp-form-submitting');
          expect(form.className).to.not.contain('amp-form-submit-error');
          expect(form.className).to.contain('amp-form-submit-success');
          expect(ampForm.actions_.trigger).to.be.called;
          expect(ampForm.actions_.trigger).to.be.calledWith(
              form, 'submit-success',
              /** CustomEvent */ sinon.match.has('detail'));
          expect(ampForm.analyticsEvent_).to.be.calledWith(
              'amp-form-submit-success');
        });
      });
    });

    it('should manage form state classes (submitting, error)', () => {
      return getAmpForm(true, true).then(ampForm => {
        let fetchRejecter;
        sandbox.stub(ampForm, 'analyticsEvent_');
        sandbox.stub(ampForm.xhr_, 'fetch')
            .returns(new Promise((unusedResolve, reject) => {
              fetchRejecter = reject;
            }));
        sandbox.stub(ampForm.actions_, 'trigger');
        const form = ampForm.form_;
        const event = {
          stopImmediatePropagation: sandbox.spy(),
          target: form,
          preventDefault: sandbox.spy(),
        };
        const button1 = form.querySelectorAll('input[type=submit]')[0];
        const button2 = form.querySelectorAll('input[type=submit]')[1];
        expect(button1.hasAttribute('disabled')).to.be.false;
        expect(button2.hasAttribute('disabled')).to.be.false;
        ampForm.handleSubmitEvent_(event);
        expect(button1.hasAttribute('disabled')).to.be.true;
        expect(button2.hasAttribute('disabled')).to.be.true;
        expect(event.preventDefault).to.be.called;
        expect(event.stopImmediatePropagation).to.not.be.called;
        expect(ampForm.state_).to.equal('submitting');
        expect(form.className).to.contain('amp-form-submitting');
        expect(form.className).to.not.contain('amp-form-submit-error');
        expect(form.className).to.not.contain('amp-form-submit-success');
        fetchRejecter();
        return timer.promise(5).then(() => {
          expect(button1.hasAttribute('disabled')).to.be.false;
          expect(button2.hasAttribute('disabled')).to.be.false;
          expect(ampForm.state_).to.equal('submit-error');
          expect(form.className).to.not.contain('amp-form-submitting');
          expect(form.className).to.not.contain('amp-form-submit-success');
          expect(form.className).to.contain('amp-form-submit-error');
          expect(ampForm.actions_.trigger).to.be.called;
          expect(ampForm.actions_.trigger.calledWith(
              form,
              'submit-error',
              /** CustomEvent */ sinon.match.has('detail'))).to.be.true;
          expect(ampForm.analyticsEvent_).to.be.calledWith(
              'amp-form-submit-error');
        });
      });
    });

    it('should allow rendering responses through templates', () => {
      return getAmpForm(true).then(ampForm => {
        const form = ampForm.form_;
        // Add a div[submit-error] with a template child.
        const errorContainer = document.createElement('div');
        errorContainer.setAttribute('submit-error', '');
        form.appendChild(errorContainer);
        const errorTemplate = document.createElement('template');
        errorTemplate.setAttribute('type', 'amp-mustache');
        errorTemplate.content.appendChild(
            document.createTextNode('Error: {{message}}'));
        errorContainer.appendChild(errorTemplate);
        let renderedTemplate = document.createElement('div');
        renderedTemplate.innerText = 'Error: hello there';
        sandbox.stub(ampForm.xhr_, 'fetch')
            .returns(Promise.reject({responseJson: {message: 'hello there'}}));
        sandbox.stub(ampForm.templates_, 'findAndRenderTemplate')
            .returns(Promise.resolve(renderedTemplate));
        const event = {
          stopImmediatePropagation: sandbox.spy(),
          target: form,
          preventDefault: sandbox.spy(),
        };
        ampForm.handleSubmitEvent_(event);
        const findTemplateStub = ampForm.templates_.findAndRenderTemplate;
        return ampForm.xhrSubmitPromiseForTesting().then(() => {
          expect(findTemplateStub).to.be.called;
          // Template should have rendered an error
          expect(findTemplateStub).to.have.been.calledWith(
              errorContainer, {message: 'hello there'});
          // Check that form has a rendered div with class .submit-error-message.
          renderedTemplate = form.querySelector('[i-amp-rendered]');
          expect(renderedTemplate).to.not.be.null;
        });
      });
    });

    it('should replace previously rendered responses', () => {
      return getAmpForm(true).then(ampForm => {
        const form = ampForm.form_;
        const successContainer = document.createElement('div');
        successContainer.setAttribute('submit-success', '');
        form.appendChild(successContainer);
        const successTemplate = document.createElement('template');
        successTemplate.setAttribute('type', 'amp-mustache');
        successTemplate.content.appendChild(
            document.createTextNode('Success: {{message}}'));
        successContainer.appendChild(successTemplate);
        const renderedTemplate = document.createElement('div');
        renderedTemplate.innerText = 'Success: hello';
        renderedTemplate.setAttribute('i-amp-rendered', '');
        successContainer.appendChild(renderedTemplate);
        ampForm.state_ = 'submit-success';

        const newRender = document.createElement('div');
        newRender.innerText = 'New Success: What What';

        sandbox.stub(ampForm.xhr_, 'fetch')
            .returns(Promise.resolve({
              json: () => {
                return Promise.resolve({'message': 'What What'});
              },
            }));
        sandbox.stub(ampForm.templates_, 'findAndRenderTemplate')
            .returns(Promise.resolve(newRender));
        const event = {
          stopImmediatePropagation: sandbox.spy(),
          target: form,
          preventDefault: sandbox.spy(),
        };
        ampForm.handleSubmitEvent_(event);
        return timer.promise(5).then(() => {
          expect(ampForm.templates_.findAndRenderTemplate).to.be.called;
          expect(ampForm.templates_.findAndRenderTemplate.calledWith(
              successContainer, {'message': 'What What'})).to.be.true;
          const renderedTemplates = form.querySelectorAll('[i-amp-rendered]');
          expect(renderedTemplates[0]).to.not.be.null;
          expect(renderedTemplates.length).to.equal(1);
          expect(renderedTemplates[0]).to.equal(newRender);
        });
      });
    });

    describe('GET requests', () => {
      it('should allow GET submissions', () => {
        return getAmpForm().then(ampForm => {
          ampForm.method_ = 'GET';
          ampForm.form_.setAttribute('method', 'GET');
          sandbox.stub(ampForm.xhr_, 'fetch').returns(Promise.resolve());
          const event = {
            stopImmediatePropagation: sandbox.spy(),
            target: ampForm.form_,
            preventDefault: sandbox.spy(),
          };
          ampForm.handleSubmitEvent_(event);
          expect(event.preventDefault).to.be.calledOnce;
          return timer.promise(1).then(() => {
            expect(ampForm.xhr_.fetch).to.be.calledOnce;
            expect(ampForm.xhr_.fetch).to.be.calledWith(
                'https://example.com?name=John%20Miller');

            const xhrCall = ampForm.xhr_.fetch.getCall(0);
            const config = xhrCall.args[1];
            expect(config.body).to.be.undefined;
            expect(config.method).to.equal('GET');
            expect(config.credentials).to.equal('include');
          });
        });
      });

      it('should not send disabled or nameless inputs', () => {
        return getAmpForm().then(ampForm => {
          const form = ampForm.form_;
          ampForm.method_ = 'GET';
          form.setAttribute('method', 'GET');
          sandbox.stub(ampForm.xhr_, 'fetch').returns(Promise.resolve());
          const fieldset = document.createElement('fieldset');
          const emailInput = document.createElement('input');
          emailInput.setAttribute('name', 'email');
          emailInput.setAttribute('type', 'email');
          emailInput.setAttribute('required', '');
          fieldset.appendChild(emailInput);
          const usernameInput = document.createElement('input');
          usernameInput.setAttribute('name', 'nickname');
          usernameInput.setAttribute('required', '');
          fieldset.appendChild(usernameInput);
          form.appendChild(fieldset);
          const event = {
            stopImmediatePropagation: sandbox.spy(),
            target: ampForm.form_,
            preventDefault: sandbox.spy(),
          };

          usernameInput.disabled = true;
          usernameInput.value = 'coolbeans';
          emailInput.value = 'cool@bea.ns';
          ampForm.handleSubmitEvent_(event);
          expect(event.preventDefault).to.be.calledOnce;
          return timer.promise(1).then(() => {
            expect(ampForm.xhr_.fetch).to.be.calledOnce;
            expect(ampForm.xhr_.fetch).to.be.calledWith(
                'https://example.com?name=John%20Miller&email=cool%40bea.ns');

            ampForm.setState_('submit-success');
            ampForm.xhr_.fetch.reset();
            usernameInput.removeAttribute('disabled');
            usernameInput.value = 'coolbeans';
            emailInput.value = 'cool@bea.ns';
            ampForm.handleSubmitEvent_(event);
            return timer.promise(1).then(() => {
              expect(ampForm.xhr_.fetch).to.be.calledOnce;
              expect(ampForm.xhr_.fetch).to.be.calledWith(
                  'https://example.com?name=John%20Miller&email=cool%40bea.ns&' +
                  'nickname=coolbeans');

              ampForm.setState_('submit-success');
              ampForm.xhr_.fetch.reset();
              fieldset.disabled = true;
              ampForm.handleSubmitEvent_(event);

              return timer.promise(1).then(() => {
                expect(ampForm.xhr_.fetch).to.be.calledOnce;
                expect(ampForm.xhr_.fetch).to.be.calledWith(
                    'https://example.com?name=John%20Miller');

                ampForm.setState_('submit-success');
                ampForm.xhr_.fetch.reset();
                fieldset.removeAttribute('disabled');
                usernameInput.removeAttribute('name');
                emailInput.removeAttribute('required');
                emailInput.value = '';
                ampForm.handleSubmitEvent_(event);
                return timer.promise(1).then(() => {
                  expect(ampForm.xhr_.fetch).to.be.calledOnce;
                  expect(ampForm.xhr_.fetch).to.be.calledWith(
                      'https://example.com?name=John%20Miller&email=');
                });
              });
            });
          });
        });
      });


      it('should properly serialize inputs to query params', () => {
        return getAmpForm().then(ampForm => {
          const form = ampForm.form_;
          ampForm.method_ = 'GET';
          form.setAttribute('method', 'GET');
          sandbox.stub(ampForm.xhr_, 'fetch').returns(Promise.resolve());

          const otherNamesFS = document.createElement('fieldset');
          const otherName1Input = document.createElement('input');
          otherName1Input.setAttribute('name', 'name');
          otherNamesFS.appendChild(otherName1Input);
          const otherName2Input = document.createElement('input');
          otherName2Input.setAttribute('name', 'name');
          otherNamesFS.appendChild(otherName2Input);
          form.appendChild(otherNamesFS);

          // Group of Radio buttons.
          const genderFS = document.createElement('fieldset');
          const maleRadio = document.createElement('input');
          maleRadio.setAttribute('type', 'radio');
          maleRadio.setAttribute('name', 'gender');
          maleRadio.setAttribute('value', 'Male');
          genderFS.appendChild(maleRadio);
          const femaleRadio = document.createElement('input');
          femaleRadio.setAttribute('type', 'radio');
          femaleRadio.setAttribute('name', 'gender');
          femaleRadio.setAttribute('value', 'Female');
          genderFS.appendChild(femaleRadio);
          form.appendChild(genderFS);

          // Group of Checkboxes.
          const interestsFS = document.createElement('fieldset');
          const basketballCB = document.createElement('input');
          basketballCB.setAttribute('type', 'checkbox');
          basketballCB.setAttribute('name', 'interests');
          basketballCB.setAttribute('value', 'Basketball');
          interestsFS.appendChild(basketballCB);
          const footballCB = document.createElement('input');
          footballCB.setAttribute('type', 'checkbox');
          footballCB.setAttribute('name', 'interests');
          footballCB.setAttribute('value', 'Football');
          interestsFS.appendChild(footballCB);
          const foodCB = document.createElement('input');
          foodCB.setAttribute('type', 'checkbox');
          foodCB.setAttribute('name', 'interests');
          foodCB.setAttribute('value', 'Food');
          interestsFS.appendChild(foodCB);
          form.appendChild(interestsFS);

          // Select w/ options.
          const citySelect = document.createElement('select');
          citySelect.setAttribute('name', 'city');
          const sfOption = document.createElement('option');
          sfOption.setAttribute('value', 'San Francisco');
          citySelect.appendChild(sfOption);
          const mtvOption = document.createElement('option');
          mtvOption.setAttribute('value', 'Mountain View');
          citySelect.appendChild(mtvOption);
          const nyOption = document.createElement('option');
          nyOption.setAttribute('value', 'New York');
          citySelect.appendChild(nyOption);
          form.appendChild(citySelect);

          const event = {
            stopImmediatePropagation: sandbox.spy(),
            target: ampForm.form_,
            preventDefault: sandbox.spy(),
          };

          ampForm.handleSubmitEvent_(event);
          expect(event.preventDefault).to.be.calledOnce;
          return timer.promise(1).then(() => {
            expect(ampForm.xhr_.fetch).to.be.calledOnce;
            expect(ampForm.xhr_.fetch).to.be.calledWith(
                'https://example.com?name=John%20Miller&name=&name=&' +
                'city=San%20Francisco');

            ampForm.setState_('submit-success');
            ampForm.xhr_.fetch.reset();
            foodCB.checked = true;
            footballCB.checked = true;
            ampForm.handleSubmitEvent_(event);
            return timer.promise(1).then(() => {
              expect(ampForm.xhr_.fetch).to.be.calledOnce;
              expect(ampForm.xhr_.fetch).to.be.calledWith(
                  'https://example.com?name=John%20Miller&name=&name=' +
                  '&interests=Football&interests=Food&city=San%20Francisco');

              ampForm.setState_('submit-success');
              femaleRadio.checked = true;
              otherName1Input.value = 'John Maller';
              ampForm.xhr_.fetch.reset();
              ampForm.handleSubmitEvent_(event);
              return timer.promise(1).then(() => {
                expect(ampForm.xhr_.fetch).to.be.calledOnce;
                expect(ampForm.xhr_.fetch).to.be.calledWith(
                    'https://example.com?name=John%20Miller&name=John%20Maller' +
                    '&name=&gender=Female&interests=Football&interests=Food&' +
                    'city=San%20Francisco');
              });
            });
          });
        });
      });
    });

    describe('User Validity', () => {
      it('should manage valid/invalid on input/fieldset/form on submit', () => {
        setReportValiditySupportedForTesting(false);
        return getAmpForm(true).then(ampForm => {
          const form = ampForm.form_;
          const fieldset = document.createElement('fieldset');
          const emailInput = document.createElement('input');
          emailInput.setAttribute('name', 'email');
          emailInput.setAttribute('type', 'email');
          emailInput.setAttribute('required', '');
          fieldset.appendChild(emailInput);
          form.appendChild(fieldset);
          sandbox.spy(form, 'checkValidity');
          sandbox.spy(emailInput, 'checkValidity');
          sandbox.spy(fieldset, 'checkValidity');
          sandbox.stub(ampForm.xhr_, 'fetch').returns(Promise.resolve());

          const event = {
            target: ampForm.form_,
            stopImmediatePropagation: sandbox.spy(),
            preventDefault: sandbox.spy(),
          };
          ampForm.handleSubmitEvent_(event);

          expect(form.checkValidity).to.be.called;
          expect(emailInput.checkValidity).to.be.called;
          expect(fieldset.checkValidity).to.be.called;
          expect(form.className).to.contain('user-invalid');
          expect(emailInput.className).to.contain('user-invalid');
          expect(event.preventDefault).to.be.called;
          expect(event.stopImmediatePropagation).to.be.called;

          emailInput.value = 'cool@bea.ns';
          ampForm.handleSubmitEvent_(event);
          expect(form.className).to.contain('user-valid');
          expect(emailInput.className).to.contain('user-valid');
        });
      });

      it('should manage valid/invalid on input user interaction', () => {
        setReportValiditySupportedForTesting(false);
        return getAmpForm(true).then(ampForm => {
          const form = ampForm.form_;
          const fieldset = document.createElement('fieldset');
          const emailInput = document.createElement('input');
          emailInput.setAttribute('name', 'email');
          emailInput.setAttribute('type', 'email');
          emailInput.setAttribute('required', '');
          fieldset.appendChild(emailInput);
          const usernameInput = document.createElement('input');
          usernameInput.setAttribute('name', 'nickname');
          usernameInput.setAttribute('required', '');
          fieldset.appendChild(usernameInput);
          form.appendChild(fieldset);
          sandbox.spy(form, 'checkValidity');
          sandbox.spy(emailInput, 'checkValidity');
          sandbox.spy(fieldset, 'checkValidity');
          sandbox.stub(ampForm.xhr_, 'fetch').returns(Promise.resolve());

          onInputInteraction_({target: emailInput});
          expect(form.checkValidity).to.be.called;
          expect(emailInput.checkValidity).to.be.called;
          expect(fieldset.checkValidity).to.be.called;
          expect(form.className).to.contain('user-invalid');
          expect(emailInput.className).to.contain('user-invalid');

          // No interaction happened with usernameInput, so no user-class should
          // be added at this point.
          expect(usernameInput.className).to.not.contain('user-invalid');
          expect(usernameInput.className).to.not.contain('user-valid');


          emailInput.value = 'cool@bea.ns';
          onInputInteraction_({target: emailInput});
          expect(emailInput.className).to.contain('user-valid');
          expect(form.className).to.contain('user-invalid');

          // Still no interaction.
          expect(usernameInput.className).to.not.contain('user-invalid');
          expect(usernameInput.className).to.not.contain('user-valid');

          // Both inputs back to invalid.
          emailInput.value = 'invalid-value';
          onInputInteraction_({target: emailInput});
          expect(emailInput.className).to.contain('user-invalid');
          expect(form.className).to.contain('user-invalid');

          // Still no interaction.
          expect(usernameInput.className).to.not.contain('user-invalid');
          expect(usernameInput.className).to.not.contain('user-valid');

          // Only email input is invalid now.
          usernameInput.value = 'coolbeans';
          onInputInteraction_({target: usernameInput});
          expect(emailInput.className).to.contain('user-invalid');
          expect(form.className).to.contain('user-invalid');
          expect(usernameInput.className).to.contain('user-valid');

          // Both input are finally valid.
          emailInput.value = 'cool@bea.ns';
          onInputInteraction_({target: emailInput});
          expect(emailInput.className).to.contain('user-valid');
          expect(usernameInput.className).to.contain('user-valid');
          expect(form.className).to.contain('user-valid');
        });
      });

      it('should propagates user-valid only when going from invalid', () => {
        setReportValiditySupportedForTesting(false);
        return getAmpForm(true).then(ampForm => {
          const form = ampForm.form_;
          const fieldset = document.createElement('fieldset');
          const emailInput = document.createElement('input');
          emailInput.setAttribute('name', 'email');
          emailInput.setAttribute('type', 'email');
          emailInput.setAttribute('required', '');
          fieldset.appendChild(emailInput);
          form.appendChild(fieldset);
          sandbox.spy(form, 'checkValidity');
          sandbox.spy(emailInput, 'checkValidity');
          sandbox.spy(fieldset, 'checkValidity');
          sandbox.stub(ampForm.xhr_, 'fetch').returns(Promise.resolve());

          emailInput.value = 'cool@bea.ns';
          const event = {target: emailInput};
          onInputInteraction_(event);

          expect(emailInput.checkValidity).to.be.called;
          expect(form.checkValidity).to.not.be.called;
          expect(fieldset.checkValidity).to.not.be.called;
          expect(emailInput.className).to.contain('user-valid');
          expect(form.className).to.not.contain('user-valid');
        });
      });
    });

    it('should install action handler and handle submit action', () => {
      const form = getForm();
      document.body.appendChild(form);
      const actions = actionServiceForDoc(form.ownerDocument);
      sandbox.stub(actions, 'installActionHandler');
      const ampForm = new AmpForm(form);
      sandbox.stub(ampForm.xhr_, 'fetch').returns(Promise.resolve());
      expect(actions.installActionHandler).to.be.calledWith(form);
      sandbox.spy(ampForm, 'handleSubmitAction_');
      ampForm.actionHandler_({method: 'anything'});
      expect(ampForm.handleSubmitAction_).to.have.not.been.called;
      ampForm.actionHandler_({method: 'submit'});
      return timer.promise(1).then(() => {
        expect(ampForm.handleSubmitAction_).to.have.been.called;
        document.body.removeChild(form);
      });
    });

    it('should submit after timeout of waiting for amp-selector', function() {
      this.timeout(3000);
      return getAmpForm().then(ampForm => {
        const form = ampForm.form_;
        const selector = env.win.document.createElement('amp-selector');
        selector.setAttribute('name', 'color');
        form.appendChild(selector);
        sandbox.stub(selector, 'whenBuilt')
            .returns(new Promise(unusedResolve => {}));
        sandbox.stub(ampForm.xhr_, 'fetch')
            .returns(Promise.resolve());
        sandbox.spy(ampForm, 'handleSubmitAction_');
        ampForm.actionHandler_({method: 'submit'});
        expect(ampForm.handleSubmitAction_).to.have.not.been.called;
        return timer.promise(1).then(() => {
          expect(ampForm.handleSubmitAction_).to.have.not.been.called;
          return timer.promise(2000);
        }).then(() => {
          expect(ampForm.handleSubmitAction_).to.have.been.called;
        });
      });
    });

    it('should wait for amp-selector to build before submitting', () => {
      return getAmpForm().then(ampForm => {
        let builtPromiseResolver_;
        const form = ampForm.form_;
        const selector = env.win.document.createElement('amp-selector');
        selector.setAttribute('name', 'color');
        form.appendChild(selector);
        sandbox.stub(selector, 'whenBuilt').returns(new Promise(resolve => {
          builtPromiseResolver_ = resolve;
        }));
        sandbox.stub(ampForm.xhr_, 'fetch')
            .returns(Promise.resolve());
        sandbox.spy(ampForm, 'handleSubmitAction_');
        ampForm.actionHandler_({method: 'submit'});
        expect(ampForm.handleSubmitAction_).to.have.not.been.called;
        return timer.promise(1).then(() => {
          expect(ampForm.handleSubmitAction_).to.have.not.been.called;
          return timer.promise(100);
        }).then(() => {
          expect(ampForm.handleSubmitAction_).to.have.not.been.called;
          builtPromiseResolver_();
          return timer.promise(1);
        }).then(() => {
          expect(ampForm.handleSubmitAction_).to.have.been.called;
        });
      });
    });

    describe('Var Substitution', () => {
      it('should substitute hidden fields variables in XHR async', () => {
        return getAmpForm().then(ampForm => {
          const form = ampForm.form_;
          const clientIdField = document.createElement('input');
          clientIdField.setAttribute('name', 'clientId');
          clientIdField.setAttribute('type', 'hidden');
          clientIdField.value = 'CLIENT_ID(form)';
          clientIdField.setAttribute('data-amp-replace', 'CLIENT_ID');
          form.appendChild(clientIdField);
          const canonicalUrlField = document.createElement('input');
          canonicalUrlField.setAttribute('name', 'clientId');
          canonicalUrlField.setAttribute('type', 'hidden');
          canonicalUrlField.value = 'CANONICAL_URL';
          canonicalUrlField.setAttribute('data-amp-replace', 'CANONICAL_URL');
          form.appendChild(canonicalUrlField);
          sandbox.stub(form, 'checkValidity').returns(true);
          sandbox.stub(ampForm.xhr_, 'fetch').returns(Promise.resolve());
          sandbox.spy(ampForm.urlReplacement_, 'expandInputValueAsync');
          sandbox.stub(ampForm.urlReplacement_, 'expandInputValueSync');
          ampForm.submit_();
          expect(ampForm.xhr_.fetch).to.have.not.been.called;
          expect(ampForm.urlReplacement_.expandInputValueSync)
              .to.not.have.been.called;
          expect(ampForm.urlReplacement_.expandInputValueAsync)
              .to.have.been.calledTwice;
          expect(ampForm.urlReplacement_.expandInputValueAsync)
              .to.have.been.calledWith(clientIdField);
          expect(ampForm.urlReplacement_.expandInputValueAsync)
              .to.have.been.calledWith(canonicalUrlField);
          return timer.promise(10).then(() => {
            expect(ampForm.xhr_.fetch).to.be.called;
            expect(clientIdField.value).to.match(/amp-.+/);
            expect(canonicalUrlField.value).to.equal(
                'https%3A%2F%2Fexample.com%2Famps.html');
          });
        });
      });

      it('should send request if vars did not resolve after a timeout', () => {
        return getAmpForm().then(ampForm => {
          const expandAsyncStringResolvers = [];
          const form = ampForm.form_;
          const clientIdField = document.createElement('input');
          clientIdField.setAttribute('name', 'clientId');
          clientIdField.setAttribute('type', 'hidden');
          clientIdField.setAttribute('data-amp-replace', 'CLIENT_ID');
          clientIdField.value = 'CLIENT_ID(form)';
          form.appendChild(clientIdField);
          const canonicalUrlField = document.createElement('input');
          canonicalUrlField.setAttribute('name', 'clientId');
          canonicalUrlField.setAttribute('type', 'hidden');
          canonicalUrlField.setAttribute('data-amp-replace', 'CANONICAL_URL');
          canonicalUrlField.value = 'CANONICAL_URL';
          form.appendChild(canonicalUrlField);
          sandbox.stub(form, 'checkValidity').returns(true);
          sandbox.stub(ampForm.xhr_, 'fetch').returns(Promise.resolve());
          sandbox.stub(ampForm.urlReplacement_, 'expandInputValueAsync')
              .returns(new Promise(resolve => {
                expandAsyncStringResolvers.push(resolve);
              }));
          sandbox.stub(ampForm.urlReplacement_, 'expandInputValueSync');
          ampForm.submit_();
          expect(ampForm.xhr_.fetch).to.have.not.been.called;
          expect(ampForm.urlReplacement_.expandInputValueSync)
              .to.not.have.been.called;
          expect(ampForm.urlReplacement_.expandInputValueAsync)
              .to.have.been.calledTwice;
          expect(ampForm.urlReplacement_.expandInputValueAsync)
              .to.have.been.calledWith(clientIdField);
          expect(ampForm.urlReplacement_.expandInputValueAsync)
              .to.have.been.calledWith(canonicalUrlField);
          return timer.promise(210).then(() => {
            expect(ampForm.xhr_.fetch).to.be.called;
            expect(clientIdField.value).to.equal('CLIENT_ID(form)');
            expect(canonicalUrlField.value).to.equal('CANONICAL_URL');
          });
        });
      });

      it('should substitute hidden fields variables ' +
          'in non-XHR via sync', () => {
        return getAmpForm().then(ampForm => {
          const form = ampForm.form_;
          ampForm.method_ = 'GET';
          ampForm.xhrAction_ = null;
          const clientIdField = document.createElement('input');
          clientIdField.setAttribute('name', 'clientId');
          clientIdField.setAttribute('type', 'hidden');
          clientIdField.setAttribute('data-amp-replace', 'CLIENT_ID');
          clientIdField.value = 'CLIENT_ID(form)';
          form.appendChild(clientIdField);
          const canonicalUrlField = document.createElement('input');
          canonicalUrlField.setAttribute('name', 'clientId');
          canonicalUrlField.setAttribute('type', 'hidden');
          canonicalUrlField.setAttribute('data-amp-replace', 'CANONICAL_URL');
          canonicalUrlField.value = 'CANONICAL_URL';
          form.appendChild(canonicalUrlField);
          sandbox.stub(form, 'submit');
          sandbox.stub(form, 'checkValidity').returns(true);
          sandbox.stub(ampForm.xhr_, 'fetch').returns(Promise.resolve());
          sandbox.stub(ampForm.urlReplacement_, 'expandInputValueAsync');
          sandbox.spy(ampForm.urlReplacement_, 'expandInputValueSync');
          ampForm.handleSubmitAction_();
          expect(ampForm.urlReplacement_.expandInputValueAsync)
              .to.not.have.been.called;
          expect(ampForm.urlReplacement_.expandInputValueSync)
              .to.have.been.called;
          expect(ampForm.urlReplacement_.expandInputValueSync)
              .to.have.been.calledWith(clientIdField);
          expect(ampForm.urlReplacement_.expandInputValueSync)
              .to.have.been.calledWith(canonicalUrlField);
          return timer.promise(10).then(() => {
            expect(form.submit).to.have.been.called;
            expect(clientIdField.value).to.equal('');
            expect(canonicalUrlField.value).to.equal(
                'https%3A%2F%2Fexample.com%2Famps.html');
          });
        });
      });

      it('should not substitute variables if xhr-POST non-canonical', () => {
        return getAmpForm().then(ampForm => {
          const form = ampForm.form_;
          ampForm.xhrAction_ = 'https://anotherexample.com';
          const clientIdField = document.createElement('input');
          clientIdField.setAttribute('name', 'clientId');
          clientIdField.setAttribute('type', 'hidden');
          clientIdField.setAttribute('data-amp-replace', 'CLIENT_ID');
          clientIdField.value = 'CLIENT_ID(form)';
          form.appendChild(clientIdField);
          const canonicalUrlField = document.createElement('input');
          canonicalUrlField.setAttribute('name', 'clientId');
          canonicalUrlField.setAttribute('type', 'hidden');
          canonicalUrlField.setAttribute('data-amp-replace', 'CANONICAL_URL');
          canonicalUrlField.value = 'CANONICAL_URL';
          form.appendChild(canonicalUrlField);
          sandbox.stub(form, 'submit');
          sandbox.stub(form, 'checkValidity').returns(true);
          sandbox.stub(ampForm.xhr_, 'fetch')
              .returns(Promise.resolve());
          sandbox.stub(ampForm.urlReplacement_, 'expandInputValueAsync');
          sandbox.spy(ampForm.urlReplacement_, 'expandInputValueSync');
          ampForm.handleSubmitAction_();
          expect(ampForm.urlReplacement_.expandInputValueAsync)
              .to.not.have.been.called;
          expect(ampForm.urlReplacement_.expandInputValueSync)
              .to.have.not.been.called;
          return timer.promise(10).then(() => {
            expect(clientIdField.value).to.equal('CLIENT_ID(form)');
            expect(canonicalUrlField.value).to.equal('CANONICAL_URL');
          });
        });
      });

      it('should not substitute variables if xhr-GET non-canonical', () => {
        return getAmpForm().then(ampForm => {
          const form = ampForm.form_;
          ampForm.method_ = 'GET';
          ampForm.xhrAction_ = 'https://anotherexample.com';
          const clientIdField = document.createElement('input');
          clientIdField.setAttribute('name', 'clientId');
          clientIdField.setAttribute('type', 'hidden');
          clientIdField.setAttribute('data-amp-replace', 'CLIENT_ID');
          clientIdField.value = 'CLIENT_ID(form)';
          form.appendChild(clientIdField);
          const canonicalUrlField = document.createElement('input');
          canonicalUrlField.setAttribute('name', 'clientId');
          canonicalUrlField.setAttribute('type', 'hidden');
          canonicalUrlField.setAttribute('data-amp-replace', 'CANONICAL_URL');
          canonicalUrlField.value = 'CANONICAL_URL';
          form.appendChild(canonicalUrlField);
          sandbox.stub(form, 'submit');
          sandbox.stub(form, 'checkValidity').returns(true);
          sandbox.stub(ampForm.xhr_, 'fetch')
              .returns(Promise.resolve());
          sandbox.stub(ampForm.urlReplacement_, 'expandInputValueAsync');
          sandbox.spy(ampForm.urlReplacement_, 'expandInputValueSync');
          ampForm.handleSubmitAction_();
          expect(ampForm.urlReplacement_.expandInputValueAsync)
              .to.not.have.been.called;
          expect(ampForm.urlReplacement_.expandInputValueSync)
              .to.have.not.been.called;
          return timer.promise(10).then(() => {
            expect(clientIdField.value).to.equal('CLIENT_ID(form)');
            expect(canonicalUrlField.value).to.equal('CANONICAL_URL');
          });
        });
      });

      it('should not substitute variables if non-xhr-GET non-canonical', () => {
        return getAmpForm().then(ampForm => {
          const form = ampForm.form_;
          ampForm.method_ = 'GET';
          ampForm.xhrAction_ = null;
          form.removeAttribute('action-xhr');
          form.setAttribute('action', 'https://anotherexample.com');
          const clientIdField = document.createElement('input');
          clientIdField.setAttribute('name', 'clientId');
          clientIdField.setAttribute('type', 'hidden');
          clientIdField.setAttribute('data-amp-replace', 'CLIENT_ID');
          clientIdField.value = 'CLIENT_ID(form)';
          form.appendChild(clientIdField);
          const canonicalUrlField = document.createElement('input');
          canonicalUrlField.setAttribute('name', 'clientId');
          canonicalUrlField.setAttribute('type', 'hidden');
          canonicalUrlField.setAttribute('data-amp-replace', 'CANONICAL_URL');
          canonicalUrlField.value = 'CANONICAL_URL';
          form.appendChild(canonicalUrlField);
          sandbox.stub(form, 'submit');
          sandbox.stub(form, 'checkValidity').returns(true);
          sandbox.stub(ampForm.xhr_, 'fetch')
              .returns(Promise.resolve());
          sandbox.stub(ampForm.urlReplacement_, 'expandInputValueAsync');
          sandbox.spy(ampForm.urlReplacement_, 'expandInputValueSync');
          ampForm.handleSubmitAction_();
          expect(ampForm.urlReplacement_.expandInputValueAsync)
              .to.not.have.been.called;
          expect(ampForm.urlReplacement_.expandInputValueSync)
              .to.have.not.been.called;
          return timer.promise(10).then(() => {
            expect(clientIdField.value).to.equal('CLIENT_ID(form)');
            expect(canonicalUrlField.value).to.equal('CANONICAL_URL');
          });
        });
      });
    });

    describes.fakeWin('XHR', {
      amp: {
        ampdoc: 'single',
      },
      win: {
        location: 'https://example.com',
        top: {
          location: 'https://example-top.com',
        },
      },
    }, env => {
      let form;
      let ampForm;
      let redirectToValue;
      const headersMock = {
        get: header => {
          if (header == 'AMP-Redirect-To') {
            return redirectToValue;
          }
        },
      };
      const fetchResolvePromise = Promise.resolve({
        json: () => Promise.resolve(),
        headers: headersMock,
      });
      const fetchRejectPromise = Promise.reject({
        responseJson: null,
        headers: headersMock,
      });
      fetchRejectPromise.catch(() => {
        // Just avoiding a global uncaught promise exception.
      });

      beforeEach(() => {
        form = getForm(env.win.document);
        env.win.document.body.appendChild(form);
        sandbox.stub(form, 'checkValidity').returns(true);
        ampForm = new AmpForm(form);
        ampForm.target_ = '_top';
      });

      describe('AMP-Redirect-To', () => {
        it('should redirect users if header is set', () => {
          sandbox.stub(ampForm.xhr_, 'fetch').returns(fetchResolvePromise);
          redirectToValue = 'https://google.com/';
          ampForm.handleSubmitAction_();
          return timer.promise(10).then(() => {
            expect(env.win.top.location.href).to.be.equal(redirectToValue);
          });
        });

        it('should fail to redirect to non-secure urls', () => {
          sandbox.stub(ampForm.xhr_, 'fetch').returns(fetchResolvePromise);
          redirectToValue = 'http://google.com/';
          ampForm.handleSubmitAction_();
          return timer.promise(10).then(() => {
            expect(env.win.top.location.href).to.be.equal(
                'https://example-top.com/');
          });
        });

        it('should fail to redirect to non-absolute urls', () => {
          sandbox.stub(ampForm.xhr_, 'fetch').returns(fetchResolvePromise);
          redirectToValue = '/hello';
          ampForm.handleSubmitAction_();
          return timer.promise(10).then(() => {
            expect(env.win.top.location.href).to.be.equal(
                'https://example-top.com/');
          });
        });

        it('should fail to redirect to when target != _top', () => {
          ampForm.target_ = '_blank';
          sandbox.stub(ampForm.xhr_, 'fetch').returns(fetchResolvePromise);
          redirectToValue = 'http://google.com/';
          ampForm.handleSubmitAction_();
          return timer.promise(10).then(() => {
            expect(env.win.top.location.href).to.be.equal(
                'https://example-top.com/');
          });
        });

        it('should redirect on error and header is set', () => {
          sandbox.stub(ampForm.xhr_, 'fetch').returns(fetchRejectPromise);
          redirectToValue = 'https://example2.com/hello';
          const errors = [];
          const realSetTimeout = window.setTimeout;
          sandbox.stub(window, 'setTimeout', (callback, delay) => {
            realSetTimeout(() => {
              try {
                callback();
              } catch (e) {
                errors.push(e);
              }
            }, delay);
          });
          ampForm.handleSubmitAction_();
          return timer.promise(10).then(() => {
            expect(errors.length).to.equal(1);
            expect(errors[0]).to.match(/Form submission failed/);
            expect(env.win.top.location.href).to.be.equal(redirectToValue);
          });
        });
      });
    });

    describe('non-XHR GET', () => {
      it('should execute form submit when not triggered through event', () => {
        return getAmpForm().then(ampForm => {
          const form = ampForm.form_;
          ampForm.method_ = 'GET';
          ampForm.xhrAction_ = null;
          sandbox.stub(form, 'submit');
          sandbox.stub(form, 'checkValidity').returns(true);
          sandbox.stub(ampForm.xhr_, 'fetch').returns(Promise.resolve());
          ampForm.handleSubmitAction_();
          expect(form.submit).to.have.been.called;
        });
      });

      it('should not execute form submit when triggered through event', () => {
        return getAmpForm().then(ampForm => {
          const form = ampForm.form_;
          ampForm.method_ = 'GET';
          ampForm.xhrAction_ = null;
          sandbox.stub(form, 'submit');
          sandbox.stub(form, 'checkValidity').returns(true);
          sandbox.stub(ampForm.xhr_, 'fetch').returns(Promise.resolve());
          const event = {
            stopImmediatePropagation: sandbox.spy(),
            target: form,
            preventDefault: sandbox.spy(),
          };
          ampForm.handleSubmitEvent_(event);
          expect(form.submit).to.have.not.been.called;
        });
      });
    });

    it('should trigger amp-form-submit analytics event with form data', () => {
      return getAmpForm().then(ampForm => {
        const form = ampForm.form_;
        form.id = 'registration';

        const passwordInput = document.createElement('input');
        passwordInput.setAttribute('name', 'password');
        passwordInput.setAttribute('type', 'password');
        passwordInput.setAttribute('value', 'god');
        form.appendChild(passwordInput);

        const unnamedInput = document.createElement('input');
        unnamedInput.setAttribute('type', 'text');
        unnamedInput.setAttribute('value', 'unnamed');
        form.appendChild(unnamedInput);

        ampForm.method_ = 'GET';
        ampForm.xhrAction_ = null;
        sandbox.stub(form, 'submit');
        sandbox.stub(form, 'checkValidity').returns(true);
        sandbox.stub(ampForm.xhr_, 'fetch').returns(Promise.resolve());
        sandbox.stub(ampForm, 'analyticsEvent_');
        ampForm.handleSubmitAction_();
        const expectedFormData = {
          'formId': 'registration',
          'formFields[name]': 'John Miller',
          'formFields[password]': 'god',
        };
        expect(form.submit).to.have.been.called;
        expect(ampForm.analyticsEvent_).to.be.calledWith(
          'amp-form-submit',
          expectedFormData
        );
      });
    });

    it('should trigger amp-form-submit after variables substitution', () => {
      return getAmpForm().then(ampForm => {
        const form = ampForm.form_;
        form.id = 'registration';
        ampForm.method_ = 'GET';
        ampForm.xhrAction_ = null;
        const clientIdField = document.createElement('input');
        clientIdField.setAttribute('name', 'clientId');
        clientIdField.setAttribute('type', 'hidden');
        clientIdField.setAttribute('data-amp-replace', 'CLIENT_ID');
        clientIdField.value = 'CLIENT_ID(form)';
        form.appendChild(clientIdField);
        const canonicalUrlField = document.createElement('input');
        canonicalUrlField.setAttribute('name', 'canonicalUrl');
        canonicalUrlField.setAttribute('type', 'hidden');
        canonicalUrlField.setAttribute('data-amp-replace', 'CANONICAL_URL');
        canonicalUrlField.value = 'CANONICAL_URL';
        form.appendChild(canonicalUrlField);
        sandbox.stub(form, 'submit');
        sandbox.stub(form, 'checkValidity').returns(true);
        sandbox.stub(ampForm.xhr_, 'fetch').returns(Promise.resolve());
        sandbox.stub(ampForm.urlReplacement_, 'expandInputValueAsync');
        sandbox.spy(ampForm.urlReplacement_, 'expandInputValueSync');
        sandbox.stub(ampForm, 'analyticsEvent_');
        ampForm.handleSubmitAction_();
        const expectedFormData = {
          'formId': 'registration',
          'formFields[name]': 'John Miller',
          'formFields[canonicalUrl]': 'https%3A%2F%2Fexample.com%2Famps.html',
          'formFields[clientId]': '',
        };
        expect(ampForm.analyticsEvent_).to.be.calledWith(
          'amp-form-submit',
          expectedFormData
        );
        expect(ampForm.urlReplacement_.expandInputValueAsync)
            .to.not.have.been.called;
        expect(ampForm.urlReplacement_.expandInputValueSync)
            .to.have.been.called;
        expect(ampForm.urlReplacement_.expandInputValueSync)
            .to.have.been.calledWith(clientIdField);
        expect(ampForm.urlReplacement_.expandInputValueSync)
            .to.have.been.calledWith(canonicalUrlField);
        return timer.promise(10).then(() => {
          expect(form.submit).to.have.been.called;
          expect(clientIdField.value).to.equal('');
          expect(canonicalUrlField.value).to.equal(
              'https%3A%2F%2Fexample.com%2Famps.html');
        });
      });
    });
  });
});<|MERGE_RESOLUTION|>--- conflicted
+++ resolved
@@ -225,15 +225,6 @@
       };
       sandbox.spy(form, 'checkValidity');
       sandbox.spy(emailInput, 'reportValidity');
-
-<<<<<<< HEAD
-=======
-      const bubbleEl = ampForm.win_.document.querySelector(
-          '.i-amphtml-validation-bubble');
-      const validationBubble = bubbleEl['__BUBBLE_OBJ'];
-      sandbox.spy(validationBubble, 'show');
-      sandbox.spy(validationBubble, 'hide');
->>>>>>> d8f2668b
       ampForm.handleSubmitEvent_(event);
       // Check validity should always be called regardless of novalidate.
       expect(form.checkValidity).to.be.called;
@@ -334,7 +325,7 @@
         };
 
         const bubbleEl = env.ampdoc.getRootNode().querySelector(
-            '.-amp-validation-bubble');
+            '.i-amphtml-validation-bubble');
         const validationBubble = bubbleEl['__BUBBLE_OBJ'];
         sandbox.spy(validationBubble, 'show');
         sandbox.spy(validationBubble, 'hide');
@@ -397,7 +388,6 @@
           preventDefault: sandbox.spy(),
         };
 
-<<<<<<< HEAD
         ampForm.vsync_ = {
           run: (task, state) => {
             if (task.measure) {
@@ -415,87 +405,90 @@
           expect(form.checkValidity).to.not.be.called;
           expect(ampForm.xhr_.fetch).to.be.called;
         });
-=======
-  it('should allow rendering responses through templates', () => {
-    return getAmpForm(true).then(ampForm => {
-      const form = ampForm.form_;
-      // Add a div[submit-error] with a template child.
-      const errorContainer = document.createElement('div');
-      errorContainer.setAttribute('submit-error', '');
-      form.appendChild(errorContainer);
-      const errorTemplate = document.createElement('template');
-      errorTemplate.setAttribute('type', 'amp-mustache');
-      errorTemplate.content.appendChild(
-          document.createTextNode('Error: {{message}}'));
-      errorContainer.appendChild(errorTemplate);
-      let renderedTemplate = document.createElement('div');
-      renderedTemplate.innerText = 'Error: hello there';
-      sandbox.stub(ampForm.xhr_, 'fetch')
-          .returns(Promise.reject({responseJson: {message: 'hello there'}}));
-      sandbox.stub(ampForm.templates_, 'findAndRenderTemplate')
-          .returns(Promise.resolve(renderedTemplate));
-      const event = {
-        stopImmediatePropagation: sandbox.spy(),
-        target: form,
-        preventDefault: sandbox.spy(),
-      };
-      ampForm.handleSubmitEvent_(event);
-      const findTemplateStub = ampForm.templates_.findAndRenderTemplate;
-      return ampForm.xhrSubmitPromiseForTesting().then(() => {
-        expect(findTemplateStub).to.be.called;
-        // Template should have rendered an error
-        expect(findTemplateStub).to.have.been.calledWith(
-            errorContainer, {message: 'hello there'});
-        // Check that form has a rendered div with class .submit-error-message.
-        renderedTemplate = form.querySelector('[i-amphtml-rendered]');
-        expect(renderedTemplate).to.not.be.null;
-      });
-    });
-  });
-
-  it('should replace previously rendered responses', () => {
-    return getAmpForm(true).then(ampForm => {
-      const form = ampForm.form_;
-      const successContainer = document.createElement('div');
-      successContainer.setAttribute('submit-success', '');
-      form.appendChild(successContainer);
-      const successTemplate = document.createElement('template');
-      successTemplate.setAttribute('type', 'amp-mustache');
-      successTemplate.content.appendChild(
-          document.createTextNode('Success: {{message}}'));
-      successContainer.appendChild(successTemplate);
-      const renderedTemplate = document.createElement('div');
-      renderedTemplate.innerText = 'Success: hello';
-      renderedTemplate.setAttribute('i-amphtml-rendered', '');
-      successContainer.appendChild(renderedTemplate);
-      ampForm.state_ = 'submit-success';
-
-      const newRender = document.createElement('div');
-      newRender.innerText = 'New Success: What What';
-
-      sandbox.stub(ampForm.xhr_, 'fetch')
-          .returns(Promise.resolve({
-            json: () => {
-              return Promise.resolve({'message': 'What What'});
-            },
-          }));
-      sandbox.stub(ampForm.templates_, 'findAndRenderTemplate')
-          .returns(Promise.resolve(newRender));
-      const event = {
-        stopImmediatePropagation: sandbox.spy(),
-        target: form,
-        preventDefault: sandbox.spy(),
-      };
-      ampForm.handleSubmitEvent_(event);
-      return timer.promise(5).then(() => {
-        expect(ampForm.templates_.findAndRenderTemplate).to.be.called;
-        expect(ampForm.templates_.findAndRenderTemplate.calledWith(
-            successContainer, {'message': 'What What'})).to.be.true;
-        const renderedTemplates = form.querySelectorAll('[i-amphtml-rendered]');
-        expect(renderedTemplates[0]).to.not.be.null;
-        expect(renderedTemplates.length).to.equal(1);
-        expect(renderedTemplates[0]).to.equal(newRender);
->>>>>>> d8f2668b
+      });
+    });
+
+    it('should allow rendering responses through templates', () => {
+      return getAmpForm(true).then(ampForm => {
+        const form = ampForm.form_;
+        // Add a div[submit-error] with a template child.
+        const errorContainer = document.createElement('div');
+        errorContainer.setAttribute('submit-error', '');
+        form.appendChild(errorContainer);
+        const errorTemplate = document.createElement('template');
+        errorTemplate.setAttribute('type', 'amp-mustache');
+        errorTemplate.content.appendChild(
+            document.createTextNode('Error: {{message}}'));
+        errorContainer.appendChild(errorTemplate);
+        let renderedTemplate = document.createElement('div');
+        renderedTemplate.innerText = 'Error: hello there';
+        sandbox.stub(ampForm.xhr_, 'fetch')
+            .returns(Promise.reject({responseJson: {message: 'hello there'}}));
+        sandbox.stub(ampForm.templates_, 'findAndRenderTemplate')
+            .returns(Promise.resolve(renderedTemplate));
+        const event = {
+          stopImmediatePropagation: sandbox.spy(),
+          target: form,
+          preventDefault: sandbox.spy(),
+        };
+        ampForm.handleSubmitEvent_(event);
+        const findTemplateStub = ampForm.templates_.findAndRenderTemplate;
+        return ampForm.xhrSubmitPromiseForTesting().then(() => {
+          expect(findTemplateStub).to.be.called;
+          // Template should have rendered an error
+          expect(findTemplateStub).to.have.been.calledWith(
+              errorContainer, {message: 'hello there'});
+          // Check that form has a rendered div with class .submit-error-message.
+          renderedTemplate = form.querySelector('[i-amphtml-rendered]');
+          expect(renderedTemplate).to.not.be.null;
+        });
+      });
+    });
+
+    it('should replace previously rendered responses', () => {
+      return getAmpForm(true).then(ampForm => {
+        const form = ampForm.form_;
+        const successContainer = document.createElement('div');
+        successContainer.setAttribute('submit-success', '');
+        form.appendChild(successContainer);
+        const successTemplate = document.createElement('template');
+        successTemplate.setAttribute('type', 'amp-mustache');
+        successTemplate.content.appendChild(
+            document.createTextNode('Success: {{message}}'));
+        successContainer.appendChild(successTemplate);
+        const renderedTemplate = document.createElement('div');
+        renderedTemplate.innerText = 'Success: hello';
+        renderedTemplate.setAttribute('i-amphtml-rendered', '');
+        successContainer.appendChild(renderedTemplate);
+        ampForm.state_ = 'submit-success';
+
+        const newRender = document.createElement('div');
+        newRender.innerText = 'New Success: What What';
+
+        sandbox.stub(ampForm.xhr_, 'fetch')
+            .returns(Promise.resolve({
+              json: () => {
+                return Promise.resolve({'message': 'What What'});
+              },
+            }));
+        sandbox.stub(ampForm.templates_, 'findAndRenderTemplate')
+            .returns(Promise.resolve(newRender));
+        const event = {
+          stopImmediatePropagation: sandbox.spy(),
+          target: form,
+          preventDefault: sandbox.spy(),
+        };
+        ampForm.handleSubmitEvent_(event);
+        return timer.promise(5).then(() => {
+          expect(ampForm.templates_.findAndRenderTemplate).to.be.called;
+          expect(ampForm.templates_.findAndRenderTemplate.calledWith(
+              successContainer, {'message': 'What What'})).to.be.true;
+          const renderedTemplates = form.querySelectorAll(
+              '[i-amphtml-rendered]');
+          expect(renderedTemplates[0]).to.not.be.null;
+          expect(renderedTemplates.length).to.equal(1);
+          expect(renderedTemplates[0]).to.equal(newRender);
+        });
       });
     });
 
@@ -731,89 +724,6 @@
               /** CustomEvent */ sinon.match.has('detail'))).to.be.true;
           expect(ampForm.analyticsEvent_).to.be.calledWith(
               'amp-form-submit-error');
-        });
-      });
-    });
-
-    it('should allow rendering responses through templates', () => {
-      return getAmpForm(true).then(ampForm => {
-        const form = ampForm.form_;
-        // Add a div[submit-error] with a template child.
-        const errorContainer = document.createElement('div');
-        errorContainer.setAttribute('submit-error', '');
-        form.appendChild(errorContainer);
-        const errorTemplate = document.createElement('template');
-        errorTemplate.setAttribute('type', 'amp-mustache');
-        errorTemplate.content.appendChild(
-            document.createTextNode('Error: {{message}}'));
-        errorContainer.appendChild(errorTemplate);
-        let renderedTemplate = document.createElement('div');
-        renderedTemplate.innerText = 'Error: hello there';
-        sandbox.stub(ampForm.xhr_, 'fetch')
-            .returns(Promise.reject({responseJson: {message: 'hello there'}}));
-        sandbox.stub(ampForm.templates_, 'findAndRenderTemplate')
-            .returns(Promise.resolve(renderedTemplate));
-        const event = {
-          stopImmediatePropagation: sandbox.spy(),
-          target: form,
-          preventDefault: sandbox.spy(),
-        };
-        ampForm.handleSubmitEvent_(event);
-        const findTemplateStub = ampForm.templates_.findAndRenderTemplate;
-        return ampForm.xhrSubmitPromiseForTesting().then(() => {
-          expect(findTemplateStub).to.be.called;
-          // Template should have rendered an error
-          expect(findTemplateStub).to.have.been.calledWith(
-              errorContainer, {message: 'hello there'});
-          // Check that form has a rendered div with class .submit-error-message.
-          renderedTemplate = form.querySelector('[i-amp-rendered]');
-          expect(renderedTemplate).to.not.be.null;
-        });
-      });
-    });
-
-    it('should replace previously rendered responses', () => {
-      return getAmpForm(true).then(ampForm => {
-        const form = ampForm.form_;
-        const successContainer = document.createElement('div');
-        successContainer.setAttribute('submit-success', '');
-        form.appendChild(successContainer);
-        const successTemplate = document.createElement('template');
-        successTemplate.setAttribute('type', 'amp-mustache');
-        successTemplate.content.appendChild(
-            document.createTextNode('Success: {{message}}'));
-        successContainer.appendChild(successTemplate);
-        const renderedTemplate = document.createElement('div');
-        renderedTemplate.innerText = 'Success: hello';
-        renderedTemplate.setAttribute('i-amp-rendered', '');
-        successContainer.appendChild(renderedTemplate);
-        ampForm.state_ = 'submit-success';
-
-        const newRender = document.createElement('div');
-        newRender.innerText = 'New Success: What What';
-
-        sandbox.stub(ampForm.xhr_, 'fetch')
-            .returns(Promise.resolve({
-              json: () => {
-                return Promise.resolve({'message': 'What What'});
-              },
-            }));
-        sandbox.stub(ampForm.templates_, 'findAndRenderTemplate')
-            .returns(Promise.resolve(newRender));
-        const event = {
-          stopImmediatePropagation: sandbox.spy(),
-          target: form,
-          preventDefault: sandbox.spy(),
-        };
-        ampForm.handleSubmitEvent_(event);
-        return timer.promise(5).then(() => {
-          expect(ampForm.templates_.findAndRenderTemplate).to.be.called;
-          expect(ampForm.templates_.findAndRenderTemplate.calledWith(
-              successContainer, {'message': 'What What'})).to.be.true;
-          const renderedTemplates = form.querySelectorAll('[i-amp-rendered]');
-          expect(renderedTemplates[0]).to.not.be.null;
-          expect(renderedTemplates.length).to.equal(1);
-          expect(renderedTemplates[0]).to.equal(newRender);
         });
       });
     });
