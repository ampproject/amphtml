/**
 * Copyright 2016 The AMP HTML Authors. All Rights Reserved.
 *
 * Licensed under the Apache License, Version 2.0 (the "License");
 * you may not use this file except in compliance with the License.
 * You may obtain a copy of the License at
 *
 *      http://www.apache.org/licenses/LICENSE-2.0
 *
 * Unless required by applicable law or agreed to in writing, software
 * distributed under the License is distributed on an "AS-IS" BASIS,
 * WITHOUT WARRANTIES OR CONDITIONS OF ANY KIND, either express or implied.
 * See the License for the specific language governing permissions and
 * limitations under the License.
 */

import '../../../amp-mustache/0.1/amp-mustache';
import '../../../amp-selector/0.1/amp-selector';
import * as sinon from 'sinon';
import {AmpEvents} from '../../../../src/amp-events';
import {
  AmpForm,
  AmpFormService,
  checkUserValidityAfterInteraction_,
} from '../amp-form';
import {
  CONFIG_KEY,
} from '../form-verifiers';
import {FormDataWrapper} from '../../../../src/form-data-wrapper';
import {Services} from '../../../../src/services';
import {
  cidServiceForDocForTesting,
} from '../../../../src/service/cid-impl';
import {fromIterator} from '../../../../src/utils/array';
import {
  getFormValidator,
  setCheckValiditySupportedForTesting,
  setReportValiditySupportedForTesting,
} from '../form-validators';
import {user} from '../../../../src/log';
import {whenCalled} from '../../../../testing/test-helper.js';

describes.repeated('', {
  'single ampdoc': {ampdoc: 'single'},
  'shadow ampdoc': {ampdoc: 'shadow'},
}, (name, variant) => {

  describes.realWin('amp-form', {
    amp: {
      runtimeOn: false,
      ampdoc: variant.ampdoc,
      extensions: ['amp-form', 'amp-selector'], // amp-form is installed as service.
    },
  }, env => {

    let sandbox;
    const timer = Services.timerFor(window);

    function getAmpForm(form, canonical = 'https://example.com/amps.html') {
      new AmpFormService(env.ampdoc);
      Services.documentInfoForDoc(env.ampdoc).canonicalUrl = canonical;
      cidServiceForDocForTesting(env.ampdoc);
      env.ampdoc.getBody().appendChild(form);
      const ampForm = new AmpForm(form, 'amp-form-test-id');
      return Promise.resolve(ampForm);
    }

    function getForm(doc = document, button1 = true, button2 = false,
      button3 = false) {
      const form = doc.createElement('form');
      form.setAttribute('method', 'POST');

      const nameInput = doc.createElement('input');
      nameInput.setAttribute('name', 'name');
      nameInput.setAttribute('value', 'John Miller');
      form.appendChild(nameInput);
      form.setAttribute('action-xhr', 'https://example.com');
      form.setAttribute('action', 'https://example.com');

      if (button1) {
        const submitBtn = doc.createElement('input');
        submitBtn.setAttribute('type', 'submit');
        form.appendChild(submitBtn);
      }

      if (button2) {
        const submitBtn = doc.createElement('input');
        submitBtn.setAttribute('type', 'submit');
        form.appendChild(submitBtn);
      }

      if (button3) {
        const submitBtn = doc.createElement('button');
        submitBtn.setAttribute('type', 'submit');
        form.appendChild(submitBtn);
      }

      return form;
    }

    function getVerificationForm(doc = document) {
      const form = getForm(doc);
      form.setAttribute('verify-xhr', '');
      return form;
    }

    const asyncVerifyConfig = `{
      "${CONFIG_KEY}": [
        {
          "name": "",
          "elements": ["name"]
        }
      ]
    }`;

    beforeEach(() => {
      sandbox = env.sandbox;
    });

    afterEach(() => {
      // Reset supported state for checkValidity and reportValidity.
      setCheckValiditySupportedForTesting(undefined);
      setReportValiditySupportedForTesting(undefined);
    });

    it('should assert valid action-xhr when provided', () => {
      const form = getForm();
      document.body.appendChild(form);
      form.setAttribute('action-xhr', 'http://example.com');
      allowConsoleError(() => {
        expect(() => new AmpForm(form)).to.throw(
            /form action-xhr must start with/);
      });
      form.setAttribute('action-xhr', 'https://cdn.ampproject.org/example.com');
      allowConsoleError(() => {
        expect(() => new AmpForm(form)).to.throw(
            /form action-xhr should not be on AMP CDN/);
      });
      form.setAttribute('action-xhr', 'https://example.com');
      expect(() => new AmpForm(form)).to.not.throw;
      document.body.removeChild(form);
    });

    it('should assert none of the inputs named __amp_source_origin', () => {
      const form = getForm(document, true, false);
      document.body.appendChild(form);
      const illegalInput = document.createElement('input');
      illegalInput.setAttribute('type', 'hidden');
      illegalInput.setAttribute('name', '__amp_source_origin');
      illegalInput.value = 'https://example.com';
      form.appendChild(illegalInput);
      allowConsoleError(() => {
        expect(() => new AmpForm(form)).to.throw(
            /Illegal input name, __amp_source_origin found/);
      });
      document.body.removeChild(form);
    });

    it('should listen to submit, blur and input events', () => {
      const form = getForm();
      document.body.appendChild(form);
      form.addEventListener = sandbox.spy();
      form.setAttribute('action-xhr', 'https://example.com');
      new AmpForm(form);
      expect(form.addEventListener).to.be.called;
      expect(form.addEventListener).to.be.calledWith('submit');
      expect(form.addEventListener).to.be.calledWith('blur');
      expect(form.addEventListener).to.be.calledWith('input');
      expect(form.className).to.contain('i-amphtml-form');
      document.body.removeChild(form);
    });

    it('should autofocus elements with the autofocus attribute', () => {
      const form = getForm();
      document.body.appendChild(form);
      form.addEventListener = sandbox.spy();
      form.setAttribute('action-xhr', 'https://example.com');
      const button1 = form.querySelector('input');
      button1.setAttribute('autofocus', '');
      new AmpForm(form);

      const viewer = Services.viewerForDoc(form.ownerDocument);
      let resolve_ = null;
      sandbox.stub(viewer, 'whenNextVisible').returns(new Promise(resolve => {
        resolve_ = resolve;
      }));

      expect(document.activeElement).to.not.equal(button1);
      resolve_();
      return viewer.whenNextVisible().then(() => {
        expect(document.activeElement).to.equal(button1);
      });
    });

    it('should install proxy', () => {
      const form = getForm();
      document.body.appendChild(form);
      form.setAttribute('action-xhr', 'https://example.com');
      new AmpForm(form);
      expect(form.$p).to.be.ok;
      expect(form.$p.getAttribute('action-xhr')).to.equal(
          'https://example.com');
      document.body.removeChild(form);
    });

    it('should do nothing if already submitted', () => {
      const form = getForm();
      document.body.appendChild(form);
      const ampForm = new AmpForm(form);
      ampForm.state_ = 'submitting';
      const event = {
        stopImmediatePropagation: sandbox.spy(),
        target: form,
        preventDefault: sandbox.spy(),
      };

      sandbox.stub(ampForm.xhr_, 'fetch').returns(Promise.resolve());
      sandbox.spy(form, 'checkValidity');
      ampForm.handleSubmitEvent_(event);
      expect(event.stopImmediatePropagation).to.be.called;
      expect(form.checkValidity).to.not.be.called;
      expect(ampForm.xhr_.fetch).to.not.be.called;
      document.body.removeChild(form);
    });

    it('should not trigger amp-form-submit analytics event', () => {
      const form = getForm();
      form.removeAttribute('action-xhr');
      document.body.appendChild(form);
      const ampForm = new AmpForm(form);
      const event = {
        stopImmediatePropagation: sandbox.spy(),
        target: form,
        preventDefault: sandbox.spy(),
      };
      sandbox.stub(ampForm.xhr_, 'fetch').returns(Promise.resolve());
      sandbox.stub(ampForm, 'analyticsEvent_');
      sandbox.spy(form, 'checkValidity');
      const errorRe =
        /Only XHR based \(via action-xhr attribute\) submissions are supported/;
      allowConsoleError(() => {
        expect(() => ampForm.handleSubmitEvent_(event)).to.throw(errorRe);
      });
      expect(event.preventDefault).to.be.called;
      expect(ampForm.analyticsEvent_).to.have.not.been.called;
      document.body.removeChild(form);
    });

    it('should respect novalidate on a form', () => {
      setReportValiditySupportedForTesting(true);
      const form = getForm();
      document.body.appendChild(form);
      form.setAttribute('novalidate', '');
      const emailInput = document.createElement('input');
      emailInput.setAttribute('name', 'email');
      emailInput.setAttribute('type', 'email');
      emailInput.setAttribute('required', '');
      form.appendChild(emailInput);
      const ampForm = new AmpForm(form);
      sandbox.stub(ampForm.xhr_, 'fetch').returns(Promise.resolve());
      const event = {
        stopImmediatePropagation: sandbox.spy(),
        target: form,
        preventDefault: sandbox.spy(),
      };
      ampForm.vsync_ = {
        run: (task, state) => {
          if (task.measure) {
            task.measure(state);
          }
          if (task.mutate) {
            task.mutate(state);
          }
        },
      };
      sandbox.spy(form, 'checkValidity');
      sandbox.spy(emailInput, 'reportValidity');
      ampForm.handleSubmitEvent_(event);
      // Check validity should always be called regardless of novalidate.
      expect(form.checkValidity).to.be.called;

      // However reporting validity shouldn't happen when novalidate.
      expect(emailInput.reportValidity).to.not.be.called;
      expect(form.hasAttribute('amp-novalidate')).to.be.true;
      document.body.removeChild(form);
    });

    it('should throw error if POST non-xhr', () => {
      const form = getForm();
      document.body.appendChild(form);
      form.removeAttribute('action-xhr');
      document.body.appendChild(form);
      const ampForm = new AmpForm(form);
      const event = {
        stopImmediatePropagation: sandbox.spy(),
        target: form,
        preventDefault: sandbox.spy(),
      };
      sandbox.stub(ampForm.xhr_, 'fetch').returns(Promise.resolve());
      sandbox.spy(form, 'checkValidity');
      const submitErrorRe =
        /Only XHR based \(via action-xhr attribute\) submissions are supported/;
      allowConsoleError(() => {
        expect(() => ampForm.handleSubmitEvent_(event)).to.throw(submitErrorRe);
      });
      expect(event.preventDefault).to.be.called;
      document.body.removeChild(form);
    });

    it('should respect novalidate on a form', () => {
      setReportValiditySupportedForTesting(true);
      const form = getForm();
      document.body.appendChild(form);
      form.setAttribute('novalidate', '');
      const emailInput = document.createElement('input');
      emailInput.setAttribute('name', 'email');
      emailInput.setAttribute('type', 'email');
      emailInput.setAttribute('required', '');
      form.appendChild(emailInput);
      const ampForm = new AmpForm(form);
      sandbox.stub(ampForm.xhr_, 'fetch').returns(Promise.resolve());
      const event = {
        stopImmediatePropagation: sandbox.spy(),
        target: form,
        preventDefault: sandbox.spy(),
      };
      ampForm.vsync_ = {
        run: (task, state) => {
          if (task.measure) {
            task.measure(state);
          }
          if (task.mutate) {
            task.mutate(state);
          }
        },
      };
      sandbox.spy(form, 'checkValidity');
      sandbox.spy(emailInput, 'reportValidity');

      ampForm.handleSubmitEvent_(event);
      // Check validity should always be called regardless of novalidate.
      expect(form.checkValidity).to.be.called;

      // However reporting validity shouldn't happen when novalidate.
      expect(emailInput.reportValidity).to.not.be.called;
      expect(form.hasAttribute('amp-novalidate')).to.be.true;
      document.body.removeChild(form);
    });

    it('should check validity and report when invalid', () => {
      setReportValiditySupportedForTesting(false);
      return getAmpForm(getForm()).then(ampForm => {
        const form = ampForm.form_;
        const emailInput = document.createElement('input');
        emailInput.setAttribute('name', 'email');
        emailInput.setAttribute('type', 'email');
        emailInput.setAttribute('required', '');
        form.appendChild(emailInput);
        sandbox.spy(form, 'checkValidity');
        sandbox.stub(ampForm.xhr_, 'fetch').returns(Promise.resolve());

        const event = {
          stopImmediatePropagation: sandbox.spy(),
          target: ampForm.form_,
          preventDefault: sandbox.spy(),
        };

        ampForm.vsync_ = {
          run: (task, state) => {
            if (task.measure) {
              task.measure(state);
            }
            if (task.mutate) {
              task.mutate(state);
            }
          },
        };

        const bubbleEl = env.ampdoc.getRootNode().querySelector(
            '.i-amphtml-validation-bubble');
        const validationBubble = bubbleEl['__BUBBLE_OBJ'];
        sandbox.spy(validationBubble, 'show');
        sandbox.spy(validationBubble, 'hide');
        ampForm.handleSubmitEvent_(event);
        expect(event.stopImmediatePropagation).to.be.called;
        expect(form.checkValidity).to.be.called;
        expect(ampForm.xhr_.fetch).to.not.be.called;

        const showCall1 = validationBubble.show.getCall(0);
        expect(showCall1.args[0]).to.equal(emailInput);
        expect(showCall1.args[1]).to.not.be.null;

        // Check bubble would show with a new message when user
        // change its content.
        emailInput.value = 'cool';
        ampForm.validator_.onInput({target: emailInput});
        const showCall2 = validationBubble.show.getCall(1);
        expect(showCall2.args[0]).to.equal(emailInput);
        expect(showCall2.args[1]).to.not.be.null;
        expect(showCall2.args[1]).to.not.equal(showCall1.args[0]);
        expect(ampForm.xhr_.fetch).to.not.be.called;

        // Check bubble would hide when input becomes valid.
        emailInput.value = 'cool@bea.ns';
        ampForm.validator_.onInput({target: emailInput});
        expect(validationBubble.hide.calledOnce).to.be.true;
        expect(validationBubble.show.calledTwice).to.be.true;

        // Check that we'd hide the bubble when user move out.
        ampForm.validator_.onBlur({target: emailInput});
        expect(validationBubble.hide.calledTwice).to.be.true;

        ampForm.validator_.onInput({target: emailInput});
        expect(validationBubble.show.calledThrice).to.be.false;

        // Check xhr goes through when form is valid.
        emailInput.value = 'cool@bea.ns';
        ampForm.handleSubmitEvent_(event);

        return whenCalled(ampForm.xhr_.fetch).then(() => {
          expect(ampForm.xhr_.fetch).to.have.been.calledOnce;
        });
      });
    });

    it('should not check validity if .checkValidity is not supported', () => {
      setCheckValiditySupportedForTesting(false);
      return getAmpForm(getForm()).then(ampForm => {
        const form = ampForm.form_;
        const emailInput = document.createElement('input');
        emailInput.setAttribute('name', 'email');
        emailInput.setAttribute('type', 'email');
        emailInput.setAttribute('required', '');
        form.appendChild(emailInput);
        sandbox.spy(form, 'checkValidity');
        sandbox.stub(ampForm.xhr_, 'fetch').returns(Promise.resolve());

        const event = {
          stopImmediatePropagation: sandbox.spy(),
          target: ampForm.form_,
          preventDefault: sandbox.spy(),
        };

        ampForm.vsync_ = {
          run: (task, state) => {
            if (task.measure) {
              task.measure(state);
            }
            if (task.mutate) {
              task.mutate(state);
            }
          },
        };

        ampForm.handleSubmitEvent_(event);
        return whenCalled(ampForm.xhr_.fetch).then(() => {
          expect(event.stopImmediatePropagation).to.not.be.called;
          expect(form.checkValidity).to.not.be.called;
          expect(ampForm.xhr_.fetch).to.be.called;
        });
      });
    });

    it('should allow verifying elements with a presubmit request', () => {
      const formPromise = getAmpForm(getVerificationForm(
          env.win.document));
      const fetchRejectPromise = Promise.reject({
        response: {
          status: 400,
          json() {
            return Promise.resolve({
              verifyErrors: [{
                name: 'name',
                message: 'This name is just wrong.',
              }],
            });
          },
        },
      });

      return formPromise.then(ampForm => {
        sandbox.stub(ampForm.xhr_, 'fetch').returns(fetchRejectPromise);

        const form = ampForm.form_;
        const input = form.name;
        form.name.value = 'Frank';

        return ampForm.verifier_.onCommit().then(() => {
          expect(input.validity.customError).to.be.true;
          expect(input.validationMessage).to.equal('This name is just wrong.');
        });
      });
    });

    it('should only use the more recent verify request', () => {
      const formPromise = getAmpForm(getVerificationForm(
          env.win.document, asyncVerifyConfig));

      return formPromise.then(ampForm => {
        const xhrStub = sandbox.stub(ampForm.xhr_, 'fetch');
        xhrStub.onCall(0).returns(Promise.reject({
          response: {
            status: 400,
            json() {
              return Promise.resolve({
                verifyErrors: [{name: 'name', message: 'First request error'}],
              });
            },
          },
        }));
        xhrStub.onCall(1).returns(new Promise((res, reject) => {
          setTimeout(() => {
            reject({
              response: {
                status: 400,
                json() {
                  return Promise.resolve({
                    verifyErrors: [{
                      name: 'name',
                      message: 'Second request error',
                    }],
                  });
                },
              },
            });
          }, 10);
        }));
        const form = ampForm.form_;
        const input = form.name;
        input.value = 'Carlos';

        return ampForm.verifier_.onCommit().then(() => {
          input.value = 'Frank';
          return ampForm.verifier_.onCommit();
        }).then(() => {
          expect(input.validity.customError).to.be.true;
          expect(input.validationMessage).to.equal('Second request error');
        });
      });
    });

    it('should allow rendering responses through inlined templates', () => {
      return getAmpForm(getForm(env.win.document, true)).then(ampForm => {
        const form = ampForm.form_;
        // Add a div[submit-error] with a template child.
        const errorContainer = document.createElement('div');
        errorContainer.setAttribute('submit-error', '');
        form.appendChild(errorContainer);
        const errorTemplate = document.createElement('template');
        errorTemplate.setAttribute('type', 'amp-mustache');
        errorTemplate.content.appendChild(
            document.createTextNode('Error: {{message}}'));
        errorContainer.appendChild(errorTemplate);
        let renderedTemplate = document.createElement('div');
        renderedTemplate.innerText = 'Error: hello there';
        sandbox.stub(ampForm.xhr_, 'fetch').returns(Promise.reject({
          response: {
            status: 400,
            json() {
              return Promise.resolve({message: 'hello there'});
            },
          },
        }));
        sandbox.stub(ampForm.templates_, 'findAndRenderTemplate')
            .returns(Promise.resolve(renderedTemplate));
        const event = {
          stopImmediatePropagation: sandbox.spy(),
          target: form,
          preventDefault: sandbox.spy(),
        };
        ampForm.handleSubmitEvent_(event);
        const findTemplateStub = ampForm.templates_.findAndRenderTemplate;
        return ampForm.xhrSubmitPromiseForTesting().then(() => {
          expect(findTemplateStub).to.be.called;
          // Template should have rendered an error
          expect(findTemplateStub).to.have.been.calledWith(
              errorContainer, {message: 'hello there'});
          // Check that form has a rendered div with class .submit-error-message.
          renderedTemplate = form.querySelector('[i-amphtml-rendered]');
          expect(renderedTemplate).to.not.be.null;
        });
      });
    });

    it('should allow rendering responses through referenced templates', () => {
      return getAmpForm(getForm(env.win.document)).then(ampForm => {
        const form = ampForm.form_;

        const successTemplate = document.createElement('template');
        successTemplate.id = 'successTemplate';
        successTemplate.setAttribute('type', 'amp-mustache');
        successTemplate.content.appendChild(
            document.createTextNode('Hello, {{name}}'));
        form.appendChild(successTemplate);

        const messageContainer = document.createElement('div');
        messageContainer.id = 'message';
        messageContainer.setAttribute('submit-success', '');
        messageContainer.setAttribute('template', 'successTemplate');
        form.appendChild(messageContainer);

        sandbox.stub(ampForm.xhr_, 'fetch')
            .returns(Promise.resolve({
              json: () => {
                return Promise.resolve({'name': 'John Smith'});
              },
            }));
        const renderedTemplate = document.createElement('div');
        renderedTemplate.innerText = 'Hello, John Smith';
        sandbox.stub(ampForm.templates_, 'findAndRenderTemplate')
            .returns(Promise.resolve(renderedTemplate));
        const event = {
          stopImmediatePropagation: sandbox.spy(),
          target: form,
          preventDefault: sandbox.spy(),
        };
        ampForm.handleSubmitEvent_(event);
        return whenCalled(ampForm.templates_.findAndRenderTemplate).then(() => {
          return ampForm.renderTemplatePromiseForTesting();
        }).then(() => {
          expect(ampForm.templates_.findAndRenderTemplate).to.be.called;
          expect(ampForm.templates_.findAndRenderTemplate.calledWith(
              messageContainer, {'name': 'John Smith'})).to.be.true;
          expect(messageContainer.firstChild).to.equal(renderedTemplate);
        });
      });
    });

    it('should replace previously rendered responses', () => {
      return getAmpForm(getForm(env.win.document, true)).then(ampForm => {
        const form = ampForm.form_;
        const successContainer = document.createElement('div');
        successContainer.setAttribute('submit-success', '');
        form.appendChild(successContainer);
        const successTemplate = document.createElement('template');
        successTemplate.setAttribute('type', 'amp-mustache');
        successTemplate.content.appendChild(
            document.createTextNode('Success: {{message}}'));
        successContainer.appendChild(successTemplate);
        const renderedTemplate = document.createElement('div');
        renderedTemplate.innerText = 'Success: hello';
        renderedTemplate.setAttribute('i-amphtml-rendered', '');
        successContainer.appendChild(renderedTemplate);
        ampForm.state_ = 'submit-success';

        const newRender = document.createElement('div');
        newRender.innerText = 'New Success: What What';

        sandbox.stub(ampForm.xhr_, 'fetch')
            .returns(Promise.resolve({
              json: () => {
                return Promise.resolve({'message': 'What What'});
              },
            }));
        const findAndRenderTemplateStub = sandbox.stub(ampForm.templates_,
            'findAndRenderTemplate');
        findAndRenderTemplateStub.returns(Promise.resolve(newRender));
        const event = {
          stopImmediatePropagation: sandbox.spy(),
          target: form,
          preventDefault: sandbox.spy(),
        };
        ampForm.handleSubmitEvent_(event);
        return whenCalled(findAndRenderTemplateStub).then(() => {
          return ampForm.renderTemplatePromiseForTesting();
        }).then(() => {
          expect(ampForm.templates_.findAndRenderTemplate).to.be.called;
          expect(ampForm.templates_.findAndRenderTemplate.calledWith(
              successContainer, {'message': 'What What'})).to.be.true;
          const renderedTemplates = form.querySelectorAll(
              '[i-amphtml-rendered]');
          expect(renderedTemplates[0]).to.not.be.null;
          expect(renderedTemplates.length).to.equal(1);
          expect(renderedTemplates[0]).to.equal(newRender);
        });
      });
    });

    it('should dispatch "amp:template-rendered" event after render', () => {
      return getAmpForm(getForm(env.win.document, true)).then(ampForm => {
        const form = ampForm.form_;

        const successContainer = document.createElement('div');
        successContainer.setAttribute('submit-success', '');
        form.appendChild(successContainer);
        const successTemplate = document.createElement('template');
        successTemplate.setAttribute('type', 'amp-mustache');
        successContainer.appendChild(successTemplate);
        const renderedTemplate = document.createElement('div');

        const spy = sandbox.spy(successContainer, 'dispatchEvent');
        sandbox.stub(ampForm.xhr_, 'fetch')
            .returns(Promise.resolve({
              json() {
                return Promise.resolve({'message': 'What What'});
              },
            }));
        const findAndRenderTemplateStub = sandbox.stub(ampForm.templates_,
            'findAndRenderTemplate');
        findAndRenderTemplateStub.returns(Promise.resolve(renderedTemplate));

        const event = {
          stopImmediatePropagation: sandbox.spy(),
          target: form,
          preventDefault: sandbox.spy(),
        };
        ampForm.handleSubmitEvent_(event);

        return ampForm.xhrSubmitPromiseForTesting().then(() => {
          return ampForm.renderTemplatePromiseForTesting();
        }).then(() => {
          expect(spy.calledOnce).to.be.true;
          expect(spy).calledWithMatch({
            type: AmpEvents.DOM_UPDATE,
            bubbles: true,
          });
        });
      });
    });

    it('should call fetch with the xhr action and form data', () => {
      return getAmpForm(getForm()).then(ampForm => {
        sandbox.stub(ampForm.xhr_, 'fetch').returns(Promise.resolve());

        const event = {
          stopImmediatePropagation: sandbox.spy(),
          target: ampForm.form_,
          preventDefault: sandbox.spy(),
        };
        ampForm.handleSubmitEvent_(event);
        expect(event.preventDefault).to.be.calledOnce;
        return whenCalled(ampForm.xhr_.fetch).then(() => {
          expect(ampForm.xhr_.fetch).to.be.calledOnce;
          expect(ampForm.xhr_.fetch).to.be.calledWith('https://example.com');

          const xhrCall = ampForm.xhr_.fetch.getCall(0);
          const config = xhrCall.args[1];
          expect(config.body).to.be.an.instanceof(FormDataWrapper);
          const entriesInForm =
              fromIterator(new FormDataWrapper(getForm()).entries());
          expect(fromIterator(config.body.entries())).to.have.deep.members(
              entriesInForm);
          expect(config.method).to.equal('POST');
          expect(config.credentials).to.equal('include');
        });
      });
    });

    it('should trigger amp-form-submit analytics event with form data', () => {
      return getAmpForm(getForm()).then(ampForm => {
        sandbox.stub(ampForm.xhr_, 'fetch').returns(Promise.resolve());
        sandbox.stub(ampForm, 'analyticsEvent_');

        const event = {
          stopImmediatePropagation: sandbox.spy(),
          target: ampForm.form_,
          preventDefault: sandbox.spy(),
        };
        const expectedFormData = {
          'formId': '',
          'formFields[name]': 'John Miller',
        };
        ampForm.handleSubmitEvent_(event);
        expect(event.preventDefault).to.be.calledOnce;
        return whenCalled(ampForm.xhr_.fetch).then(() => {
          expect(ampForm.xhr_.fetch).to.be.calledOnce;
          expect(ampForm.xhr_.fetch).to.be.calledWith('https://example.com');

          const xhrCall = ampForm.xhr_.fetch.getCall(0);
          const config = xhrCall.args[1];
          expect(config.body).to.not.be.null;
          expect(config.method).to.equal('POST');
          expect(config.credentials).to.equal('include');
          expect(ampForm.analyticsEvent_).to.be.calledWith(
              'amp-form-submit',
              expectedFormData
          );
        });
      });
    });

    it('should trigger amp-form-submit after variables substitution', () => {
      return getAmpForm(getForm()).then(ampForm => {
        const form = ampForm.form_;
        const clientIdField = document.createElement('input');
        clientIdField.setAttribute('name', 'clientId');
        clientIdField.setAttribute('type', 'hidden');
        clientIdField.value = 'CLIENT_ID(form)';
        clientIdField.setAttribute('data-amp-replace', 'CLIENT_ID');
        form.appendChild(clientIdField);
        const canonicalUrlField = document.createElement('input');
        canonicalUrlField.setAttribute('name', 'canonicalUrl');
        canonicalUrlField.setAttribute('type', 'hidden');
        canonicalUrlField.value = 'CANONICAL_URL';
        canonicalUrlField.setAttribute('data-amp-replace', 'CANONICAL_URL');
        form.appendChild(canonicalUrlField);

        sandbox.stub(form, 'checkValidity').returns(true);
        sandbox.stub(ampForm.xhr_, 'fetch').returns(Promise.resolve());
        sandbox.spy(ampForm.urlReplacement_, 'expandInputValueAsync');
        sandbox.stub(ampForm.urlReplacement_, 'expandInputValueSync');
        sandbox.stub(ampForm, 'analyticsEvent_');

        ampForm.submit_();
        const expectedFormData = {
          'formId': '',
          'formFields[name]': 'John Miller',
          'formFields[clientId]': sinon.match(/amp-.+/),
          'formFields[canonicalUrl]': 'https%3A%2F%2Fexample.com%2Famps.html',
        };
        expect(ampForm.xhr_.fetch).to.have.not.been.called;
        expect(ampForm.urlReplacement_.expandInputValueSync)
            .to.not.have.been.called;
        expect(ampForm.urlReplacement_.expandInputValueAsync)
            .to.have.been.calledTwice;
        expect(ampForm.urlReplacement_.expandInputValueAsync)
            .to.have.been.calledWith(clientIdField);
        expect(ampForm.urlReplacement_.expandInputValueAsync)
            .to.have.been.calledWith(canonicalUrlField);
        return whenCalled(ampForm.xhr_.fetch).then(() => {
          expect(ampForm.xhr_.fetch).to.be.called;
          expect(clientIdField.value).to.match(/amp-.+/);
          expect(canonicalUrlField.value).to.equal(
              'https%3A%2F%2Fexample.com%2Famps.html');

          expect(ampForm.analyticsEvent_).to.be.calledWithMatch(
              'amp-form-submit',
              expectedFormData);
        });
      });
    });

    it('should block multiple submissions and disable buttons', () => {
      const formPromise =
          getAmpForm(getForm(env.win.document, true, true, true));
      return formPromise.then(ampForm => {
        let fetchResolver;
        sandbox.stub(ampForm.xhr_, 'fetch').returns(
            new Promise(resolve => fetchResolver = resolve));

        const form = ampForm.form_;
        const event = {
          stopImmediatePropagation: sandbox.spy(),
          target: form,
          preventDefault: sandbox.spy(),
        };
        const button1 = form.querySelectorAll('input[type=submit]')[0];
        const button2 = form.querySelectorAll('input[type=submit]')[1];
        const button3 = form.querySelectorAll('button[type=submit]')[0];
        expect(button1.hasAttribute('disabled')).to.be.false;
        expect(button2.hasAttribute('disabled')).to.be.false;
        expect(button3.hasAttribute('disabled')).to.be.false;

        ampForm.handleSubmitEvent_(event);
        expect(ampForm.state_).to.equal('submitting');

        return whenCalled(ampForm.xhr_.fetch).then(() => {
          expect(ampForm.xhr_.fetch.calledOnce).to.be.true;
          expect(button1.hasAttribute('disabled')).to.be.true;
          expect(button2.hasAttribute('disabled')).to.be.true;

          ampForm.handleSubmitEvent_(event);
          ampForm.handleSubmitEvent_(event);
          expect(event.preventDefault.called).to.be.true;
          expect(event.preventDefault).to.have.callCount(3);
          expect(event.stopImmediatePropagation).to.have.callCount(2);
          expect(ampForm.xhr_.fetch.calledOnce).to.be.true;
          expect(form.className).to.contain('amp-form-submitting');
          expect(form.className).to.not.contain('amp-form-submit-error');
          expect(form.className).to.not.contain('amp-form-submit-success');
          fetchResolver({json: () => Promise.resolve()});
          sandbox.stub(ampForm, 'maybeHandleRedirect_');

          return whenCalled(ampForm.maybeHandleRedirect_).then(() => {
            expect(button1.hasAttribute('disabled')).to.be.false;
            expect(button2.hasAttribute('disabled')).to.be.false;
            expect(ampForm.state_).to.equal('submit-success');
            expect(form.className).to.not.contain('amp-form-submitting');
            expect(form.className).to.not.contain('amp-form-submit-error');
            expect(form.className).to.contain('amp-form-submit-success');
          });
        });
      });
    });

    it('should manage form state classes (submitting, success)', () => {
      return getAmpForm(getForm()).then(ampForm => {
        let fetchResolver;
        sandbox.stub(ampForm.xhr_, 'fetch').returns(new Promise(resolve => {
          fetchResolver = resolve;
        }));
        sandbox.stub(ampForm, 'analyticsEvent_');
        sandbox.stub(ampForm.actions_, 'trigger');
        const form = ampForm.form_;
        const event = {
          stopImmediatePropagation: sandbox.spy(),
          target: form,
          preventDefault: sandbox.spy(),
        };
        ampForm.handleSubmitEvent_(event);
        expect(event.preventDefault).to.be.called;
        expect(ampForm.state_).to.equal('submitting');
        expect(form.className).to.contain('amp-form-submitting');
        expect(form.className).to.not.contain('amp-form-submit-error');
        expect(form.className).to.not.contain('amp-form-submit-success');
        fetchResolver({json: () => Promise.resolve()});

        return ampForm.xhrSubmitPromiseForTesting().then(() => {
          expect(ampForm.actions_.trigger).to.be.called;
          expect(ampForm.actions_.trigger).to.be.calledWith(form, 'submit');
          expect(ampForm.state_).to.equal('submit-success');
          expect(form.className).to.not.contain('amp-form-submitting');
          expect(form.className).to.not.contain('amp-form-submit-error');
          expect(form.className).to.contain('amp-form-submit-success');
          expect(ampForm.actions_.trigger).to.be.called;
          expect(ampForm.actions_.trigger).to.be.calledWith(
              form, 'submit-success',
              /** CustomEvent */ sinon.match.has('detail'));
          expect(ampForm.analyticsEvent_).to.be.calledWith(
              'amp-form-submit-success');
        }, () => {
          assert.fail('Submit should have succeeded.');
        });
      });
    });

    it('should manage form state classes (submitting, error)', () => {
      return getAmpForm(getForm(env.win.document, true, true)).then(ampForm => {
        let fetchRejecter;
        sandbox.stub(ampForm, 'analyticsEvent_');
        sandbox.stub(ampForm.xhr_, 'fetch')
            .returns(new Promise((unusedResolve, reject) => {
              fetchRejecter = reject;
            }));
        sandbox.stub(ampForm.actions_, 'trigger');
        const form = ampForm.form_;
        const event = {
          stopImmediatePropagation: sandbox.spy(),
          target: form,
          preventDefault: sandbox.spy(),
        };
        const button1 = form.querySelectorAll('input[type=submit]')[0];
        const button2 = form.querySelectorAll('input[type=submit]')[1];
        expect(button1.hasAttribute('disabled')).to.be.false;
        expect(button2.hasAttribute('disabled')).to.be.false;
        ampForm.handleSubmitEvent_(event);
        expect(button1.hasAttribute('disabled')).to.be.true;
        expect(button2.hasAttribute('disabled')).to.be.true;
        expect(event.preventDefault).to.be.called;
        expect(event.stopImmediatePropagation).to.not.be.called;
        expect(ampForm.state_).to.equal('submitting');
        expect(form.className).to.contain('amp-form-submitting');
        expect(form.className).to.not.contain('amp-form-submit-error');
        expect(form.className).to.not.contain('amp-form-submit-success');
        fetchRejecter();

        return ampForm.xhrSubmitPromiseForTesting().then(() => {
          assert.fail('Submit should have failed.');
        }, () => {
          expect(button1.hasAttribute('disabled')).to.be.false;
          expect(button2.hasAttribute('disabled')).to.be.false;
          expect(ampForm.state_).to.equal('submit-error');
          expect(form.className).to.not.contain('amp-form-submitting');
          expect(form.className).to.not.contain('amp-form-submit-success');
          expect(form.className).to.contain('amp-form-submit-error');
          expect(ampForm.actions_.trigger).to.be.called;
          expect(ampForm.actions_.trigger.calledWith(
              form,
              'submit-error',
              /** CustomEvent */ sinon.match.has('detail'))).to.be.true;
          expect(ampForm.analyticsEvent_).to.be.calledWith(
              'amp-form-submit-error');
        });
      });
    });

    describe('GET requests', () => {
      it('should allow GET submissions', () => {
        return getAmpForm(getForm()).then(ampForm => {
          ampForm.method_ = 'GET';
          ampForm.form_.setAttribute('method', 'GET');

          sandbox.stub(ampForm.xhr_, 'fetch').returns(Promise.resolve());
          const event = {
            stopImmediatePropagation: sandbox.spy(),
            target: ampForm.form_,
            preventDefault: sandbox.spy(),
          };
          ampForm.handleSubmitEvent_(event);
          expect(event.preventDefault).to.be.calledOnce;
          return whenCalled(ampForm.xhr_.fetch).then(() => {
            expect(ampForm.xhr_.fetch).to.be.calledOnce;
            expect(ampForm.xhr_.fetch).to.be.calledWith(
                'https://example.com?name=John%20Miller');

            const xhrCall = ampForm.xhr_.fetch.getCall(0);
            const config = xhrCall.args[1];
            expect(config.body).to.be.undefined;
            expect(config.method).to.equal('GET');
            expect(config.credentials).to.equal('include');
          });
        });
      });

      it('should not send disabled or nameless inputs', () => {
        return getAmpForm(getForm()).then(ampForm => {
          const form = ampForm.form_;
          ampForm.method_ = 'GET';
          form.setAttribute('method', 'GET');

          sandbox.stub(ampForm.xhr_, 'fetch').returns(Promise.resolve());
          const fieldset = document.createElement('fieldset');
          const emailInput = document.createElement('input');
          emailInput.setAttribute('name', 'email');
          emailInput.setAttribute('type', 'email');
          emailInput.setAttribute('required', '');
          fieldset.appendChild(emailInput);
          const usernameInput = document.createElement('input');
          usernameInput.setAttribute('name', 'nickname');
          usernameInput.setAttribute('required', '');
          fieldset.appendChild(usernameInput);
          form.appendChild(fieldset);
          const event = {
            stopImmediatePropagation: sandbox.spy(),
            target: ampForm.form_,
            preventDefault: sandbox.spy(),
          };

          usernameInput.disabled = true;
          usernameInput.value = 'coolbeans';
          emailInput.value = 'cool@bea.ns';
          ampForm.handleSubmitEvent_(event);
          expect(event.preventDefault).to.be.calledOnce;
          return whenCalled(ampForm.xhr_.fetch).then(() => {
            expect(ampForm.xhr_.fetch).to.be.calledOnce;
            expect(ampForm.xhr_.fetch).to.be.calledWith(
                'https://example.com?name=John%20Miller&email=cool%40bea.ns');

            ampForm.setState_('submit-success');

            ampForm.xhr_.fetch.reset();
            usernameInput.removeAttribute('disabled');
            usernameInput.value = 'coolbeans';
            emailInput.value = 'cool@bea.ns';
            ampForm.handleSubmitEvent_(event);

            return whenCalled(ampForm.xhr_.fetch).then(() => {
              expect(ampForm.xhr_.fetch).to.be.calledOnce;
              expect(ampForm.xhr_.fetch).to.be.calledWith(
                  'https://example.com?name=John%20Miller&email=cool%40bea.ns&' +
                  'nickname=coolbeans');

              ampForm.setState_('submit-success');
              ampForm.xhr_.fetch.reset();
              fieldset.disabled = true;
              ampForm.handleSubmitEvent_(event);

              return whenCalled(ampForm.xhr_.fetch).then(() => {
                expect(ampForm.xhr_.fetch).to.be.calledOnce;
                expect(ampForm.xhr_.fetch).to.be.calledWith(
                    'https://example.com?name=John%20Miller');

                ampForm.setState_('submit-success');
                ampForm.xhr_.fetch.reset();

                fieldset.removeAttribute('disabled');
                usernameInput.removeAttribute('name');
                emailInput.removeAttribute('required');
                emailInput.value = '';
                ampForm.handleSubmitEvent_(event);

                return whenCalled(ampForm.xhr_.fetch).then(() => {
                  expect(ampForm.xhr_.fetch).to.be.calledOnce;
                  expect(ampForm.xhr_.fetch).to.be.calledWith(
                      'https://example.com?name=John%20Miller&email=');
                });
              });
            });
          });
        });
      });


      it('should properly serialize inputs to query params', () => {
        return getAmpForm(getForm()).then(ampForm => {
          const form = ampForm.form_;
          ampForm.method_ = 'GET';
          form.setAttribute('method', 'GET');

          sandbox.stub(ampForm.xhr_, 'fetch').returns(Promise.resolve());

          const otherNamesFS = document.createElement('fieldset');
          const otherName1Input = document.createElement('input');
          otherName1Input.setAttribute('name', 'name');
          otherNamesFS.appendChild(otherName1Input);
          const otherName2Input = document.createElement('input');
          otherName2Input.setAttribute('name', 'name');
          otherNamesFS.appendChild(otherName2Input);
          form.appendChild(otherNamesFS);

          // Group of Radio buttons.
          const genderFS = document.createElement('fieldset');
          const maleRadio = document.createElement('input');
          maleRadio.setAttribute('type', 'radio');
          maleRadio.setAttribute('name', 'gender');
          maleRadio.setAttribute('value', 'Male');
          genderFS.appendChild(maleRadio);
          const femaleRadio = document.createElement('input');
          femaleRadio.setAttribute('type', 'radio');
          femaleRadio.setAttribute('name', 'gender');
          femaleRadio.setAttribute('value', 'Female');
          genderFS.appendChild(femaleRadio);
          form.appendChild(genderFS);

          // Group of Checkboxes.
          const interestsFS = document.createElement('fieldset');
          const basketballCB = document.createElement('input');
          basketballCB.setAttribute('type', 'checkbox');
          basketballCB.setAttribute('name', 'interests');
          basketballCB.setAttribute('value', 'Basketball');
          interestsFS.appendChild(basketballCB);
          const footballCB = document.createElement('input');
          footballCB.setAttribute('type', 'checkbox');
          footballCB.setAttribute('name', 'interests');
          footballCB.setAttribute('value', 'Football');
          interestsFS.appendChild(footballCB);
          const foodCB = document.createElement('input');
          foodCB.setAttribute('type', 'checkbox');
          foodCB.setAttribute('name', 'interests');
          foodCB.setAttribute('value', 'Food');
          interestsFS.appendChild(foodCB);
          form.appendChild(interestsFS);

          // Select w/ options.
          const citySelect = document.createElement('select');
          citySelect.setAttribute('name', 'city');
          const sfOption = document.createElement('option');
          sfOption.setAttribute('value', 'San Francisco');
          citySelect.appendChild(sfOption);
          const mtvOption = document.createElement('option');
          mtvOption.setAttribute('value', 'Mountain View');
          citySelect.appendChild(mtvOption);
          const nyOption = document.createElement('option');
          nyOption.setAttribute('value', 'New York');
          citySelect.appendChild(nyOption);
          form.appendChild(citySelect);

          const event = {
            stopImmediatePropagation: sandbox.spy(),
            target: ampForm.form_,
            preventDefault: sandbox.spy(),
          };

          ampForm.handleSubmitEvent_(event);
          expect(event.preventDefault).to.be.calledOnce;

          return whenCalled(ampForm.xhr_.fetch).then(() => {
            expect(ampForm.xhr_.fetch).to.be.calledOnce;
            expect(ampForm.xhr_.fetch).to.be.calledWith(
                'https://example.com?name=John%20Miller&name=&name=&' +
                'city=San%20Francisco');

            ampForm.setState_('submit-success');
            ampForm.xhr_.fetch.reset();
            foodCB.checked = true;
            footballCB.checked = true;
            ampForm.handleSubmitEvent_(event);

            return whenCalled(ampForm.xhr_.fetch).then(() => {
              expect(ampForm.xhr_.fetch).to.be.calledOnce;
              expect(ampForm.xhr_.fetch).to.be.calledWith(
                  'https://example.com?name=John%20Miller&name=&name=' +
                  '&interests=Football&interests=Food&city=San%20Francisco');

              ampForm.setState_('submit-success');
              femaleRadio.checked = true;
              otherName1Input.value = 'John Maller';
              ampForm.xhr_.fetch.reset();

              ampForm.handleSubmitEvent_(event);
              return whenCalled(ampForm.xhr_.fetch).then(() => {
                expect(ampForm.xhr_.fetch).to.be.calledOnce;
                expect(ampForm.xhr_.fetch).to.be.calledWith(
                    'https://example.com?name=John%20Miller&name=John%20Maller' +
                    '&name=&gender=Female&interests=Football&interests=Food&' +
                    'city=San%20Francisco');
              });
            });
          });
        });
      });
    });

    describe('User Validity', () => {
      it('should manage valid/invalid on input/fieldset/form on submit', () => {
        setReportValiditySupportedForTesting(false);
        return getAmpForm(getForm(env.win.document, true)).then(ampForm => {
          const form = ampForm.form_;
          const fieldset = document.createElement('fieldset');
          const emailInput = document.createElement('input');
          emailInput.setAttribute('name', 'email');
          emailInput.setAttribute('type', 'email');
          emailInput.setAttribute('required', '');
          fieldset.appendChild(emailInput);
          form.appendChild(fieldset);
          sandbox.spy(form, 'checkValidity');
          sandbox.spy(emailInput, 'checkValidity');
          sandbox.spy(fieldset, 'checkValidity');

          const event = {
            target: ampForm.form_,
            stopImmediatePropagation: sandbox.spy(),
            preventDefault: sandbox.spy(),
          };
          ampForm.handleSubmitEvent_(event);

          expect(form.checkValidity).to.be.called;
          expect(emailInput.checkValidity).to.be.called;
          expect(fieldset.checkValidity).to.be.called;
          expect(form.className).to.contain('user-invalid');
          expect(emailInput.className).to.contain('user-invalid');
          expect(event.preventDefault).to.be.called;
          expect(event.stopImmediatePropagation).to.be.called;

          emailInput.value = 'cool@bea.ns';
          ampForm.handleSubmitEvent_(event);
          expect(form.className).to.contain('user-valid');
          expect(emailInput.className).to.contain('user-valid');
        });
      });

      it('should manage valid/invalid on input user interaction', () => {
        setReportValiditySupportedForTesting(false);
        return getAmpForm(getForm(env.win.document, true)).then(ampForm => {
          const form = ampForm.form_;
          const fieldset = document.createElement('fieldset');
          const emailInput = document.createElement('input');
          emailInput.setAttribute('name', 'email');
          emailInput.setAttribute('type', 'email');
          emailInput.setAttribute('required', '');
          fieldset.appendChild(emailInput);
          const usernameInput = document.createElement('input');
          usernameInput.setAttribute('name', 'nickname');
          usernameInput.setAttribute('required', '');
          fieldset.appendChild(usernameInput);
          form.appendChild(fieldset);
          sandbox.spy(form, 'checkValidity');
          sandbox.spy(emailInput, 'checkValidity');
          sandbox.spy(fieldset, 'checkValidity');
          sandbox.stub(ampForm.xhr_, 'fetch').returns(Promise.resolve());

          checkUserValidityAfterInteraction_(emailInput);
          expect(form.checkValidity).to.be.called;
          expect(emailInput.checkValidity).to.be.called;
          expect(fieldset.checkValidity).to.be.called;
          expect(form.className).to.contain('user-invalid');
          expect(emailInput.className).to.contain('user-invalid');

          // No interaction happened with usernameInput, so no user-class should
          // be added at this point.
          expect(usernameInput.className).to.not.contain('user-invalid');
          expect(usernameInput.className).to.not.contain('user-valid');


          emailInput.value = 'cool@bea.ns';
          checkUserValidityAfterInteraction_(emailInput);
          expect(emailInput.className).to.contain('user-valid');
          expect(form.className).to.contain('user-invalid');

          // Still no interaction.
          expect(usernameInput.className).to.not.contain('user-invalid');
          expect(usernameInput.className).to.not.contain('user-valid');

          // Both inputs back to invalid.
          emailInput.value = 'invalid-value';
          checkUserValidityAfterInteraction_(emailInput);
          expect(emailInput.className).to.contain('user-invalid');
          expect(form.className).to.contain('user-invalid');

          // Still no interaction.
          expect(usernameInput.className).to.not.contain('user-invalid');
          expect(usernameInput.className).to.not.contain('user-valid');

          // Only email input is invalid now.
          usernameInput.value = 'coolbeans';
          checkUserValidityAfterInteraction_(usernameInput);
          expect(emailInput.className).to.contain('user-invalid');
          expect(form.className).to.contain('user-invalid');
          expect(usernameInput.className).to.contain('user-valid');

          // Both input are finally valid.
          emailInput.value = 'cool@bea.ns';
          checkUserValidityAfterInteraction_(emailInput);
          expect(emailInput.className).to.contain('user-valid');
          expect(usernameInput.className).to.contain('user-valid');
          expect(form.className).to.contain('user-valid');
        });
      });

      it('should propagates user-valid only when going from invalid', () => {
        setReportValiditySupportedForTesting(false);
        return getAmpForm(getForm(env.win.document, true)).then(ampForm => {
          const form = ampForm.form_;
          const fieldset = document.createElement('fieldset');
          const emailInput = document.createElement('input');
          emailInput.setAttribute('name', 'email');
          emailInput.setAttribute('type', 'email');
          emailInput.setAttribute('required', '');
          fieldset.appendChild(emailInput);
          form.appendChild(fieldset);
          sandbox.spy(form, 'checkValidity');
          sandbox.spy(emailInput, 'checkValidity');
          sandbox.spy(fieldset, 'checkValidity');
          sandbox.stub(ampForm.xhr_, 'fetch').returns(Promise.resolve());

          emailInput.value = 'cool@bea.ns';
          checkUserValidityAfterInteraction_(emailInput);

          expect(emailInput.checkValidity).to.be.called;
          expect(form.checkValidity).to.not.be.called;
          expect(fieldset.checkValidity).to.not.be.called;
          expect(emailInput.className).to.contain('user-valid');
          expect(form.className).to.not.contain('user-valid');
        });
      });
    });

    it('should install action handler and handle submit action', () => {
      const form = getForm();
      document.body.appendChild(form);
      const actions = Services.actionServiceForDoc(form.ownerDocument);

      sandbox.stub(actions, 'installActionHandler');
      const ampForm = new AmpForm(form);
      sandbox.stub(ampForm.xhr_, 'fetch').returns(Promise.resolve());

      expect(actions.installActionHandler).to.be.calledWith(form);
      sandbox.spy(ampForm, 'handleSubmitAction_');
      ampForm.actionHandlerHigh_({method: 'anything'});
      expect(ampForm.handleSubmitAction_).to.have.not.been.called;
      ampForm.actionHandlerHigh_({method: 'submit'});

      return whenCalled(ampForm.xhr_.fetch).then(() => {
        expect(ampForm.handleSubmitAction_).to.have.been.calledOnce;
        document.body.removeChild(form);
      });
    });

    it('should handle clear action and restore initial values', () => {
      const form = getForm();
      document.body.appendChild(form);

      const ampForm = new AmpForm(form);
      const emailInput = document.createElement('input');
      emailInput.setAttribute('name', 'email');
      emailInput.setAttribute('id', 'email');
      emailInput.setAttribute('type', 'email');
      emailInput.setAttribute('value', 'jack@poc.com');
      ampForm.form_.appendChild(emailInput);
      const initalFormValues = ampForm.getFormAsObject_();

      ampForm.form_.elements.name.value = 'Jack Sparrow';

      sandbox.spy(ampForm, 'handleClearAction_');
<<<<<<< HEAD
      ampForm.actionHandler_({method: 'anything'});
      expect(ampForm.handleClearAction_).to.have.not.been.called;

      expect(ampForm.getFormAsObject_()).to.not.deep.equal(initalFormValues);
      ampForm.actionHandler_({method: 'clear'});
=======
      ampForm.actionHandlerLow_({method: 'anything'});
      expect(ampForm.handleClearAction_).to.have.not.been.called;

      expect(ampForm.getFormAsObject_()).to.not.deep.equal(initalFormValues);
      ampForm.actionHandlerLow_({method: 'clear'});
>>>>>>> 3892a9aa
      expect(ampForm.handleClearAction_).to.have.been.called;

      expect(ampForm.getFormAsObject_()).to.deep.equal(initalFormValues);
    });

<<<<<<< HEAD
    it.only('should remove all form state classes when form is cleared', () => {
=======
    it('should remove all form state classes when form is cleared', () => {
>>>>>>> 3892a9aa
      const form = getForm();
      form.setAttribute('method', 'GET');
      document.body.appendChild(form);

<<<<<<< HEAD
      const ampForm = new AmpForm(form);
      ampForm.form_
          .setAttribute('custom-validation-reporting', 'show-all-on-submit');
=======
      form.setAttribute('custom-validation-reporting', 'show-all-on-submit');
>>>>>>> 3892a9aa

      const fieldset = document.createElement('fieldset');
      const usernameInput = document.createElement('input');
      usernameInput.setAttribute('name', 'username');
      usernameInput.setAttribute('id', 'username');
      usernameInput.setAttribute('type', 'text');
      usernameInput.setAttribute('required', '');
      usernameInput.setAttribute('value', 'Jack Sparrow');
      fieldset.appendChild(usernameInput);

      const emailInput = document.createElement('input');
      emailInput.setAttribute('name', 'email');
      emailInput.setAttribute('id', 'email1');
      emailInput.setAttribute('type', 'email');
      emailInput.setAttribute('required', '');
      emailInput.setAttribute('value', '');
      fieldset.appendChild(emailInput);

      const validationMessage = document.createElement('span');
      validationMessage.setAttribute('visible-when-invalid', 'valueMissing');
      validationMessage.setAttribute('validation-for', 'email1');
      fieldset.appendChild(validationMessage);

<<<<<<< HEAD
      ampForm.form_.appendChild(fieldset);

      // trigger form validations
      ampForm.checkValidity_();
      const formValidator = getFormValidator(form);
      // show validity message
      formValidator.report();

      expect(usernameInput.className).to.contain('user-valid');
      expect(emailInput.className).to.contain('user-invalid');
      expect(emailInput.className).to.contain('valueMissing');
      expect(fieldset.className).to.contain('user-valid');
      expect(ampForm.form_.className).to.contain('user-invalid');
      // This one is passing ONLY in debug mode
      expect(validationMessage.className).to.contain('visible');

      ampForm.handleClearAction_();

      expect(usernameInput.className).to.not.contain('user-valid');
      expect(emailInput.className).to.not.contain('user-invalid');
      expect(emailInput.className).to.not.contain('valueMissing');
      expect(fieldset.className).to.not.contain('user-valid');
      expect(ampForm.form_.className).to.contain('amp-form-initial');
      expect(validationMessage.className).to.not.contain('visible');
=======
      form.appendChild(fieldset);

      return getAmpForm(form).then(ampForm => {
        // trigger form validations
        ampForm.checkValidity_();
        const formValidator = ampForm.validator_;
        // show validity message
        formValidator.report();

        expect(usernameInput.className).to.contain('user-valid');
        expect(emailInput.className).to.contain('user-invalid');
        expect(emailInput.className).to.contain('valueMissing');
        expect(fieldset.className).to.contain('user-valid');
        expect(ampForm.form_.className).to.contain('user-invalid');
        // This one is passing ONLY in debug mode
        expect(validationMessage.className).to.contain('visible');

        ampForm.handleClearAction_();

        expect(usernameInput.className).to.not.contain('user-valid');
        expect(emailInput.className).to.not.contain('user-invalid');
        expect(emailInput.className).to.not.contain('valueMissing');
        expect(fieldset.className).to.not.contain('user-valid');
        expect(ampForm.form_.className).to.contain('amp-form-initial');
        expect(validationMessage.className).to.not.contain('visible');
      });
>>>>>>> 3892a9aa
    });

    it('should submit after timeout of waiting for amp-selector', function() {
      this.timeout(3000);
      return getAmpForm(getForm()).then(ampForm => {
        const form = ampForm.form_;
        const selector = env.win.document.createElement('amp-selector');
        selector.setAttribute('name', 'color');
        form.appendChild(selector);

        sandbox.stub(selector, 'whenBuilt')
            .returns(new Promise(unusedResolve => {}));
        sandbox.spy(ampForm, 'handleSubmitAction_');

        ampForm.actionHandlerHigh_({method: 'submit'});
        expect(ampForm.handleSubmitAction_).to.have.not.been.called;
        return timer.promise(1).then(() => {
          expect(ampForm.handleSubmitAction_).to.have.not.been.called;
          return timer.promise(2000);
        }).then(() => {
          expect(ampForm.handleSubmitAction_).to.have.been.calledOnce;
        });
      });
    });

    it('should wait for amp-selector to build before submitting', () => {
      return getAmpForm(getForm()).then(ampForm => {
        let builtPromiseResolver_;
        const form = ampForm.form_;
        const selector = env.win.document.createElement('amp-selector');
        selector.setAttribute('name', 'color');
        form.appendChild(selector);

        sandbox.stub(selector, 'whenBuilt').returns(new Promise(resolve => {
          builtPromiseResolver_ = resolve;
        }));
        sandbox.stub(ampForm.xhr_, 'fetch')
            .returns(Promise.resolve());
        sandbox.spy(ampForm, 'handleSubmitAction_');

        ampForm.actionHandlerHigh_({method: 'submit'});
        expect(ampForm.handleSubmitAction_).to.have.not.been.called;
        return timer.promise(1).then(() => {
          expect(ampForm.handleSubmitAction_).to.have.not.been.called;
          return timer.promise(100);
        }).then(() => {
          expect(ampForm.handleSubmitAction_).to.have.not.been.called;
          builtPromiseResolver_();
          return timer.promise(1);
        }).then(() => {
          expect(ampForm.handleSubmitAction_).to.have.been.calledOnce;
        });
      });
    });

    describe('Var Substitution', () => {
      it('should substitute hidden fields variables in XHR async', () => {
        return getAmpForm(getForm()).then(ampForm => {
          const form = ampForm.form_;
          const clientIdField = document.createElement('input');
          clientIdField.setAttribute('name', 'clientId');
          clientIdField.setAttribute('type', 'hidden');
          clientIdField.value = 'CLIENT_ID(form)';
          clientIdField.setAttribute('data-amp-replace', 'CLIENT_ID');
          form.appendChild(clientIdField);
          const canonicalUrlField = document.createElement('input');
          canonicalUrlField.setAttribute('name', 'clientId');
          canonicalUrlField.setAttribute('type', 'hidden');
          canonicalUrlField.value = 'CANONICAL_URL';
          canonicalUrlField.setAttribute('data-amp-replace', 'CANONICAL_URL');
          form.appendChild(canonicalUrlField);

          sandbox.stub(form, 'checkValidity').returns(true);
          sandbox.stub(ampForm.xhr_, 'fetch').returns(Promise.resolve());
          sandbox.stub(ampForm, 'handleXhrSubmitSuccess_');
          sandbox.spy(ampForm.urlReplacement_, 'expandInputValueAsync');
          sandbox.stub(ampForm.urlReplacement_, 'expandInputValueSync');

          ampForm.submit_();
          expect(ampForm.xhr_.fetch).to.have.not.been.called;
          expect(ampForm.urlReplacement_.expandInputValueSync)
              .to.not.have.been.called;
          expect(ampForm.urlReplacement_.expandInputValueAsync)
              .to.have.been.calledTwice;
          expect(ampForm.urlReplacement_.expandInputValueAsync)
              .to.have.been.calledWith(clientIdField);
          expect(ampForm.urlReplacement_.expandInputValueAsync)
              .to.have.been.calledWith(canonicalUrlField);
          return whenCalled(ampForm.xhr_.fetch).then(() => {
            expect(ampForm.xhr_.fetch).to.be.called;
            expect(clientIdField.value).to.match(/amp-.+/);
            expect(canonicalUrlField.value).to.equal(
                'https%3A%2F%2Fexample.com%2Famps.html');
          });
        });
      });

      it('should send request if vars did not resolve after a timeout', () => {
        return getAmpForm(getForm()).then(ampForm => {
          const expandAsyncStringResolvers = [];
          const form = ampForm.form_;
          const clientIdField = document.createElement('input');
          clientIdField.setAttribute('name', 'clientId');
          clientIdField.setAttribute('type', 'hidden');
          clientIdField.setAttribute('data-amp-replace', 'CLIENT_ID');
          clientIdField.value = 'CLIENT_ID(form)';
          form.appendChild(clientIdField);
          const canonicalUrlField = document.createElement('input');
          canonicalUrlField.setAttribute('name', 'clientId');
          canonicalUrlField.setAttribute('type', 'hidden');
          canonicalUrlField.setAttribute('data-amp-replace', 'CANONICAL_URL');
          canonicalUrlField.value = 'CANONICAL_URL';
          form.appendChild(canonicalUrlField);

          sandbox.stub(form, 'checkValidity').returns(true);
          sandbox.stub(ampForm.xhr_, 'fetch').returns(Promise.resolve());
          sandbox.stub(ampForm, 'handleXhrSubmitSuccess_');
          sandbox.stub(ampForm.urlReplacement_, 'expandInputValueAsync')
              .returns(new Promise(resolve => {
                expandAsyncStringResolvers.push(resolve);
              }));
          sandbox.stub(ampForm.urlReplacement_, 'expandInputValueSync');

          ampForm.submit_();
          expect(ampForm.xhr_.fetch).to.have.not.been.called;
          expect(ampForm.urlReplacement_.expandInputValueSync)
              .to.not.have.been.called;
          expect(ampForm.urlReplacement_.expandInputValueAsync)
              .to.have.been.calledTwice;
          expect(ampForm.urlReplacement_.expandInputValueAsync)
              .to.have.been.calledWith(clientIdField);
          expect(ampForm.urlReplacement_.expandInputValueAsync)
              .to.have.been.calledWith(canonicalUrlField);

          return whenCalled(ampForm.xhr_.fetch).then(() => {
            expect(ampForm.xhr_.fetch).to.be.called;
            expect(clientIdField.value).to.equal('CLIENT_ID(form)');
            expect(canonicalUrlField.value).to.equal('CANONICAL_URL');
          });
        });
      });

      it('should substitute hidden fields variables ' +
          'in non-XHR via sync', () => {
        return getAmpForm(getForm()).then(ampForm => {
          const form = ampForm.form_;
          ampForm.method_ = 'GET';
          ampForm.xhrAction_ = null;
          const clientIdField = document.createElement('input');
          clientIdField.setAttribute('name', 'clientId');
          clientIdField.setAttribute('type', 'hidden');
          clientIdField.setAttribute('data-amp-replace', 'CLIENT_ID');
          clientIdField.value = 'CLIENT_ID(form)';
          form.appendChild(clientIdField);
          const canonicalUrlField = document.createElement('input');
          canonicalUrlField.setAttribute('name', 'clientId');
          canonicalUrlField.setAttribute('type', 'hidden');
          canonicalUrlField.setAttribute('data-amp-replace', 'CANONICAL_URL');
          canonicalUrlField.value = 'CANONICAL_URL';
          form.appendChild(canonicalUrlField);

          sandbox.stub(form, 'submit');
          sandbox.stub(form, 'checkValidity').returns(true);
          sandbox.stub(ampForm, 'handleXhrSubmitSuccess_');
          sandbox.stub(ampForm.urlReplacement_, 'expandInputValueAsync');
          sandbox.spy(ampForm.urlReplacement_, 'expandInputValueSync');

          ampForm.handleSubmitAction_(/* invocation */ {});
          expect(ampForm.urlReplacement_.expandInputValueAsync)
              .to.not.have.been.called;
          expect(ampForm.urlReplacement_.expandInputValueSync)
              .to.have.been.called;
          expect(ampForm.urlReplacement_.expandInputValueSync)
              .to.have.been.calledWith(clientIdField);
          expect(ampForm.urlReplacement_.expandInputValueSync)
              .to.have.been.calledWith(canonicalUrlField);

          return whenCalled(form.submit).then(() => {
            expect(form.submit).to.have.been.calledOnce;
            expect(clientIdField.value).to.equal('');
            expect(canonicalUrlField.value).to.equal(
                'https%3A%2F%2Fexample.com%2Famps.html');
          });
        });
      });
    });

    describes.fakeWin('XHR', {
      amp: {
        ampdoc: 'single',
      },
      win: {
        location: 'https://example.com',
        top: {
          location: 'https://example-top.com',
        },
      },
    }, env => {
      let form;
      let ampForm;
      let redirectToValue;
      const headersMock = {
        get: header => {
          if (header == 'AMP-Redirect-To') {
            return redirectToValue;
          }
        },
      };
      const fetchResolvePromise = Promise.resolve({
        json: () => Promise.resolve(),
        headers: headersMock,
      });
      const error = new Error('Error');
      error.response = {
        headers: headersMock,
        json() {
          return Promise.resolve();
        },
      };
      const fetchRejectPromise = Promise.reject(error);
      fetchRejectPromise.catch(() => {
        // Just avoiding a global uncaught promise exception.
      });
      let navigateTo;

      beforeEach(() => {
        form = getForm(env.win.document);
        env.win.document.body.appendChild(form);
        sandbox.stub(form, 'checkValidity').returns(true);
        ampForm = new AmpForm(form);
        ampForm.target_ = '_top';

        navigateTo = sandbox.spy();
        sandbox.stub(Services, 'navigationForDoc').returns({navigateTo});
      });

      describe('AMP-Redirect-To', () => {
        it('should redirect users if header is set', () => {
          sandbox.stub(ampForm.xhr_, 'fetch').returns(fetchResolvePromise);
          redirectToValue = 'https://google.com/';
          ampForm.handleSubmitAction_(/* invocation */ {});

          expect(navigateTo).to.not.be.called;
          return ampForm.xhrSubmitPromiseForTesting().then(() => {
            expect(navigateTo).to.be.calledOnce;
            const args = navigateTo.firstCall.args;
            expect(args[1]).to.equal('https://google.com/');
            expect(args[2]).to.equal('AMP-Redirect-To');
          });
        });

        it('should fail to redirect to non-secure urls', () => {
          sandbox.stub(ampForm.xhr_, 'fetch').returns(fetchResolvePromise);
          redirectToValue = 'http://google.com/';
          ampForm.handleSubmitAction_(/* invocation */ {});

          return ampForm.xhrSubmitPromiseForTesting().then(() => {
            assert.fail('Submit should have failed.');
          }, () => {
            expect(navigateTo).to.not.be.called;
          });
        });

        it('should fail to redirect to non-absolute urls', () => {
          sandbox.stub(ampForm.xhr_, 'fetch').returns(fetchResolvePromise);
          redirectToValue = '/hello';
          ampForm.handleSubmitAction_(/* invocation */ {});

          return ampForm.xhrSubmitPromiseForTesting().then(() => {
            assert.fail('Submit should have failed.');
          }, () => {
            expect(navigateTo).to.not.be.called;
          });
        });

        it('should fail to redirect to when target != _top', () => {
          ampForm.target_ = '_blank';
          sandbox.stub(ampForm.xhr_, 'fetch').returns(fetchResolvePromise);
          redirectToValue = 'http://google.com/';
          ampForm.handleSubmitAction_(/* invocation */ {});

          return ampForm.xhrSubmitPromiseForTesting().then(() => {
            assert.fail('Submit should have failed.');
          }, () => {
            expect(navigateTo).to.not.be.called;
          });
        });

        it('should redirect on error and header is set', () => {
          sandbox.stub(ampForm.xhr_, 'fetch').returns(fetchRejectPromise);
          redirectToValue = 'https://example2.com/hello';
          const logSpy = sandbox.spy(user(), 'error');
          ampForm.handleSubmitAction_(/* invocation */ {});

          expect(navigateTo).to.not.be.called;
          return ampForm.xhrSubmitPromiseForTesting().then(() => {
            expect(logSpy).to.be.calledOnce;
            const error = logSpy.getCall(0).args[1];
            expect(error).to.match(/Form submission failed/);

            expect(navigateTo).to.be.calledOnce;
            const args = navigateTo.firstCall.args;
            expect(args[1]).to.equal('https://example2.com/hello');
            expect(args[2]).to.equal('AMP-Redirect-To');
          });
        });
      });
    });

    describe('non-XHR GET', () => {
      it('should execute form submit when not triggered through event', () => {
        return getAmpForm(getForm()).then(ampForm => {
          const form = ampForm.form_;
          ampForm.method_ = 'GET';
          ampForm.xhrAction_ = null;
          sandbox.stub(form, 'submit');
          sandbox.stub(form, 'checkValidity').returns(true);
          sandbox.stub(ampForm.xhr_, 'fetch').returns(Promise.resolve());
          ampForm.handleSubmitAction_(/* invocation */ {});
          expect(form.submit).to.have.been.called;
        });
      });

      it('should not execute form submit when triggered through event', () => {
        return getAmpForm(getForm()).then(ampForm => {
          const form = ampForm.form_;
          ampForm.method_ = 'GET';
          ampForm.xhrAction_ = null;
          sandbox.stub(form, 'submit');
          sandbox.stub(form, 'checkValidity').returns(true);
          sandbox.stub(ampForm.xhr_, 'fetch').returns(Promise.resolve());
          const event = {
            stopImmediatePropagation: sandbox.spy(),
            target: form,
            preventDefault: sandbox.spy(),
          };
          ampForm.handleSubmitEvent_(event);
          expect(form.submit).to.have.not.been.called;
        });
      });

      it('should not execute form submit with password field present', () => {
        const form = getForm();
        const input = document.createElement('input');
        input.type = 'password';
        form.appendChild(input);

        return getAmpForm(form).then(ampForm => {
          const form = ampForm.form_;
          ampForm.method_ = 'GET';
          ampForm.xhrAction_ = null;
          sandbox.stub(form, 'submit');
          sandbox.stub(form, 'checkValidity').returns(true);
          sandbox.stub(ampForm.xhr_, 'fetch').returns(Promise.resolve());
          allowConsoleError(() => {
            expect(() => ampForm.handleSubmitAction_(/* invocation */ {}))
                .to.throw('input[type=password]');
          });
          expect(form.submit).to.have.not.been.called;
        });
      });
    });

    it('should trigger amp-form-submit analytics event with form data', () => {
      return getAmpForm(getForm()).then(ampForm => {
        const form = ampForm.form_;
        form.id = 'registration';

        const passwordInput = document.createElement('input');
        passwordInput.setAttribute('name', 'email');
        passwordInput.setAttribute('type', 'email');
        passwordInput.setAttribute('value', 'j@hnmiller.com');
        form.appendChild(passwordInput);

        const unnamedInput = document.createElement('input');
        unnamedInput.setAttribute('type', 'text');
        unnamedInput.setAttribute('value', 'unnamed');
        form.appendChild(unnamedInput);

        ampForm.method_ = 'GET';
        ampForm.xhrAction_ = null;
        sandbox.stub(form, 'submit');
        sandbox.stub(form, 'checkValidity').returns(true);
        sandbox.stub(ampForm.xhr_, 'fetch').returns(Promise.resolve());
        sandbox.stub(ampForm, 'analyticsEvent_');
        ampForm.handleSubmitAction_(/* invocation */ {});
        const expectedFormData = {
          'formId': 'registration',
          'formFields[name]': 'John Miller',
          'formFields[email]': 'j@hnmiller.com',
        };
        expect(form.submit).to.have.been.called;
        expect(ampForm.analyticsEvent_).to.be.calledWith(
            'amp-form-submit',
            expectedFormData
        );
      });
    });

    it('should trigger amp-form-submit after variables substitution', () => {
      return getAmpForm(getForm()).then(ampForm => {
        const form = ampForm.form_;
        form.id = 'registration';
        ampForm.method_ = 'GET';
        ampForm.xhrAction_ = null;
        const clientIdField = document.createElement('input');
        clientIdField.setAttribute('name', 'clientId');
        clientIdField.setAttribute('type', 'hidden');
        clientIdField.setAttribute('data-amp-replace', 'CLIENT_ID');
        clientIdField.value = 'CLIENT_ID(form)';
        form.appendChild(clientIdField);
        const canonicalUrlField = document.createElement('input');
        canonicalUrlField.setAttribute('name', 'canonicalUrl');
        canonicalUrlField.setAttribute('type', 'hidden');
        canonicalUrlField.setAttribute('data-amp-replace', 'CANONICAL_URL');
        canonicalUrlField.value = 'CANONICAL_URL';
        form.appendChild(canonicalUrlField);

        sandbox.stub(form, 'submit');
        sandbox.stub(form, 'checkValidity').returns(true);
        sandbox.stub(ampForm.xhr_, 'fetch').returns(Promise.resolve());
        sandbox.stub(ampForm.urlReplacement_, 'expandInputValueAsync');
        sandbox.spy(ampForm.urlReplacement_, 'expandInputValueSync');
        sandbox.stub(ampForm, 'analyticsEvent_');
        ampForm.handleSubmitAction_(/* invocation */ {});

        const expectedFormData = {
          'formId': 'registration',
          'formFields[name]': 'John Miller',
          'formFields[canonicalUrl]': 'https%3A%2F%2Fexample.com%2Famps.html',
          'formFields[clientId]': '',
        };
        expect(ampForm.analyticsEvent_).to.be.calledWith(
            'amp-form-submit',
            expectedFormData
        );
        expect(ampForm.urlReplacement_.expandInputValueAsync)
            .to.not.have.been.called;
        expect(ampForm.urlReplacement_.expandInputValueSync)
            .to.have.been.called;
        expect(ampForm.urlReplacement_.expandInputValueSync)
            .to.have.been.calledWith(clientIdField);
        expect(ampForm.urlReplacement_.expandInputValueSync)
            .to.have.been.calledWith(canonicalUrlField);

        return whenCalled(form.submit).then(() => {
          expect(form.submit).to.have.been.calledOnce;
          expect(clientIdField.value).to.equal('');
          expect(canonicalUrlField.value).to.equal(
              'https%3A%2F%2Fexample.com%2Famps.html');
        });
      });
    });
  });
});<|MERGE_RESOLUTION|>--- conflicted
+++ resolved
@@ -1362,40 +1362,22 @@
       ampForm.form_.elements.name.value = 'Jack Sparrow';
 
       sandbox.spy(ampForm, 'handleClearAction_');
-<<<<<<< HEAD
-      ampForm.actionHandler_({method: 'anything'});
-      expect(ampForm.handleClearAction_).to.have.not.been.called;
-
-      expect(ampForm.getFormAsObject_()).to.not.deep.equal(initalFormValues);
-      ampForm.actionHandler_({method: 'clear'});
-=======
       ampForm.actionHandlerLow_({method: 'anything'});
       expect(ampForm.handleClearAction_).to.have.not.been.called;
 
       expect(ampForm.getFormAsObject_()).to.not.deep.equal(initalFormValues);
       ampForm.actionHandlerLow_({method: 'clear'});
->>>>>>> 3892a9aa
       expect(ampForm.handleClearAction_).to.have.been.called;
 
       expect(ampForm.getFormAsObject_()).to.deep.equal(initalFormValues);
     });
 
-<<<<<<< HEAD
-    it.only('should remove all form state classes when form is cleared', () => {
-=======
     it('should remove all form state classes when form is cleared', () => {
->>>>>>> 3892a9aa
       const form = getForm();
       form.setAttribute('method', 'GET');
       document.body.appendChild(form);
 
-<<<<<<< HEAD
-      const ampForm = new AmpForm(form);
-      ampForm.form_
-          .setAttribute('custom-validation-reporting', 'show-all-on-submit');
-=======
       form.setAttribute('custom-validation-reporting', 'show-all-on-submit');
->>>>>>> 3892a9aa
 
       const fieldset = document.createElement('fieldset');
       const usernameInput = document.createElement('input');
@@ -1419,32 +1401,6 @@
       validationMessage.setAttribute('validation-for', 'email1');
       fieldset.appendChild(validationMessage);
 
-<<<<<<< HEAD
-      ampForm.form_.appendChild(fieldset);
-
-      // trigger form validations
-      ampForm.checkValidity_();
-      const formValidator = getFormValidator(form);
-      // show validity message
-      formValidator.report();
-
-      expect(usernameInput.className).to.contain('user-valid');
-      expect(emailInput.className).to.contain('user-invalid');
-      expect(emailInput.className).to.contain('valueMissing');
-      expect(fieldset.className).to.contain('user-valid');
-      expect(ampForm.form_.className).to.contain('user-invalid');
-      // This one is passing ONLY in debug mode
-      expect(validationMessage.className).to.contain('visible');
-
-      ampForm.handleClearAction_();
-
-      expect(usernameInput.className).to.not.contain('user-valid');
-      expect(emailInput.className).to.not.contain('user-invalid');
-      expect(emailInput.className).to.not.contain('valueMissing');
-      expect(fieldset.className).to.not.contain('user-valid');
-      expect(ampForm.form_.className).to.contain('amp-form-initial');
-      expect(validationMessage.className).to.not.contain('visible');
-=======
       form.appendChild(fieldset);
 
       return getAmpForm(form).then(ampForm => {
@@ -1459,7 +1415,6 @@
         expect(emailInput.className).to.contain('valueMissing');
         expect(fieldset.className).to.contain('user-valid');
         expect(ampForm.form_.className).to.contain('user-invalid');
-        // This one is passing ONLY in debug mode
         expect(validationMessage.className).to.contain('visible');
 
         ampForm.handleClearAction_();
@@ -1471,7 +1426,6 @@
         expect(ampForm.form_.className).to.contain('amp-form-initial');
         expect(validationMessage.className).to.not.contain('visible');
       });
->>>>>>> 3892a9aa
     });
 
     it('should submit after timeout of waiting for amp-selector', function() {
