/**
 * Copyright 2016 The AMP HTML Authors. All Rights Reserved.
 *
 * Licensed under the Apache License, Version 2.0 (the "License");
 * you may not use this file except in compliance with the License.
 * You may obtain a copy of the License at
 *
 *      http://www.apache.org/licenses/LICENSE-2.0
 *
 * Unless required by applicable law or agreed to in writing, software
 * distributed under the License is distributed on an "AS-IS" BASIS,
 * WITHOUT WARRANTIES OR CONDITIONS OF ANY KIND, either express or implied.
 * See the License for the specific language governing permissions and
 * limitations under the License.
 */

import * as sinon from 'sinon';
import {ValidationBubble} from '../validation-bubble';
import {createIframePromise} from '../../../../testing/iframe';

describe('validation-bubble', () => {

  let sandbox;
  beforeEach(() => {
    sandbox = sinon.sandbox.create();
  });

  afterEach(() => {
    sandbox.restore();
  });

  it('should append a dom element to the document', () => {
    return createIframePromise().then(iframe => {
<<<<<<< HEAD
      new ValidationBubble(iframe.ampdoc);
      expect(iframe.doc.querySelector('.-amp-validation-bubble'))
=======
      new ValidationBubble(iframe.win);
      expect(iframe.doc.querySelector('.i-amphtml-validation-bubble'))
>>>>>>> d8f2668b
          .to.not.be.null;
    });
  });

  it('should show and hide bubble', () => {
    return createIframePromise().then(iframe => {
      const targetEl = iframe.doc.createElement('div');
      targetEl.textContent = 'I am the target!';
      targetEl.style.position = 'absolute';
      targetEl.style.top = '300px';
      targetEl.style.left = '400px';
      targetEl.style.width = '200px';
      iframe.doc.body.appendChild(targetEl);

      const bubble = new ValidationBubble(iframe.ampdoc);
      bubble.vsync_ = {
        run: (task, state) => {
          if (task.measure) {
            task.measure(state);
          }
          if (task.mutate) {
            task.mutate(state);
          }
        },
      };
      const bubbleEl = iframe.doc.querySelector('.i-amphtml-validation-bubble');
      bubble.show(targetEl, 'Hello World');
      expect(bubbleEl).to.not.be.null;
      expect(bubbleEl.textContent).to.equal('Hello World');
      expect(bubbleEl.style.display).to.equal('block');
      expect(bubbleEl.style.top).to.equal('290px');
      expect(bubbleEl.style.left).to.equal('500px');

      bubble.hide();
      expect(bubbleEl.style.display).to.equal('none');
    });
  });
});<|MERGE_RESOLUTION|>--- conflicted
+++ resolved
@@ -31,13 +31,8 @@
 
   it('should append a dom element to the document', () => {
     return createIframePromise().then(iframe => {
-<<<<<<< HEAD
       new ValidationBubble(iframe.ampdoc);
-      expect(iframe.doc.querySelector('.-amp-validation-bubble'))
-=======
-      new ValidationBubble(iframe.win);
       expect(iframe.doc.querySelector('.i-amphtml-validation-bubble'))
->>>>>>> d8f2668b
           .to.not.be.null;
     });
   });
