--- conflicted
+++ resolved
@@ -105,7 +105,6 @@
 or specify a `custom-bezier()` input
 
 In the below example, the animation acceleration curve is a custom specified `cubic-bezier(...)` curve. 
-<<<<<<< HEAD
 
 ```html
   <div amp-fx="fade-in" data-easing="cubic-bezier(0.40, 0.00, 0.40, 1.00)">
@@ -118,41 +117,6 @@
 This parameter determines when to trigger the timed animation. The value specified in `<percent>` dictates that the animation should be triggered when the element has crossed that percentage of the viewport. The default value is `5%`.
 
 In the below example, the animation doesn't start until the element has crossed 20% of the viewport from the bottom. 
-=======
->>>>>>> 7ff090b9
-
-```html
-  <div amp-fx="fade-in" data-easing="cubic-bezier(0.40, 0.00, 0.40, 1.00)">
-    <amp-img width="1600" height="900" layout="responsive" src="https://picsum.photos/1600/900?image=1069"></amp-img>
-  </div>
-```
-
-<<<<<<< HEAD
-### fade-in-scroll (experimental)
-
-The `fade-in-scroll` effect allows you to change the opacity of an element as it scrolls within the viewport. This creates a scroll dependent fade animation. By default once the element is fully visible we don't animate the opacity anymore. 
-
-##### data-margin-start (optional)
-
-This parameter determines when to start the animation. The value specified in `<percent>` dictates that the animation should be triggered when the specified amount of the element being targetted is visible. The default value is `X%`
-
-##### data-margin-end (optional)
-
-This parameter determines when to stop the animation. The value specified in `<percent>` dictates that the animation should have finished when the specified amount of the element being targetted is visible. The default value is `X%`
-
-##### data-repeat (optional)
-
-By default once the element is fully visible we don't animate the opacity anymore. If you want the opacity to change with the scroll, even when the element has fully loaded, specify this variable on the animation. 
-
-
-#### Example: Main image fade in
-=======
-##### data-margin-start (optional)
-
-This parameter determines when to trigger the timed animation. The value specified in `<percent>` dictates that the animation should be triggered when the element has crossed that percentage of the viewport. The default value is `5%`.
->>>>>>> 7ff090b9
-
-In the below example, the animation doesn't start until the element has crossed 20% of the viewport from the bottom. 
 
 ```html
   <div amp-fx="fade-in" data-margin-start="20%">
@@ -160,6 +124,38 @@
   </div>
 ```
 
+### fade-in-scroll (experimental)
+
+The `fade-in-scroll` effect allows you to change the opacity of an element as it scrolls within the viewport. This creates a scroll dependent fade animation. By default once the element is fully visible we don't animate the opacity anymore. 
+
+##### data-margin-start (optional)
+
+This parameter determines when to trigger the timed animation. The value specified in `<percent>` dictates that the animation should be triggered when the element has crossed that percentage of the viewport. The default value is `0%`
+
+##### data-margin-end (optional)
+
+This parameter determines when to stop the animation. The value specified in `<percent>` dictates that the animation should have finished when the specified amount of the element being targetted is visible. The default value is `50%`
+
+In the below example, the `<div>` is fully visible by the time it has crossed 80% of the viewport from the bottom. 
+
+```html
+  <div amp-fx="fade-in" data-margin-end="80%">
+    <amp-img width="1600" height="900" layout="responsive" src="https://picsum.photos/1600/900?image=1069"></amp-img>
+  </div>
+```
+
+##### data-repeat (optional)
+
+By default once the element is fully visible we don't animate the opacity anymore. If you want the opacity to change with the scroll, even when the element has fully loaded, specify this variable on the animation. 
+
+In the below example, the animation is fully dependent on scroll and the `<div>` fades in and out as the user scrolls. 
+
+```html
+  <div amp-fx="fade-in-scroll" data-repeat>
+    <amp-img width="1600" height="900" layout="responsive" src="https://picsum.photos/1600/900?image=1069"></amp-img>
+  </div>
+```
+
 ## Validation
 
 See [amp-fx-collection rules](https://github.com/ampproject/amphtml/blob/master/extensions/amp-fx-collection/validator-amp-fx-collection.protoascii) in the AMP validator specification.