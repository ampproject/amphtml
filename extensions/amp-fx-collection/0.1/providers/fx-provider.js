--- conflicted
+++ resolved
@@ -58,18 +58,10 @@
    * @param {!Element} element
    */
   installOn(element) {
-<<<<<<< HEAD
-    const fxElement = new FxElement(
-        element, this.positionObserver_, this.viewport_, this.resources_,
-        this.fxType_);
     setStyles(element, installStyles(this.ampdoc_, element, this.fxType_,
         fxElement.getFlyInDistance()));
-    fxElement.initialize_();
-=======
-    setStyles(element, installStyles[this.fxType_]);
     new FxElement(element, this.positionObserver_, this.viewport_,
         this.resources_, this.fxType_);
->>>>>>> e1d23c0c
   }
 }
 
