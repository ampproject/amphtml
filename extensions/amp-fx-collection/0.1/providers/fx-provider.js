/**
 * Copyright 2018 The AMP HTML Authors. All Rights Reserved.
 *
 * Licensed under the Apache License, Version 2.0 (the "License");
 * you may not use this file except in compliance with the License.
 * You may obtain a copy of the License at
 *
 *      http://www.apache.org/licenses/LICENSE-2.0
 *
 * Unless required by applicable law or agreed to in writing, software
 * distributed under the License is distributed on an "AS-IS" BASIS,
 * WITHOUT WARRANTIES OR CONDITIONS OF ANY KIND, either express or implied.
 * See the License for the specific language governing permissions and
 * limitations under the License.
 */

import {
  PositionObserverFidelity,
} from '../../../../src/service/position-observer/position-observer-worker';
import {Presets} from './amp-fx-presets';
import {Services} from '../../../../src/services';
import {convertEasingKeyword, resolvePercentageToNumber} from './amp-fx-presets-utils';
import {getServiceForDoc} from '../../../../src/service';
import {
  installPositionObserverServiceForDoc,
} from '../../../../src/service/position-observer/position-observer-impl';
import {setStyles} from '../../../../src/style';

const installStyles = {
  'parallax': {
    'will-change': 'transform',
  },
  'fade-in': {
    'will-change': 'opacity',
    'opacity': 0,
  },
  'fade-in-scroll': {
    'will-change': 'opacity',
    'opacity': 0,
  },
};

const marginValues = {
  'fade-in': {
    'start': 0.05,
  },
  'fade-in-scroll': {
    'start': 0,
    'end': 0.5,
  },
};


/**
 * Class that implements the various preset animation providers.
 */
export class FxProvider {

  /**
   * @param  {!../../../../src/service/ampdoc-impl.AmpDoc} ampdoc
   */
  constructor(ampdoc, fxType) {

    /** @private @const {!../../../../src/service/ampdoc-impl.AmpDoc} */
    this.ampdoc_ = ampdoc;

    /** @private @const {!../../../../src/service/viewport/viewport-impl.Viewport} */
    this.viewport_ = Services.viewportForDoc(ampdoc);

    /** @private @const {!../../../../src/service/resources-impl.Resources} */
    this.resources_ = Services.resourcesForDoc(ampdoc);

    installPositionObserverServiceForDoc(ampdoc);

    /** @private @const {!../../../../src/service/position-observer/position-observer-impl.PositionObserver} */
    this.positionObserver_ = getServiceForDoc(ampdoc, 'position-observer');

    /** @private @string */
    this.fxType_ = fxType;
  }

  /**
   * Installs effect on the element
   * @param {!Element} element
   */
  installOn(element) {
    setStyles(element, installStyles[this.fxType_]);
    const parallaxElement = new FxElement(
        element, this.positionObserver_, this.viewport_, this.resources_,
        this.fxType_);
    parallaxElement.initialize_();
  }
}

/**
 * Encapsulates and tracks an element's linear parallax effect.
 */
export class FxElement {
  /**
   * @param {!Element} element The element to give a preset effect.
   * @param {!../../../../src/service/position-observer/position-observer-impl.PositionObserver} positionObserver
   * @param {!../../../../src/service/viewport/viewport-impl.Viewport} viewport
   * @param {!../../../../src/service/resources-impl.Resources} resources
   */
  constructor(element, positionObserver, viewport, resources, fxType) {

    /** @private @const {!../../../../src/service/position-observer/position-observer-impl.PositionObserver} */
    this.positionObserver_ = positionObserver;

    /** @private @const {!../../../../src/service/viewport/viewport-impl.Viewport} */
    this.viewport_ = viewport;

    /** @const @private {!../../../../src/service/resources-impl.Resources} */
    this.resources_ = resources;

    /** @private {?number} */
    this.adjustedViewportHeight_ = null;

    /** @private @const {!Element} */
    this.element_ = element;

    /** @private {boolean} */
    this.mutateScheduled_ = false;

    /** @private {number} */
    this.offset_ = 0;

    /** @private @string */
    this.fxType_ = fxType;

    Presets[this.fxType_].userAsserts(element);

    /** @private {number} */
    this.factor_ = parseFloat(element.getAttribute('data-parallax-factor'));

    /** @private {number} */
    this.marginStart_ = element.hasAttribute('data-margin-start') ?
<<<<<<< HEAD
      parseFloat(element.getAttribute('data-margin-start')) :
      marginValues[this.fxType_]['start'];

    /** @private {number} */
    this.marginEnd_ = element.hasAttribute('data-margin-end') ?
      parseFloat(element.getAttribute('data-margin-end')) :
      marginValues[this.fxType_]['end'];
=======
      resolvePercentageToNumber(element.getAttribute('data-margin-start')) :
      0.05;
>>>>>>> 47f065a7

    /** @private {string} */
    this.easing_ = convertEasingKeyword(element.hasAttribute('data-easing') ?
      element.getAttribute('data-easing') : 'ease-in');

    /** @private {string} */
    this.duration_ = element.hasAttribute('data-duration') ?
      element.getAttribute('data-duration') : '1000ms';

    /** @private {boolean} */
    this.hasRepeat_ = element.hasAttribute('data-repeat');

  }

  /**
   * Handles initializations such as getting initial positions and listening to
   * events.
   * @private
   */
  initialize_() {
    this.getAdjustedViewportHeight_().then(adjustedViewportHeight => {
      this.adjustedViewportHeight_ = adjustedViewportHeight;

      // start observing position of the element.
      this.observePositionChanges_();
    });
  }

  /**
   * @private
   */
  observePositionChanges_() {
    this.positionObserver_.observe(this.element_, PositionObserverFidelity.HIGH,
        Presets[this.fxType_].update.bind(this)
    );

    this.viewport_.onResize(() => {
      this.getAdjustedViewportHeight_().then(adjustedViewportHeight => {
        this.adjustedViewportHeight_ = adjustedViewportHeight;
      });
    });
  }

  /**
   * Preset effect behaves differently for elements that are initially above
   * the fold.
   *
   * Normally, preset factor is spread across a whole viewport height however
   * for elements above the fold, we should only apply the animation after
   * between the element and top of the page.
   * @returns {!Promise<number>}
   * @private
   */
  getAdjustedViewportHeight_() {
    return this.resources_.measureElement(() => {
      const viewportHeight = this.viewport_.getHeight();

      let offsetTop = 0;
      for (let node = this.element_; node; node = node./*OK*/offsetParent) {
        offsetTop += node./*OK*/offsetTop;
      }
      const aboveTheFold = (offsetTop < viewportHeight);

      return aboveTheFold ? offsetTop : viewportHeight;
    });
  }

  /**
   * @returns {number}
   */
  getFactor() {
    return this.factor_;
  }

  /**
   * @returns {string}
   */
  getDuration() {
    return this.duration_;
  }

  /**
   * @returns {number}
   */
  getMarginStart() {
    return this.marginStart_;
  }

  /**
   * @returns {number}
   */
  getMarginEnd() {
    return this.marginEnd_;
  }

  /**
   * @returns {string}
   */
  getEasing() {
    return this.easing_;
  }

  /**
   * @returns {Element}
   */
  getElement() {
    return this.element_;
  }

  /**
   * @returns {!../../../../src/service/resources-impl.Resources}
   */
  getResources() {
    return this.resources_;
  }

  /**
   * @returns {number}
   */
  getOffset() {
    return this.offset_;
  }

  /**
   * @param {number} offset
   */
  setOffset(offset) {
    this.offset_ = offset;
  }

  /**
   * @returns {boolean}
   */
  isMutateScheduled() {
    return this.mutateScheduled_;
  }

  /**
   * @returns {boolean}
   */
  hasRepeat() {
    return this.hasRepeat_;
  }

  /**
   * @param {boolean} mutateScheduled
   */
  setIsMutateScheduled(mutateScheduled) {
    this.mutateScheduled_ = mutateScheduled;
  }
}<|MERGE_RESOLUTION|>--- conflicted
+++ resolved
@@ -135,18 +135,13 @@
 
     /** @private {number} */
     this.marginStart_ = element.hasAttribute('data-margin-start') ?
-<<<<<<< HEAD
-      parseFloat(element.getAttribute('data-margin-start')) :
+      resolvePercentageToNumber(element.getAttribute('data-margin-start')) :
       marginValues[this.fxType_]['start'];
 
     /** @private {number} */
     this.marginEnd_ = element.hasAttribute('data-margin-end') ?
-      parseFloat(element.getAttribute('data-margin-end')) :
+      resolvePercentageToNumber(element.getAttribute('data-margin-end')) :
       marginValues[this.fxType_]['end'];
-=======
-      resolvePercentageToNumber(element.getAttribute('data-margin-start')) :
-      0.05;
->>>>>>> 47f065a7
 
     /** @private {string} */
     this.easing_ = convertEasingKeyword(element.hasAttribute('data-easing') ?
