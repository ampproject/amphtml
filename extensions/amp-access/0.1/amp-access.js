--- conflicted
+++ resolved
@@ -315,72 +315,6 @@
   }
 
   /**
-<<<<<<< HEAD
-=======
-   * @return {!Promise<string>}
-   * @private
-   */
-  getReaderId_() {
-    if (!this.readerIdPromise_) {
-      // No consent - an essential part of the access system.
-      const consent = Promise.resolve();
-      this.readerIdPromise_ = this.cid_.then(cid => {
-        return cid.get({scope: 'amp-access', createCookieIfNotPresent: true},
-            consent);
-      });
-    }
-    return this.readerIdPromise_;
-  }
-
-  /**
-   * @param {string} url
-   * @param {boolean} useAuthData Allows `AUTH(field)` URL var substitutions.
-   * @return {!Promise<string>}
-   */
-  buildUrl(url, useAuthData) {
-    return this.prepareUrlVars_(useAuthData).then(vars => {
-      return this.urlReplacements_.expandUrlAsync(url, vars);
-    });
-  }
-
-  /**
-   * @param {string} url
-   * @param {boolean} useAuthData Allows `AUTH(field)` URL var substitutions.
-   * @return {!Promise<!Object<string, *>>}
-   * @private
-   */
-  collectUrlVars_(url, useAuthData) {
-    return this.prepareUrlVars_(useAuthData).then(vars => {
-      return this.urlReplacements_.collectVars(url, vars);
-    });
-  }
-
-  /**
-   * @param {boolean} useAuthData Allows `AUTH(field)` URL var substitutions.
-   * @return {!Promise<!Object<string, *>>}
-   * @private
-   */
-  prepareUrlVars_(useAuthData) {
-    return this.getReaderId_().then(readerId => {
-      const vars = {
-        'READER_ID': readerId,
-        'ACCESS_READER_ID': readerId, // A synonym.
-        'ACCESS_TOKEN': () => this.signIn_.getAccessTokenPassive(),
-      };
-      if (useAuthData) {
-        vars['AUTHDATA'] = field => {
-          if (this.authResponse_) {
-            return getValueForExpr(this.authResponse_, field);
-          }
-          return undefined;
-        };
-      }
-      return vars;
-    });
-  }
-
-  /**
->>>>>>> 056960ea
    * Returns the promise that resolves when all authorization work has
    * completed, including authorization endpoint call and UI update.
    * Note that this promise never fails.
@@ -678,6 +612,7 @@
     });
 
   }
+
   /**
    * @param {!../../../src/service/action-impl.ActionInvocation} invocation
    * @return {?Promise}
