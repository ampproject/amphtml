--- conflicted
+++ resolved
@@ -46,7 +46,6 @@
 
     The message from the AMP Document to the Viewer looks like this:
 
-<<<<<<< HEAD
     ```javascript
     {
       app: "__AMPHTML__",     // Hey viewer, it's me AMP Doc!
@@ -60,21 +59,7 @@
       rsvp: true              // response required
     };
     ```
-=======
-   ```javascript
-   {
-     app: "__AMPHTML__",     // Hey viewer, it's me AMP Doc!
-     requestid: 1,           // A unique ID for the request
-     type: "q",              // Represents a REQUEST
-     name: "channelOpen",    // Let’s shake hands
-     data: {
-       url: "amp...yoursite.com",   // from the amp cache
-       sourceUrl: "yoursite.com"    // the original source url
-     }
-     rsvp: true              // response required
-   };
-   ```
->>>>>>> 5ada2da0
+
 
 3. The Viewer responds to the AMP Document by also using `postMessage()`.
 
@@ -82,7 +67,6 @@
 
     The message from the Viewer to the AMP Document looks like this:
 
-<<<<<<< HEAD
     ```javascript
     {
       app: "__AMPHTML__",    // Hey AMP Doc, it's me Viewer!
@@ -90,15 +74,6 @@
       requestid: 1,          // The same ID used in the REQUEST
     };
     ```
-=======
-   ```javascript
-   {
-     app: "__AMPHTML__",    // Hey AMP Doc, it's me Viewer!
-     type: "s",             // Represents a RESPONSE
-     requestid: 1,          // The same ID used in the REQUEST
-   };
-   ```
->>>>>>> 5ada2da0
 
 4. The Viewer and AMP Document are now introduced, and they can start posting messages to each other.
 
@@ -158,7 +133,6 @@
 
     The message from the AMP document looks like this:
 
-<<<<<<< HEAD
     ```javascript
     {
       app: "__AMPHTML__",     // Hey viewer, it's me AMP Doc!
@@ -172,21 +146,6 @@
       rsvp: true              // response required
     };
     ```
-=======
-   ```javascript
-   {
-     app: "__AMPHTML__",     // Hey viewer, it's me AMP Doc!
-     requestid: 1,           // A unique ID for the request
-     type: "q",              // Represents a REQUEST
-     name: "channelOpen",    // Let’s shake hands
-     data: {
-       url: "amp...yoursite.com",   // from the amp cache
-       sourceUrl: "yoursite.com"    // the original source url
-     }
-     rsvp: true              // response required
-   };
-   ```
->>>>>>> 5ada2da0
 
 2. The Viewer responds to the AMP document over the port.
 
@@ -194,7 +153,6 @@
 
     The message looks like this:
 
-<<<<<<< HEAD
     ```javascript
     {
       app: "__AMPHTML__",    // Hey AMP Doc, it's me Viewer!
@@ -202,15 +160,6 @@
       requestid: 1,          // The same ID used in the REQUEST
     };
     ```
-=======
-   ```javascript
-   {
-     app: "__AMPHTML__",    // Hey AMP Doc, it's me Viewer!
-     type: "s",             // Represents a RESPONSE
-     requestid: 1,          // The same ID used in the REQUEST
-   };
-   ```
->>>>>>> 5ada2da0
 
 3. The handshake is established and now the Viewer and AMP Document can start communicating.
 
@@ -248,21 +197,12 @@
 
 1. In the Viewer, you need to create initialization parameters in an object:
 
-<<<<<<< HEAD
     ```javascript
     var initParams = {
       origin: "http://yourAmpDocsOrigin.com"
       someOtherParam: "someValue,anotherValue"
     };
     ```
-=======
-   ```javascript
-   var initParams = {
-     origin: "http://yourAmpDocsOrigin.com"
-     someOtherParam: "someValue,anotherValue"
-   };
-   ```
->>>>>>> 5ada2da0
 
 2. Using `encodeUriComponent`, convert the object to query string format:
 
@@ -315,7 +255,6 @@
 
 1. The AMP Document initiates the handshake by sending a request to the Viewer via `postMessage()`:
 
-<<<<<<< HEAD
     ```javascript
     {
       app: "__AMPHTML__",
@@ -339,31 +278,6 @@
       requestid: 1,
     };
     ```
-=======
-   ```javascript
-   {
-     app: "__AMPHTML__",
-     requestid: 1,
-     type: "q",
-     name: "channelOpen",
-     data: {
-       url: "amp...yoursite.com",
-       sourceUrl: "yoursite.com"
-     }
-     rsvp: true,
-   };
-   ```
-
-2. The Viewer needs to acknowledge the request and respond via `postMessage()`:
-
-   ```javascript
-   {
-     app: "__AMPHTML__",
-     type: "s",
-     requestid: 1,
-   };
-   ```
->>>>>>> 5ada2da0
 
 #### Viewer-initiated handshake (polling)
 
