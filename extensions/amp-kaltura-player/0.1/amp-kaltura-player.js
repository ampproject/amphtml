/**
 * Copyright 2016 The AMP HTML Authors. All Rights Reserved.
 *
 * Licensed under the Apache License, Version 2.0 (the "License");
 * you may not use this file except in compliance with the License.
 * You may obtain a copy of the License at
 *
 *      http://www.apache.org/licenses/LICENSE-2.0
 *
 * Unless required by applicable law or agreed to in writing, software
 * distributed under the License is distributed on an "AS-IS" BASIS,
 * WITHOUT WARRANTIES OR CONDITIONS OF ANY KIND, either express or implied.
 * See the License for the specific language governing permissions and
 * limitations under the License.
 */

import {PauseHelper} from '../../../src/utils/pause-helper';
import {Services} from '../../../src/services';
import {addParamsToUrl} from '../../../src/url';
import {dict} from '../../../src/core/types/object';
import {getDataParamsFromAttributes} from '../../../src/dom';
import {isLayoutSizeDefined} from '../../../src/layout';
import {propagateAttributes} from '../../../src/core/dom/propagate-attributes';
import {setIsMediaComponent} from '../../../src/video-interface';
import {userAssert} from '../../../src/log';

class AmpKaltura extends AMP.BaseElement {
  /** @param {!AmpElement} element */
  constructor(element) {
    super(element);

    /** @private {?HTMLIFrameElement} */
    this.iframe_ = null;

    /** @private {string} */
    this.serviceUrl_ = '';

    /** @private {string} */
    this.partnerId_ = '';

    /** @private {string} */
    this.entryId_ = '';

    /** @private @const */
    this.pauseHelper_ = new PauseHelper(this.element);
  }

  /**
   * @param {boolean=} opt_onLayout
   * @override
   */
  preconnectCallback(opt_onLayout) {
    Services.preconnectFor(this.win).url(
      this.getAmpDoc(),
      `https://${encodeURIComponent(this.serviceUrl_)}${opt_onLayout}`
    );
  }

  /** @override */
  isLayoutSupported(layout) {
    return isLayoutSizeDefined(layout);
  }

  /** @override */
  buildCallback() {
    this.partnerId_ = userAssert(
      this.element.getAttribute('data-partner'),
      'The data-partner attribute is required for <amp-kaltura-player> %s',
      this.element
    );

    setIsMediaComponent(this.element);

    this.entryId_ = this.element.getAttribute('data-entryid') || 'default';

    this.serviceUrl_ =
      this.element.getAttribute('data-service-url') || 'cdnapisec.kaltura.com';
  }

  /** @override */
  layoutCallback() {
    const uiconfId =
      this.element.getAttribute('data-uiconf') ||
      this.element.getAttribute('data-uiconf-id') ||
      'default';
    const iframe = this.element.ownerDocument.createElement('iframe');
    let src = `https://${encodeURIComponent(
      this.serviceUrl_
    )}/p/${encodeURIComponent(this.partnerId_)}/sp/${encodeURIComponent(
      this.partnerId_
    )}00/embedIframeJs/uiconf_id/${encodeURIComponent(
      uiconfId
    )}/partner_id/${encodeURIComponent(
      this.partnerId_
    )}?iframeembed=true&playerId=kaltura_player_amp&entry_id=${encodeURIComponent(
      this.entryId_
    )}`;
    const params = getDataParamsFromAttributes(
      this.element,
      (key) => `flashvars[${key}]`
    );
    src = addParamsToUrl(src, params);
    iframe.setAttribute('frameborder', '0');
    iframe.setAttribute('allowfullscreen', 'true');
    iframe.src = src;
    this.applyFillContent(iframe);
    this.element.appendChild(iframe);
    this.iframe_ = /** @type {HTMLIFrameElement} */ (iframe);

    this.pauseHelper_.updatePlaying(true);

    return this.loadPromise(iframe);
  }

  /** @override */
  unlayoutCallback() {
    const iframe = this.iframe_;
    if (iframe) {
      this.element.removeChild(iframe);
      this.iframe_ = null;
    }
    this.pauseHelper_.updatePlaying(false);
    return true;
  }

  /** @override */
  createPlaceholderCallback() {
<<<<<<< HEAD
    const placeholder = this.win.document.createElement('amp-img');
    propagateAttributes(['aria-label'], this.element, placeholder);
=======
    const placeholder = this.win.document.createElement('img');
    this.propagateAttributes(['aria-label'], placeholder);
    this.applyFillContent(placeholder);
    placeholder.setAttribute('loading', 'lazy');
    placeholder.setAttribute('placeholder', '');
    placeholder.setAttribute('referrerpolicy', 'origin');
    if (placeholder.hasAttribute('aria-label')) {
      placeholder.setAttribute(
        'alt',
        'Loading video - ' + placeholder.getAttribute('aria-label')
      );
    } else {
      placeholder.setAttribute('alt', 'Loading video');
    }
>>>>>>> 9969ae60
    const width = this.element.getAttribute('width');
    const height = this.element.getAttribute('height');
    let src = `https://${encodeURIComponent(
      this.serviceUrl_
    )}/p/${encodeURIComponent(
      this.partnerId_
    )}/thumbnail/entry_id/${encodeURIComponent(this.entryId_)}`;
    if (width) {
      src += `/width/${width}`;
    }
    if (height) {
      src += `/height/${height}`;
    }
    placeholder.setAttribute('src', src);
    return placeholder;
  }

  /** @override */
  pauseCallback() {
    if (this.iframe_ && this.iframe_.contentWindow) {
      this.iframe_.contentWindow./*OK*/ postMessage(
        JSON.stringify(
          dict({
            'method': 'pause',
            'value': '',
          })
        ),
        '*'
      );
    }
  }
}

AMP.extension('amp-kaltura-player', '0.1', (AMP) => {
  AMP.registerElement('amp-kaltura-player', AmpKaltura);
});<|MERGE_RESOLUTION|>--- conflicted
+++ resolved
@@ -125,12 +125,8 @@
 
   /** @override */
   createPlaceholderCallback() {
-<<<<<<< HEAD
-    const placeholder = this.win.document.createElement('amp-img');
+    const placeholder = this.win.document.createElement('img');
     propagateAttributes(['aria-label'], this.element, placeholder);
-=======
-    const placeholder = this.win.document.createElement('img');
-    this.propagateAttributes(['aria-label'], placeholder);
     this.applyFillContent(placeholder);
     placeholder.setAttribute('loading', 'lazy');
     placeholder.setAttribute('placeholder', '');
@@ -143,7 +139,6 @@
     } else {
       placeholder.setAttribute('alt', 'Loading video');
     }
->>>>>>> 9969ae60
     const width = this.element.getAttribute('width');
     const height = this.element.getAttribute('height');
     let src = `https://${encodeURIComponent(
