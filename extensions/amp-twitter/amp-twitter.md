---
$category@: social
formats:
  - websites
  - stories
teaser:
  text: Displays a Twitter Tweet or Moment.
---

<!---
Copyright 2015 The AMP HTML Authors. All Rights Reserved.

Licensed under the Apache License, Version 2.0 (the "License");
you may not use this file except in compliance with the License.
You may obtain a copy of the License at

      http://www.apache.org/licenses/LICENSE-2.0

Unless required by applicable law or agreed to in writing, software
distributed under the License is distributed on an "AS-IS" BASIS,
WITHOUT WARRANTIES OR CONDITIONS OF ANY KIND, either express or implied.
See the License for the specific language governing permissions and
limitations under the License.
-->

# amp-twitter

## Behavior

The `amp-twitter` component allows you to embed a Tweet or Moment for the specified Twitter ID.

Here's an example of a basic embedded Tweet:

[example preview="inline" playground="true" imports="amp-twitter" imports="amp-twitter"]
<<<<<<< HEAD
```html
<amp-twitter width="375"
  height="472"
  layout="responsive"
  data-tweetid="885634330868850689">
</amp-twitter>
```
=======

```html
<amp-twitter
  width="375"
  height="472"
  layout="responsive"
  data-tweetid="885634330868850689"
>
</amp-twitter>
```

>>>>>>> 6929a833
[/example]

## Appearance

Twitter does not currently provide an API that yields fixed aspect ratio for embedded Tweets or Moments. Currently, AMP automatically proportionally scales the Tweet or Moment to fit the provided size, but this may yield less than ideal appearance. You might need to manually tweak the provided width and height. Also, you can use the `media` attribute to select the aspect ratio based on the screen width.

## Placeholders & fallbacks

<<<<<<< HEAD
An element marked with a `placeholder` attribute displays while the content for the Tweet or Moment is loading or initializing.  Placeholders are hidden once the AMP component's content displays. An element marked with a `fallback` attribute displays if `amp-twitter` isn't supported by the browser or if the Tweet or Moment doesn't exist or has been deleted.

Visit the [Placeholders & fallbacks](https://www.ampproject.org/docs/guides/responsive/placeholders) guide to learn more about how placeholders and fallbacks interact for the `amp-twitter` component.

*Example: Specifying a placeholder*

[example preview="inline" playground="true" imports="amp-twitter" imports="amp-twitter"]
```html
<amp-twitter width="375"
  height="472"
  layout="responsive"
  data-tweetid="638793490521001985">
  <blockquote placeholder>
    <p>I only needed to change some CSS.
      <a href="http://t.co/LvjLbjgY9F">pic.twitter.com/LvjLbjgY9F</a>
    </p>&mdash; Malte Ubl (@cramforce)
    <a href="https://twitter.com/cramforce/status/638793490521001985">September 1, 2015</a>
  </blockquote>
</amp-twitter>
```
[/example]

*Example: Specifying a placeholder and a fallback*

[example preview="inline" playground="true" imports="amp-twitter" imports="amp-twitter"]
```html
<amp-twitter width="390"
  height="330"
  layout="responsive"
  data-tweetid="855178606556856320">
  <blockquote placeholder>
    <p>What are 5 common misconceptions people often have about AMP? Find out on today&#39;s installment of Amplify:
      <a href="https://t.co/kaSvV8SQtI">https://t.co/kaSvV8SQtI</a>
      <a href="https://t.co/Cu9VYOmiKV">pic.twitter.com/Cu9VYOmiKV</a>
    </p>&mdash; AMP Project (@AMPhtml)
    <a href="https://twitter.com/AMPhtml/status/855178606556856320">April 20, 2017</a>
=======
An element marked with a `placeholder` attribute displays while the content for the Tweet or Moment is loading or initializing. Placeholders are hidden once the AMP component's content displays. An element marked with a `fallback` attribute displays if `amp-twitter` isn't supported by the browser or if the Tweet or Moment doesn't exist or has been deleted.

Visit the [Placeholders & fallbacks](https://amp.dev/documentation/guides-and-tutorials/develop/style_and_layout/placeholders) guide to learn more about how placeholders and fallbacks interact for the `amp-twitter` component.

_Example: Specifying a placeholder_

[example preview="inline" playground="true" imports="amp-twitter" imports="amp-twitter"]

```html
<amp-twitter
  width="375"
  height="472"
  layout="responsive"
  data-tweetid="638793490521001985"
>
  <blockquote placeholder>
    <p>
      I only needed to change some CSS.
      <a href="http://t.co/LvjLbjgY9F">pic.twitter.com/LvjLbjgY9F</a>
    </p>
    &mdash; Malte Ubl (@cramforce)
    <a href="https://twitter.com/cramforce/status/638793490521001985"
      >September 1, 2015</a
    >
  </blockquote>
</amp-twitter>
```

[/example]

_Example: Specifying a placeholder and a fallback_

[example preview="inline" playground="true" imports="amp-twitter" imports="amp-twitter"]

```html
<amp-twitter
  width="390"
  height="330"
  layout="responsive"
  data-tweetid="855178606556856320"
>
  <blockquote placeholder>
    <p>
      What are 5 common misconceptions people often have about AMP? Find out on
      today&#39;s installment of Amplify:
      <a href="https://t.co/kaSvV8SQtI">https://t.co/kaSvV8SQtI</a>
      <a href="https://t.co/Cu9VYOmiKV">pic.twitter.com/Cu9VYOmiKV</a>
    </p>
    &mdash; AMP Project (@AMPhtml)
    <a href="https://twitter.com/AMPhtml/status/855178606556856320"
      >April 20, 2017</a
    >
>>>>>>> 6929a833
  </blockquote>
  <div fallback>
    An error occurred while retrieving the Tweet. It might have been deleted.
  </div>
</amp-twitter>
```
<<<<<<< HEAD
=======

>>>>>>> 6929a833
[/example]

## Attributes

<table>
  <tr>
    <td width="40%"><strong>data-tweetid / data-momentid / data-timeline-source-type (required)</strong></td>
    <td>The ID of the Tweet or Moment, or the source type if a Timeline should be displayed.
In a URL like https://twitter.com/joemccann/status/640300967154597888, <code>640300967154597888</code> is the tweet id.
In a URL like https://twitter.com/i/moments/1009149991452135424, <code>1009149991452135424</code> is the moment id.
Valid timeline source types include <code>profile</code>, <code>likes</code>, <code>list</code>, <code>collection</code>, <code>url</code>, and <code>widget</code>.</td>
  </tr>
  <tr>
    <td width="40%"><strong>data-timeline-* (optional)</strong></td>
    <td>When displaying a timeline, further arguments need to be provided in addition to <code>timeline-source-type</code>. For example, <code>data-timeline-screen-name="amphtml"</code> in combination with <code>data-timeline-source-type="profile"</code> will display a timeline of the AMP Twitter account.
For details on the available arguments, see the "Timelines" section in <a href="https://developer.twitter.com/en/docs/twitter-for-websites/javascript-api/guides/scripting-factory-functions">Twitter's JavaScript Factory Functions Guide</a>.</td>
  </tr>
  <tr>
    <td width="40%"><strong>data-* (optional)</strong></td>
    <td>You can specify options for the Tweet, Moment, or Timeline appearance by setting <code>data-</code> attributes. For example, <code>data-cards="hidden"</code> deactivates Twitter cards.
For details on the available options, see Twitter's docs <a href="https://developer.twitter.com/en/docs/twitter-for-websites/embedded-tweets/guides/embedded-tweet-parameter-reference">for tweets</a>, <a href="https://developer.twitter.com/en/docs/twitter-for-websites/moments/guides/parameter-reference0">for moments</a> and <a href="https://developer.twitter.com/en/docs/twitter-for-websites/timelines/guides/parameter-reference">for timelines</a>.</td>
  </tr>
  <tr>
    <td width="40%"><strong>common attributes</strong></td>
    <td>This element includes <a href="https://amp.dev/documentation/guides-and-tutorials/learn/common_attributes">common attributes</a> extended to AMP components.</td>
  </tr>
</table>

## Validation

See [amp-twitter rules](https://github.com/ampproject/amphtml/blob/master/extensions/amp-twitter/validator-amp-twitter.protoascii) in the AMP validator specification.<|MERGE_RESOLUTION|>--- conflicted
+++ resolved
@@ -32,15 +32,6 @@
 Here's an example of a basic embedded Tweet:
 
 [example preview="inline" playground="true" imports="amp-twitter" imports="amp-twitter"]
-<<<<<<< HEAD
-```html
-<amp-twitter width="375"
-  height="472"
-  layout="responsive"
-  data-tweetid="885634330868850689">
-</amp-twitter>
-```
-=======
 
 ```html
 <amp-twitter
@@ -52,7 +43,6 @@
 </amp-twitter>
 ```
 
->>>>>>> 6929a833
 [/example]
 
 ## Appearance
@@ -61,44 +51,6 @@
 
 ## Placeholders & fallbacks
 
-<<<<<<< HEAD
-An element marked with a `placeholder` attribute displays while the content for the Tweet or Moment is loading or initializing.  Placeholders are hidden once the AMP component's content displays. An element marked with a `fallback` attribute displays if `amp-twitter` isn't supported by the browser or if the Tweet or Moment doesn't exist or has been deleted.
-
-Visit the [Placeholders & fallbacks](https://www.ampproject.org/docs/guides/responsive/placeholders) guide to learn more about how placeholders and fallbacks interact for the `amp-twitter` component.
-
-*Example: Specifying a placeholder*
-
-[example preview="inline" playground="true" imports="amp-twitter" imports="amp-twitter"]
-```html
-<amp-twitter width="375"
-  height="472"
-  layout="responsive"
-  data-tweetid="638793490521001985">
-  <blockquote placeholder>
-    <p>I only needed to change some CSS.
-      <a href="http://t.co/LvjLbjgY9F">pic.twitter.com/LvjLbjgY9F</a>
-    </p>&mdash; Malte Ubl (@cramforce)
-    <a href="https://twitter.com/cramforce/status/638793490521001985">September 1, 2015</a>
-  </blockquote>
-</amp-twitter>
-```
-[/example]
-
-*Example: Specifying a placeholder and a fallback*
-
-[example preview="inline" playground="true" imports="amp-twitter" imports="amp-twitter"]
-```html
-<amp-twitter width="390"
-  height="330"
-  layout="responsive"
-  data-tweetid="855178606556856320">
-  <blockquote placeholder>
-    <p>What are 5 common misconceptions people often have about AMP? Find out on today&#39;s installment of Amplify:
-      <a href="https://t.co/kaSvV8SQtI">https://t.co/kaSvV8SQtI</a>
-      <a href="https://t.co/Cu9VYOmiKV">pic.twitter.com/Cu9VYOmiKV</a>
-    </p>&mdash; AMP Project (@AMPhtml)
-    <a href="https://twitter.com/AMPhtml/status/855178606556856320">April 20, 2017</a>
-=======
 An element marked with a `placeholder` attribute displays while the content for the Tweet or Moment is loading or initializing. Placeholders are hidden once the AMP component's content displays. An element marked with a `fallback` attribute displays if `amp-twitter` isn't supported by the browser or if the Tweet or Moment doesn't exist or has been deleted.
 
 Visit the [Placeholders & fallbacks](https://amp.dev/documentation/guides-and-tutorials/develop/style_and_layout/placeholders) guide to learn more about how placeholders and fallbacks interact for the `amp-twitter` component.
@@ -151,17 +103,13 @@
     <a href="https://twitter.com/AMPhtml/status/855178606556856320"
       >April 20, 2017</a
     >
->>>>>>> 6929a833
   </blockquote>
   <div fallback>
     An error occurred while retrieving the Tweet. It might have been deleted.
   </div>
 </amp-twitter>
 ```
-<<<<<<< HEAD
-=======
 
->>>>>>> 6929a833
 [/example]
 
 ## Attributes
