--- conflicted
+++ resolved
@@ -32,10 +32,7 @@
 
 ```html
 <head>
-<<<<<<< HEAD
-=======
   <script async src="https://cdn.ampproject.org/bento.js"></script>
->>>>>>> 3f0959e3
   <!-- These styles prevent Cumulative Layout Shift on the unupgraded custom element -->
   <style data-bento-boilerplate>
     bento-twitter {
