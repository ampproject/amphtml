/**
 * Copyright 2018 The AMP HTML Authors. All Rights Reserved.
 *
 * Licensed under the Apache License, Version 2.0 (the "License");
 * you may not use this file except in compliance with the License.
 * You may obtain a copy of the License at
 *
 *      http://www.apache.org/licenses/LICENSE-2.0
 *
 * Unless required by applicable law or agreed to in writing, software
 * distributed under the License is distributed on an "AS-IS" BASIS,
 * WITHOUT WARRANTIES OR CONDITIONS OF ANY KIND, either express or implied.
 * See the License for the specific language governing permissions and
 * limitations under the License.
 */

/**
 * @fileoverview Service for recaptcha components
 * interacting with the 3p recaptcha bootstrap iframe
 */

import ampToolboxCacheUrl from
  '../../../third_party/amp-toolbox-cache-url/dist/amp-toolbox-cache-url.esm';

import {Deferred, tryResolve} from '../../../src/utils/promise';
import {Services} from '../../../src/services';
import {dev} from '../../../src/log';
import {dict} from '../../../src/utils/object';
import {
  getDevelopmentBootstrapBaseUrl,
} from '../../../src/3p-frame';
import {getMode} from '../../../src/mode';
import {
  getServiceForDoc,
  registerServiceBuilderForDoc,
} from '../../../src/service';
import {listenFor, postMessage} from '../../../src/iframe-helper';
import {loadPromise} from '../../../src/event-helper';
import {removeElement} from '../../../src/dom';
import {setStyle} from '../../../src/style';
import {urls} from '../../../src/config';

/**
 * @fileoverview
 * Service used by AMP recaptcha elements, to utilize
 * the recaptcha API that is within a bootstrap Iframe.
 *
 * Here are the following iframe messages using .postMessage()
 * used between the iframe and recaptcha service:
 * amp-recaptcha-ready / Service <- Iframe :
 *   Iframe and Recaptcha API are ready.
 * amp-recaptcha-action / Service -> Iframe :
 *   Execute and action using supplied data
 * amp-recaptcha-token / Service <- Iframe :
 *   Response to 'amp-recaptcha-action'. The token
 *   returned by the recaptcha API.
 * amp-recaptcha-error / Service <- Iframe :
 *   Response to 'amp-recaptcha-action'. Error
 *   From attempting to get a token from action.
 */

export class AmpRecaptchaService {

  /**
   * @param {!../../../src/service/ampdoc-impl.AmpDoc} ampdoc
   */
  constructor(ampdoc) {

    /** @const @private {!../../../src/service/ampdoc-impl.AmpDoc} */
    this.ampdoc_ = ampdoc;

    /** @const @private {!Window} */
    this.win_ = this.ampdoc_.win;

    /** @private {?string} */
    this.sitekey_ = null;

    /** @private {?Element} */
    this.iframe_ = null;

    /** @private {?Promise} */
    this.iframeLoadPromise_ = null;

    /** @private {number} */
    this.registeredElementCount_ = 0;

    /** @private {!Deferred} */
    this.recaptchaApiReady_ = new Deferred();

    /** @private {Array} */
    this.unlisteners_ = [];

    /** @private {Object} */
    this.executeMap_ = {};
  }

  /**
   * Function to register as a dependant of the AmpRecaptcha serivce.
   * Used to create/destroy recaptcha boostrap iframe.
   * @param {string} sitekey
   * @return {Promise}
   */
  register(sitekey) {
    if (!this.sitekey_) {
      this.sitekey_ = sitekey;
    } else if (this.sitekey_ !== sitekey) {
      return Promise.reject(
          new Error('You must supply the same sitekey ' +
          'to all amp-recaptcha-input elements.')
      );
    }

    this.registeredElementCount_++;
    if (!this.iframeLoadPromise_) {
      this.iframeLoadPromise_ = this.initialize_();
    }
    return this.iframeLoadPromise_;
  }

  /**
   * Function to unregister as a dependant of the AmpRecaptcha serivce.
   * Used to create/destroy recaptcha boostrap iframe.
   */
  unregister() {
    this.registeredElementCount_--;
    if (this.registeredElementCount_ <= 0) {
      this.dispose_();
    }
  }

  /**
   * Function to call .execute() on the recaptcha API within
   * our iframe, to dispatch recaptcha actions.
   * Takes in an element resource ID, sitekey, and the action to execute.
   * Returns a Promise that resolves the recaptcha token.
   * @param {number} resourceId
   * @param {string} action
   * @return {Promise}
   */
  execute(resourceId, action) {
    if (!this.iframe_) {
      return Promise.reject(new Error(
          'An iframe is not created. You must register before executing'
      ));
    }
    const executePromise = new Deferred();
    const messageId = resourceId;
    this.executeMap_[messageId] = {
      resolve: executePromise.resolve,
      reject: executePromise.reject,
    };
    this.recaptchaApiReady_.promise.then(() => {

      const message = dict({
        'id': messageId,
        'action': 'amp_' + action,
      });

      // Send the message
      postMessage(
          dev().assertElement(this.iframe_),
          'amp-recaptcha-action',
          message,
          '*',
          true);
    });
    return executePromise.promise;
  }

  /**
   * Function to create our recaptcha boostrap iframe.
   * Should be assigned to this.iframeLoadPromise_
   * @private
   */
  initialize_() {
    return this.createRecaptchaFrame_().then(iframe => {
      this.iframe_ = iframe;

      this.unlisteners_ = [
        this.listenIframe_(
            'amp-recaptcha-ready', () => this.recaptchaApiReady_.resolve()
        ),
        this.listenIframe_(
            'amp-recaptcha-token', this.tokenMessageHandler_.bind(this)
        ),
        this.listenIframe_(
            'amp-recaptcha-error', this.errorMessageHandler_.bind(this)
        ),
      ];
      this.executeMap_ = {};

      this.win_.document.body.appendChild(this.iframe_);
      return loadPromise(this.iframe_);
    });
  }

  /**
   * Function to dispose of our bootstrap iframe
   * @private
   */
  dispose_() {
    if (this.iframe_) {
      removeElement(this.iframe_);
      this.unlisteners_.forEach(unlistener => unlistener());
      this.iframe_ = null;
      this.iframeLoadPromise_ = null;
      this.recaptchaApiReady_ = new Deferred();
      this.unlisteners_ = [];
      this.executeMap_ = {};
    }
  }

  /**
   * Function to create our bootstrap iframe.
   *
   * @return {!Promise<!Element>}
   * @private
   */
<<<<<<< HEAD
  createRecaptchaFrame_() {

=======
  createRecaptchaFrame_(sitekey) {
>>>>>>> 07d9cc1e
    const iframe = this.win_.document.createElement('iframe');

    return this.getRecaptchaFrameSrc_().then(recaptchaFrameSrc => {
      iframe.src = recaptchaFrameSrc;
      iframe.setAttribute('scrolling', 'no');
      iframe.setAttribute('data-amp-3p-sentinel', 'amp-recaptcha');
      iframe.setAttribute('name', JSON.stringify(dict({
        'sitekey': this.sitekey_,
        'sentinel': 'amp-recaptcha',
      })));
      iframe.classList.add('i-amphtml-recaptcha-iframe');
      setStyle(iframe, 'border', 'none');
      /** @this {!Element} */
      iframe.onload = function() {
        // Chrome does not reflect the iframe readystate.
        this.readyState = 'complete';
      };

      return iframe;
    });
  }

  /**
   * Function to get our recaptcha iframe src
   *
   * This should take the current URL,
   * either in canonical (www.example.com),
   * or in cache (www-example-com.cdn.ampproject.org),
   * and get the curls subdomain (www-example-com)
   * To then create the iframe src:
   * https://www-example-com.recaptcha.my.cdn/rtv/recaptcha.html
   *
   * @return {!Promise<string>}
   * @private
   */
  getRecaptchaFrameSrc_() {
    if (getMode().localDev || getMode().test) {
      return tryResolve(() => {
        return getDevelopmentBootstrapBaseUrl(this.win_, 'recaptcha');
      });
    }

    // Need to have the curls subdomain match the original document url.
    // This is verified by the recaptcha frame to
    // verify the origin on its messages
    let curlsSubdomainPromise = undefined;
    const isProxyOrigin = Services.urlForDoc(this.ampdoc_)
        .isProxyOrigin(this.win_.location.href);
    if (isProxyOrigin) {
      curlsSubdomainPromise = tryResolve(() => {
        return this.win_.location.hostname.split('.')[0];
      });
    } else {
      curlsSubdomainPromise =
        ampToolboxCacheUrl.createCurlsSubdomain(this.win_.location.href);
    }

    return curlsSubdomainPromise.then(curlsSubdomain => {
      const recaptchaFrameSrc = 'https://' + curlsSubdomain +
        `.recaptcha.${urls.thirdPartyFrameHost}/$internalRuntimeVersion$/` +
        'recaptcha.html';
      return recaptchaFrameSrc;
    });
  }

  /**
   * Function to create a listener for our iframe
   * @param {string} evName
   * @param {Function} cb
   * @return {Function}
   * @private
   */
  listenIframe_(evName, cb) {
    return listenFor(
        dev().assertElement(this.iframe_),
        evName,
        cb,
        true);
  }

  /**
   * Function to handle token messages from the recaptcha iframe
   * @param {Object} data
   */
  tokenMessageHandler_(data) {
    this.executeMap_[data.id].resolve(data.token);
    delete this.executeMap_[data.id];
  }

  /**
   * Function to handle error messages from the recaptcha iframe
   * @param {Object} data
   */
  errorMessageHandler_(data) {
    this.executeMap_[data.id].reject(new Error(data.error));
    delete this.executeMap_[data.id];
  }
}

/**
 * @param {!../../../src/service/ampdoc-impl.AmpDoc} ampdoc
 */
export function installRecaptchaServiceForDoc(ampdoc) {
  registerServiceBuilderForDoc(
      ampdoc,
      'amp-recaptcha',
      AmpRecaptchaService
  );
}

/**
 * @param {!Element|!../../../src/service/ampdoc-impl.AmpDoc} elementOrAmpDoc
 * @return {!AmpRecaptchaService}
 */
export function recaptchaServiceForDoc(elementOrAmpDoc) {
  return getServiceForDoc(elementOrAmpDoc, 'amp-recaptcha');
}
<|MERGE_RESOLUTION|>--- conflicted
+++ resolved
@@ -216,12 +216,8 @@
    * @return {!Promise<!Element>}
    * @private
    */
-<<<<<<< HEAD
   createRecaptchaFrame_() {
 
-=======
-  createRecaptchaFrame_(sitekey) {
->>>>>>> 07d9cc1e
     const iframe = this.win_.document.createElement('iframe');
 
     return this.getRecaptchaFrameSrc_().then(recaptchaFrameSrc => {
