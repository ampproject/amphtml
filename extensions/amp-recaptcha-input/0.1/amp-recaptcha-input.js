/**
 * Copyright 2018 The AMP HTML Authors. All Rights Reserved.
 *
 * Licensed under the Apache License, Version 2.0 (the "License");
 * you may not use this file except in compliance with the License.
 * You may obtain a copy of the License at
 *
 *      http://www.apache.org/licenses/LICENSE-2.0
 *
 * Unless required by applicable law or agreed to in writing, software
 * distributed under the License is distributed on an "AS-IS" BASIS,
 * WITHOUT WARRANTIES OR CONDITIONS OF ANY KIND, either express or implied.
 * See the License for the specific language governing permissions and
 * limitations under the License.
 */

/**
 * @fileoverview Async Input Element that uses the
 * amp-recaptcha-service to dispatch actions, and return
 * recaptcha tokens
 */

import {
  AmpRecaptchaService,
  recaptchaServiceForDoc,
} from './amp-recaptcha-service';
import {
  AsyncInputAttributes,
  AsyncInputClasses,
} from '../../../src/async-input';
import {CSS} from '../../../build/amp-recaptcha-input-0.1.css';
import {Layout} from '../../../src/layout';
import {setStyles, toggle} from '../../../src/style';
import {userAssert} from '../../../src/log';

/** @const */
const TAG = 'amp-recaptcha-input';

/** @implements {../../../src/async-input.AsyncInput} */
export class AmpRecaptchaInput extends AMP.BaseElement {
  /** @param {!AmpElement} element */
  constructor(element) {
    super(element);

    /** @private {?string} */
    this.sitekey_ = null;

    /** @private {?string} */
    this.action_ = null;

    /** @private {?./amp-recaptcha-service.AmpRecaptchaService} */
    this.recaptchaService_ = null;

    /** @private {?Promise} */
    this.registerPromise_ = null;

    /** @private {boolean} */
    this.global_ = false;
  }

  /** @override */
  buildCallback() {
    this.sitekey_ = userAssert(
      this.element.getAttribute('data-sitekey'),
      'The data-sitekey attribute is required for <amp-recaptcha-input> %s',
      this.element
    );

    this.action_ = userAssert(
      this.element.getAttribute('data-action'),
      'The data-action attribute is required for <amp-recaptcha-input> %s',
      this.element
    );

    userAssert(
      this.element.getAttribute(AsyncInputAttributes.NAME),
      'The %s attribute is required for <amp-recaptcha-input> %s',
      AsyncInputAttributes.NAME,
      this.element
    );

<<<<<<< HEAD
    this.global_ = this.element.hasAttribute('global');

    return recaptchaServiceForDoc(this.element).then(service => {
=======
    return recaptchaServiceForDoc(this.element).then((service) => {
>>>>>>> 8316eb36
      this.recaptchaService_ = service;

      return this.mutateElement(() => {
        toggle(this.element);
        // Add the required AsyncInput class
        this.element.classList.add(AsyncInputClasses.ASYNC_INPUT);
        /**
         * These styles will create an in-place element, that is 1x1,
         * but invisible. Absolute positioning keeps it where it would have
         * been, without taking up space. Thus, layoutCallback will still
         * be called at the appropriate time
         */
        setStyles(this.element, {
          'position': 'absolute',
          'width': '1px',
          'height': '1px',
          'overflow': 'hidden',
          'visibility': 'hidden',
        });
      });
    });
  }

  /** @override */
  isLayoutSupported(layout) {
    return layout == Layout.NODISPLAY;
  }

  /** @override */
  layoutCallback() {
    if (!this.registerPromise_ && this.sitekey_) {
      this.registerPromise_ = this.recaptchaService_.register(
        this.sitekey_,
        this.global_
      );
    }

    return /** @type {!Promise} */ (this.registerPromise_);
  }

  /** @override */
  unlayoutCallback() {
    if (this.registerPromise_) {
      this.recaptchaService_.unregister();
      this.registerPromise_ = null;
    }
    return true;
  }

  /**
   * Function to return the recaptcha token.
   * Will be an override of AMP.AsyncInput
   * @override
   * @return {!Promise<string>}
   */
  getValue() {
    if (this.sitekey_ && this.action_) {
      return this.recaptchaService_.execute(
        this.element.getResourceId(),
        this.action_
      );
    }
    return Promise.reject(
      new Error(
        'amp-recaptcha-input requires both the data-sitekey,' +
          ' and data-action attribute'
      )
    );
  }
}

AMP.extension(TAG, '0.1', (AMP) => {
  AMP.registerServiceForDoc('amp-recaptcha', AmpRecaptchaService);
  AMP.registerElement(TAG, AmpRecaptchaInput, CSS);
});<|MERGE_RESOLUTION|>--- conflicted
+++ resolved
@@ -79,13 +79,9 @@
       this.element
     );
 
-<<<<<<< HEAD
     this.global_ = this.element.hasAttribute('global');
 
-    return recaptchaServiceForDoc(this.element).then(service => {
-=======
     return recaptchaServiceForDoc(this.element).then((service) => {
->>>>>>> 8316eb36
       this.recaptchaService_ = service;
 
       return this.mutateElement(() => {
