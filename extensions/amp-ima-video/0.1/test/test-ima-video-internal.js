--- conflicted
+++ resolved
@@ -672,11 +672,7 @@
     imaVideoObj.setVideoPlayerForTesting(getVideoPlayerMock());
     imaVideoObj.setContentCompleteForTesting(true);
     // expect a subset of controls to be hidden / displayed during ad
-<<<<<<< HEAD
-    const {controlsDiv, playPauseDiv, timeDiv, muteUnmuteDiv, fullscreenDiv} =
-=======
     const {controlsDiv, fullscreenDiv, muteUnmuteDiv, playPauseDiv, timeDiv} =
->>>>>>> 69e7d7c9
       imaVideoObj.getPropertiesForTesting();
     expect(controlsDiv).not.to.be.null;
     expect(playPauseDiv).not.to.be.null;
