--- conflicted
+++ resolved
@@ -44,13 +44,7 @@
 
 ## Overview
 
-<<<<<<< HEAD
 You can use the `amp-ima-video` component to embed an [IMA SDK](https://developers.google.com/interactive-media-ads/docs/sdks/html5/) enabled video player.
-=======
-You can use the `amp-ima-video` component to embed an
-<a href="https://developers.google.com/interactive-media-ads/docs/sdks/html5/">IMA
-SDK</a> enabled video player.
->>>>>>> 79cd9ebc
 
 To embed a video, provide a source URL for your
 content video (`data-src`) and an ad tag (`data-tag`), which is a URL to a
