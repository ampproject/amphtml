/**
 * Copyright 2015 The AMP HTML Authors. All Rights Reserved.
 *
 * Licensed under the Apache License, Version 2.0 (the "License");
 * you may not use this file except in compliance with the License.
 * You may obtain a copy of the License at
 *
 *      http://www.apache.org/licenses/LICENSE-2.0
 *
 * Unless required by applicable law or agreed to in writing, software
 * distributed under the License is distributed on an "AS-IS" BASIS,
 * WITHOUT WARRANTIES OR CONDITIONS OF ANY KIND, either express or implied.
 * See the License for the specific language governing permissions and
 * limitations under the License.
 */

import {Deferred} from '../../../../src/utils/promise';
import {Services} from '../../../src/services';
import {VideoEvents} from '../../../src/video-interface';
import {addParamsToUrl} from '../../../src/url';
import {dev, user} from '../../../src/log';
import {dict} from '../../../src/utils/object';
import {
  fullscreenEnter,
  fullscreenExit,
  getDataParamsFromAttributes,
  isFullscreenElement,
  removeElement,
} from '../../../src/dom';
import {getData, listen} from '../../../src/event-helper';
import {installVideoManagerForDoc} from '../../../src/service/video-manager-impl';
import {isLayoutSizeDefined} from '../../../src/layout';
import {isObject} from '../../../src/types';
import {startsWith} from '../../../src/string';
import {tryParseJson} from '../../../src/json';

const TAG = 'amp-brightcove';

/**
 * @implements {../../../src/video-interface.VideoInterface}
 */
class AmpBrightcove extends AMP.BaseElement {

  /** @param {!AmpElement} element */
  constructor(element) {
    super(element);

    /** @private {?Element} */
    this.iframe_ = null;

    /** @private {?boolean} */
    this.playing_ = false;

    /** @private {?boolean}  */
    this.muted_ = false;

    /** @private {?boolean}  */
    this.hasAmpSupport_ = false;

    /** @private {?Promise} */
    this.playerReadyPromise_ = null;

    /** @private {?Function} */
    this.playerReadyResolver_ = null;

    /** @private {?number} */
    this.readyTimeout_ = null;

    /** @private {?Function} */
    this.unlistenMessage_ = null;

    /**@private {?string} */
    this.playerId_ = null;
  }

  /** @override */
  preconnectCallback() {
    this.preconnect.url('https://players.brightcove.net');
  }

  /** @override */
  isLayoutSupported(layout) {
    return isLayoutSizeDefined(layout);
  }

  /** @override */
  viewportCallback(visible) {
    this.element.dispatchCustomEvent(VideoEvents.VISIBILITY, {
      visible,
    });
  }

  /** @override */
  buildCallback() {
    this.iframe_ = null;

    const deferred = new Deferred();

    this.playerReadyPromise_ = deferred.promise;
    this.playerReadyResolver_ = deferred.resolve;

    // Warn if the player does not have video interface support
    this.readyTimeout_ = Services.timerFor(window).delay(() => {
      dev().warn(TAG,
          `Did not receive ready callback from player ${this.playerId_}.` +
        ' Ensure it has the videojs-amp-support plugin.');
    }, 3000);

    this.playerReadyResolver_(this.iframe_);
  }

  /** @override */
  layoutCallback() {
    const el = this.element;
    const iframe = el.ownerDocument.createElement('iframe');

    iframe.setAttribute('frameborder', '0');
    iframe.setAttribute('allowfullscreen', 'true');
    iframe.src = this.getIframeSrc_();

    this.applyFillContent(iframe);
    el.appendChild(iframe);
    this.iframe_ = iframe;

    this.unlistenMessage_ = listen(
        this.win,
        'message',
        this.handlePlayerMessages_.bind(this)
    );

    return this.loadPromise(iframe)
        .then(() => this.playerReadyPromise_);
  }

  /**
   * Sends a command to the player through postMessage.
   * @param {string} command
   * @param {*=} arg
   * @private
   * */
  sendCommand_(command, arg) {
    this.iframe_.contentWindow. /*OK*/ postMessage(JSON.stringify(dict({
      'command': command,
      'args': arg,
    })), 'https://players.brightcove.net');
  }

  /** @private */

  handlePlayerMessages_(event) {
    const el = this.element;

    if (event.origin != 'https://players.brightcove.net' ||
      event.source != this.iframe_.contentWindow) {
      return;
    }
    if (!getData(event) || !(isObject(getData(event)) ||
        startsWith(/** @type {string} */ (getData(event)), '{'))) {
      return; // Doesn't look like JSON.
    }
    /** @const {?JsonObject} */
    const data = /** @type {?JsonObject} */ (isObject(getData(event)) ?
      getData(event) :
      tryParseJson(getData(event)));
    if (data === undefined) {
      return; // We only process valid JSON.
    }

    if (data['event']) {
      if (data['event'] === 'ready') {
        // Clear warning timeout
        Services.timerFor(window).cancel(this.readyTimeout_);
        dev().info(TAG, `Player ${this.playerId_} ready. ` +
          `Brightcove Player version: ${data['bcVersion']} ` +
          `AMP Support version: ${data['ampSupportVersion']}`);
        this.hasAmpSupport_ = true;
        installVideoManagerForDoc(el);
        Services.videoManagerForDoc(el).register(this);
        el.dispatchCustomEvent(VideoEvents.LOAD);
      }

      if (data['event'] === 'playing') {
        this.playing_ = true;
        el.dispatchCustomEvent(VideoEvents.PLAYING);
        return;
      }

      if (data['event'] === 'pause') {
        this.playing_ = false;
        el.dispatchCustomEvent(VideoEvents.PAUSE);
        return;
      }

      if (data['event'] === 'ended') {
        el.dispatchCustomEvent(VideoEvents.ENDED);
        return;
      }

      if (data['event'] === 'ads-ad-started') {
        el.dispatchCustomEvent(VideoEvents.AD_START);
        return;
      }

      if (data['event'] === 'ads-ad-ended') {
        el.dispatchCustomEvent(VideoEvents.AD_END);
        return;
      }

      if (data['event'] === 'volumechange') {
        if (data['muted'] !== undefined) {
          this.muted_ = data['muted'];
          const evt = this.muted_ ? VideoEvents.MUTED : VideoEvents.UNMUTED;
          el.dispatchCustomEvent(evt);
        }
        return;
      }
    }
  }

  /**
   * @return {string}
   * @private
   */
  getIframeSrc_() {
    const el = this.element;
    const account = user().assert(
        el.getAttribute('data-account'),
        'The data-account attribute is required for <amp-brightcove> %s',
        el);
    const embed = (el.getAttribute('data-embed') || 'default');

    this.playerId_ = (el.getAttribute('data-player') ||
      el.getAttribute('data-player-id') ||
      'default');

    let src = `https://players.brightcove.net/${encodeURIComponent(account)}` +
      `/${encodeURIComponent(this.playerId_)}` +
      `_${encodeURIComponent(embed)}/index.html`;

    if (el.getAttribute('data-playlist-id')) {
      src += '?playlistId=';
      src += this.encodeId_(el.getAttribute('data-playlist-id'));
    } else if (el.getAttribute('data-video-id')) {
      src += '?videoId=';
      src += this.encodeId_(el.getAttribute('data-video-id'));
    }

    el.setAttribute('data-param-playsinline', 'true');

    // Pass through data-param-* attributes as params for plugin use
    src = addParamsToUrl(src, getDataParamsFromAttributes(el));
    return src;
  }

  /** @override */
  mutatedAttributesCallback(mutations) {
    const account = mutations['data-account'];
    const playerId = mutations['data-player'] || mutations['data-player-id'];
    const embed = mutations['data-embed'];
    const playlistId = mutations['data-playlist-id'];
    const videoId = mutations['data-video-id'];
    if (account !== undefined || playerId !== undefined ||
      playlistId !== undefined || embed !== undefined ||
      videoId !== undefined) {
      if (this.iframe_) {
        this.iframe_.src = this.getIframeSrc_();
      }
    }
  }

  /** @private */
  encodeId_(id) {
<<<<<<< HEAD
    /* id is either a Brightcove-assigned id, or a customer-generated reference id.
      reference ids are prefixed 'ref:' and the colon must be preserved unencoded */
    if (id.substring(0, 4) === 'ref:') {
=======
    /* id is either a Brightcove-assigned id, or a customer-generated reference
      id. reference ids are prefixed 'ref:' and the colon must be preserved
      unencoded */
    if (id.substring(0,4) === 'ref:') {
>>>>>>> 012657c5
      return `ref:${encodeURIComponent(id.substring(4))}`;
    } else {
      return encodeURIComponent(id);
    }
  }

  /** @override */
  pauseCallback() {
    if (this.iframe_ && this.iframe_.contentWindow &&
      this.hasAmpSupport_ && this.playing_) {
      this.pause();
    }
  }

  /** @override */
  unlayoutOnPause() {
    if (!this.hasAmpSupport_) {
      return true;
    }
    return false;
  }

<<<<<<< HEAD
  /** @override */
=======
  /**
   * To prevent improperly setup videos (do not include the pauseCallback
   * listener script) from playing after being told to pause, we destroy the
   * iframe. Once the listener script is updated to inform AMP that it is
   * listening, we can prevent the unlayout.
   *
   * See https://github.com/ampproject/amphtml/issues/2224 for information.
   * @override
   */
>>>>>>> 012657c5
  unlayoutCallback() {
    if (this.iframe_) {
      removeElement(this.iframe_);
      this.iframe_ = null;
    }
    if (this.unlistenMessage_) {
      this.unlistenMessage_();
    }

    this.playerReadyPromise_ = new Promise(resolve => {
      this.playerReadyResolver_ = resolve;
    });
    return true; // Call layoutCallback again.
  }

  /**
   * @override
   */
  supportsPlatform() {
    return true;
  }

  /**
   * @override
   */
  isInteractive() {
    return true;
  }

  /**
   * @override
   */
  play(unusedIsAutoplay) {
    this.playerReadyPromise_.then(() => {
      this.sendCommand_('play');
    });
  }

  /**
   * @override
   */
  pause() {
    this.playerReadyPromise_.then(() => {
      this.sendCommand_('pause');
    });
  }

  /**
   * @override
   */
  mute() {
    this.playerReadyPromise_.then(() => {
      this.sendCommand_('muted', true);
    });
  }

  /**
   * @override
   */
  unmute() {
    this.playerReadyPromise_.then(() => {
      this.sendCommand_('muted', false);
    });
  }

  /**
   * @override
   */
  showControls() {
    this.playerReadyPromise_.then(() => {
      this.sendCommand_('controls', true);
    });
  }

  /**
   * @override
   */
  hideControls() {
    this.sendCommand_('controls', false);
  }

  /**
   * @override
   */
  fullscreenEnter() {
    if (!this.iframe_) {
      return;
    }
    fullscreenEnter(dev().assertElement(this.iframe_));
  }

  /**
   * @override
   */
  fullscreenExit() {
    if (!this.iframe_) {
      return;
    }
    fullscreenExit(dev().assertElement(this.iframe_));
  }

  /** @override */
  isFullscreen() {
    if (!this.iframe_) {
      return false;
    }
    return isFullscreenElement(dev().assertElement(this.iframe_));
  }

  /** @override */
  preimplementsAutoFullscreen() {
    return false;
  }

  /** @override */
  getMetadata() {
    // Not implemented
  }

  /** @override */
  preimplementsMediaSessionAPI() {
    return true;
  }

  /** @override */
  getCurrentTime() {
    // Not supported.
    return 0;
  }

  /** @override */
  getDuration() {
    // Not supported.
    return 1;
  }

  /** @override */
  getPlayedRanges() {
    // Not supported.
    return [];
  }

}


AMP.extension('amp-brightcove', '0.1', AMP => {
  AMP.registerElement('amp-brightcove', AmpBrightcove);
});<|MERGE_RESOLUTION|>--- conflicted
+++ resolved
@@ -270,20 +270,12 @@
 
   /** @private */
   encodeId_(id) {
-<<<<<<< HEAD
     /* id is either a Brightcove-assigned id, or a customer-generated reference id.
       reference ids are prefixed 'ref:' and the colon must be preserved unencoded */
     if (id.substring(0, 4) === 'ref:') {
-=======
-    /* id is either a Brightcove-assigned id, or a customer-generated reference
-      id. reference ids are prefixed 'ref:' and the colon must be preserved
-      unencoded */
-    if (id.substring(0,4) === 'ref:') {
->>>>>>> 012657c5
       return `ref:${encodeURIComponent(id.substring(4))}`;
-    } else {
-      return encodeURIComponent(id);
-    }
+    }
+    return encodeURIComponent(id);
   }
 
   /** @override */
@@ -302,9 +294,6 @@
     return false;
   }
 
-<<<<<<< HEAD
-  /** @override */
-=======
   /**
    * To prevent improperly setup videos (do not include the pauseCallback
    * listener script) from playing after being told to pause, we destroy the
@@ -314,7 +303,6 @@
    * See https://github.com/ampproject/amphtml/issues/2224 for information.
    * @override
    */
->>>>>>> 012657c5
   unlayoutCallback() {
     if (this.iframe_) {
       removeElement(this.iframe_);
