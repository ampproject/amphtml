---
$category@: ads-analytics
formats:
  - websites
teaser:
  text: Displays GL Transmission Format (gITF) 3D models.
---

<!---
Copyright 2017 The AMP HTML Authors. All Rights Reserved.

Licensed under the Apache License, Version 2.0 (the "License");
you may not use this file except in compliance with the License.
You may obtain a copy of the License at

      http://www.apache.org/licenses/LICENSE-2.0

Unless required by applicable law or agreed to in writing, software
distributed under the License is distributed on an "AS-IS" BASIS,
WITHOUT WARRANTIES OR CONDITIONS OF ANY KIND, either express or implied.
See the License for the specific language governing permissions and
limitations under the License.
-->

# amp-call-tracking

Dynamically replaces a phone number in a hyperlink to enable call
tracking. Executes a CORS request to substitute the number.

## Usage

The `<amp-call-tracking>` tag must wrap a normal anchor tag that hyperlinks a
phone number. This phone number will be replaced with the values provided
by a CORS endpoint.

**Example**

```html
<amp-call-tracking config="https://example.com/calltracking.json">
  <a href="tel:123456789">+1 (23) 456-789</a>
</amp-call-tracking>
```
<<<<<<< HEAD
[tip type="note"]
=======

{% call callout('Note', type='note') %}
>>>>>>> 28b02864
Each unique CORS endpoint is called only once per page.
[/tip]

## Attributes

<table>
  <tr>
    <td width="40%"><strong>config (required)</strong></td>
    <td><p>Defines a CORS URL. The URL's protocol must be HTTPS. The response must consist
  of a valid JSON object with the following fields:</p>
<ul>
  <li>`phoneNumber` (required): Specifies the phone number to call when the user clicks the link.</li>
  <li>`formattedPhoneNumber` (optional): Specifies the phone number to display. If not specified, the value in `phoneNumber` is used.</li>
</ul>
<<<<<<< HEAD
<p>[tip type="important"]
  Your XHR endpoint must implement the requirements specified in the <a href="https://www.ampproject.org/docs/fundamentals/amp-cors-requests">CORS Requests in AMP</a> spec.
  [/tip]</p></td>
=======
<p>{% call callout('Important', type='caution') %}
  Your XHR endpoint must implement the requirements specified in the <a href="https://amp.dev/documentation/guides-and-tutorials/learn/amp-caches-and-cors/amp-cors-requests">CORS Requests in AMP</a> spec.
  {% endcall %}</p></td>
>>>>>>> 28b02864
  </tr>
</table>

## Validation

See [amp-call-tracking rules](https://github.com/ampproject/amphtml/blob/master/extensions/amp-call-tracking/validator-amp-call-tracking.protoascii) in the AMP validator specification.

## See also

- [Design doc](https://docs.google.com/document/d/1UDMYv0f2R9CvMUSBQhxjtkSnC4984t9dJeqwm_8WiAM/edit#heading=h.zha4avn54it8)
- [PR](https://github.com/ampproject/amphtml/pull/7493)<|MERGE_RESOLUTION|>--- conflicted
+++ resolved
@@ -40,14 +40,10 @@
   <a href="tel:123456789">+1 (23) 456-789</a>
 </amp-call-tracking>
 ```
-<<<<<<< HEAD
-[tip type="note"]
-=======
 
 {% call callout('Note', type='note') %}
->>>>>>> 28b02864
 Each unique CORS endpoint is called only once per page.
-[/tip]
+{% endcall %}
 
 ## Attributes
 
@@ -60,15 +56,9 @@
   <li>`phoneNumber` (required): Specifies the phone number to call when the user clicks the link.</li>
   <li>`formattedPhoneNumber` (optional): Specifies the phone number to display. If not specified, the value in `phoneNumber` is used.</li>
 </ul>
-<<<<<<< HEAD
-<p>[tip type="important"]
-  Your XHR endpoint must implement the requirements specified in the <a href="https://www.ampproject.org/docs/fundamentals/amp-cors-requests">CORS Requests in AMP</a> spec.
-  [/tip]</p></td>
-=======
 <p>{% call callout('Important', type='caution') %}
   Your XHR endpoint must implement the requirements specified in the <a href="https://amp.dev/documentation/guides-and-tutorials/learn/amp-caches-and-cors/amp-cors-requests">CORS Requests in AMP</a> spec.
   {% endcall %}</p></td>
->>>>>>> 28b02864
   </tr>
 </table>
 
