--- conflicted
+++ resolved
@@ -16,15 +16,11 @@
 
 import * as sinon from 'sinon';
 import {AmpDocSingle} from '../../../../src/service/ampdoc-impl';
-<<<<<<< HEAD
-import {installLiveListManager, LiveListManager} from '../live-list-manager';
-import {getViewerServiceForDoc} from '../../../../src/service/viewer-impl';
-=======
 import {liveListManagerFor, LiveListManager} from '../live-list-manager';
 import {installViewerServiceForDoc} from '../../../../src/service/viewer-impl';
->>>>>>> 779a1cf7
 import {resetServiceForTesting} from '../../../../src/service';
 import {toggleExperiment} from '../../../../src/experiments';
+import {viewerForDoc} from '../../../../src/viewer';
 
 describe('LiveListManager', () => {
   const jitterOffset = 1000;
@@ -48,13 +44,10 @@
     mockXhr.onCreate = function(xhr) {
       requests.push(xhr);
     };
-<<<<<<< HEAD
-    viewer = getViewerServiceForDoc(new AmpDocSingle(window));
-    manager = installLiveListManager(window);
-=======
-    viewer = installViewerServiceForDoc(new AmpDocSingle(window));
+    const ampdoc = new AmpDocSingle(window);
+    installViewerServiceForDoc(ampdoc);
+    viewer = viewerForDoc(ampdoc);
     manager = liveListManagerFor(window);
->>>>>>> 779a1cf7
     liveList = getLiveList({'data-sort-time': '1111'});
     sandbox.stub(liveList, 'getInterval', () => 5000);
   });
