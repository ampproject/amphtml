<!--
Copyright 2018 The AMP HTML Authors. All Rights Reserved.

Licensed under the Apache License, Version 2.0 (the "License");
you may not use this file except in compliance with the License.
You may obtain a copy of the License at

      http://www.apache.org/licenses/LICENSE-2.0

Unless required by applicable law or agreed to in writing, software
distributed under the License is distributed on an "AS-IS" BASIS,
WITHOUT WARRANTIES OR CONDITIONS OF ANY KIND, either express or implied.
See the License for the specific language governing permissions and
limitations under the License.
-->

# <a name="`amp-date-countdown`"></a> `amp-date-countdown`

<table>
  <tr>
    <td width="40%"><strong>Description</strong></td>
    <td>Display a sequence of backward counting to indicate the time remaining before an event is scheduled to occur.</td>
  </tr>
  <tr>
    <td><strong>Required Script</strong></td>
    <td><code>&lt;script async custom-element="amp-date-countdown" src="https://cdn.ampproject.org/v0/amp-date-countdown-0.1.js">&lt;/script></code></td>
  </tr>
  <tr>
<<<<<<< HEAD
    <td class="col-fourty"><strong><a href="https://www.ampproject.org/docs/guides/responsive/control_layout.html">Supported Layouts</a></strong></td>
    <td>fill, fixed, fixed-height, flex-item, nodisplay, responsive</td>
=======
    <td><strong><a href="https://www.ampproject.org/docs/guides/responsive/control_layout.html">Supported Layouts</a></strong></td>
    <td>fill, fixed, fixed-height, flex-item, nodisplay, responsive</td>
  </tr>
  <tr>
    <td><strong>Examples</strong></td>
    <td>See AMP By Example's <a href="https://ampbyexample.com/components/amp-date-countdown/">amp-date-countdown example</a>.</td>
>>>>>>> aa386100
  </tr>
</table>

[TOC]

## Behavior

<amp-img alt="countdown timer example" layout="responsive" src="https://user-images.githubusercontent.com/2099009/28486908-71f03336-6e3c-11e7-9822-3bac6528b148.png" width="816" height="294">
  <noscript>
    <img alt="countdown timer" src="https://user-images.githubusercontent.com/2099009/28486908-71f03336-6e3c-11e7-9822-3bac6528b148.png" width="816" height="294">
  </noscript>
</amp-img>

The `amp-date-countdown` provides countdown time data that you can render in your AMP page. By providing specific [attributes](#attributes) in the  `amp-date-countdown` tag, the `amp-date-countdown` extension returns a list of time parameters, which you can pass to an `amp-mustache` template for rendering.  Refer to the [ list below for each returned time parameter](#returned-time-parameters).

### Example

<amp-img alt="countdown timer example 2" layout="intrinsic" src="https://user-images.githubusercontent.com/2099009/42785881-e161f078-8908-11e8-8f31-435e36a1de95.gif" width="489" height="48">
  <noscript>
    <img alt="countdown timer" src="https://user-images.githubusercontent.com/2099009/42785881-e161f078-8908-11e8-8f31-435e36a1de95.gif" width="489" height="48">
  </noscript>
</amp-img>


```html
<<<<<<< HEAD
<amp-date-countdown id="ampdate"
    end-date="2020-06-20T00:00:00+08:00"
    locale="en"
    height="235" width="500">
=======
<amp-date-countdown timestamp-seconds="2147483648"
  layout="fixed-height"
  height="50">
>>>>>>> aa386100
  <template type="amp-mustache">
    <p class="p1">
      {{d}} days, {{h}} hours, {{m}} minutes and {{s}} seconds until
      <a href="https://en.wikipedia.org/wiki/Year_2038_problem">Y2K38</a>.
    </p>
  </template>
</amp-date-countdown>
```

### Returned time parameters

This table lists the format you can specify in your Mustache template:

Format | Meaning
-- | --
d | day - 0, 1, 2,...12, 13..Infinity
dd | day - 00, 01, 02, 03..Infinity
h | hour - 0, 1, 2,...12, 13..Infinity
hh | hour - 01, 02, 03..Infinity
m | minute - 0, 1, 2,...12, 13..Infinity
mm | minute - 01, 01, 02, 03..Infinity
s | second - 0, 1, 2,...12, 13..Infinity
ss | second - 00, 01, 02, 03..Infinity
days | i18n string for day or days
hours | i18n string for hour or hours
minutes | i18n string for minute or minutes
seconds | i18n string for second or seconds

#### Samples of formatted values

This table provides examples of formatted values specified in a Mustache template, and a sample of what the output:

Format | Sample Output | Remarks
-- | -- | -
{hh}:{mm}:{ss} | 04:24:06 | -
{h} {hours} and {m} {minutes} and {s} {seconds} | 4 hours and 1 minutes and 45 seconds | -
{d} {days} {h}:{mm} | 1 day 5:03 | -
{d} {days} {h} {hours} {m} {minutes} | 50 days 5 hours 10 minutes | -
{d} {days} {h} {hours} {m} {minutes} | 20 days 5 hours 10 minutes | -
{h} {hours} {m} {minutes} | 240 hours 10 minutes | `biggest-unit='hours'`
{d} {days} {h} {hours} {m} {minutes} | 50 天 5 小时 10 分钟 | `locale='zh-cn'`


## Attributes

You must specify at least one of these required attributes: `end-date`, `timestamp-ms`, `timestamp-seconds`.

##### end-date
An ISO formatted date to count down to. For example, `2020-06-01T00:00:00+08:00`

##### timestamp-ms

A POSIX epoch value in milliseconds; assumed to be UTC timezone. For example, `timestamp-ms="1521880470000"`.

##### timestamp-seconds

A POSIX epoch value in seconds; assumed to be UTC timezone. For example, `timestamp-seconds="1521880470"`.

##### offset-seconds (optional)

A positive or negative number that represents the number of seconds to add or subtract from the `end-date`. For example, `offset-seconds="60"` adds 60 seconds to the end-date.

##### when-ended (optional)
<<<<<<< HEAD
Specifies whether to stop the timer when it reaches 0 seconds. The value can be set to `stop` (default) to indicate the timer to stop at 0 seconds and will not pass the final date or `continue` to indicate the timer should continue after reaching 0 seconds.
=======

Specifies whether to stop the timer when it reaches 0 seconds. The value can be set to `stop` (default) to indicate the timer to stop at 0 secondsand will not pass the final date.
>>>>>>> aa386100

##### locale (optional)

An i18n language string for each timer unit. The default value is `en` (for English).
Supported values:

Code | Language
-- | --
de | German
en | English
es | Spanish
fr | French
id | Indonesian
it | Italian
ja | Japanese
ko | Korean
nl | Dutch
pt | Portuguese
ru | Russian
th | Thai
tr | Turkish
vi | Vietnamese
zh-cn | Chinese Simplified
zh-tw | Chinese Traditional

##### biggest-unit (optional)

Allows the `amp-date-countdown` component to calculate the time difference based on the specified `biggest-unit` value. For example, assume there are `50 days 10 hours` left, if the `biggest-unit` is set to `hours`, the result displays `1210 hours` left.

* Supported values: `days`, `hours`, `minutes`, `seconds`
* Default: `days`

## Events

The `amp-date-countdown` component exposes the following event that you can use [AMP on-syntax to trigger](https://www.ampproject.org/docs/reference/amp-actions-and-events):

Event | Description
-- | --
`timeout` |  When the timer times out. For this action to function, `when-ended` **must be** set to `stop`. You can only run low-trust actions such as `amp-animation` and `amp-video` actions when the timer times out. This is to enforce AMP's UX principle of not allowing page content to reflow without explicit user actions.

*Example: Demonstrating usage of timeout event*

```html
<h1 id="sample">
  When Timer hits 0, will hide the timer itself and hide this message.
</h1>

<amp-animation id="hide-timeout-event" layout="nodisplay">
<script type="application/json">
    {
        "duration": "1s",
        "fill": "both",
        "selector": "#ampdate, #sample",
        "keyframes": { "visibility": "hidden"}
    }
</script>
</amp-animation>
<amp-date-countdown id="ampdate" end-date="2018-07-17T06:19:40+08:00" on="timeout: hide-timeout-event.start" height="400" width="400" when-ended="stop" locale='en'>
  <template type="amp-mustache">
    <h1>Countdown Clock</h1>
    <div>
      {{dd}} : {{hh}} : {{mm}} : {{ss}}
    </div>
  </template>
</amp-date-countdown>
```

Renders as:

<amp-img alt="Animated example the action" layout="intrinsic" src="https://user-images.githubusercontent.com/2099009/42786835-9e698228-890c-11e8-8776-f82a6cded829.gif" width="359" height="270">
  <noscript>
    <img alt="countdown timer" src="https://user-images.githubusercontent.com/2099009/42786835-9e698228-890c-11e8-8776-f82a6cded829.gif" width="359" height="270">
  </noscript>
</amp-img>

## Validation
See [amp-date-countdown rules](https://github.com/ampproject/amphtml/blob/master/extensions/amp-date-countdown/validator-amp-date-countdown.protoascii) in the AMP validator specification.<|MERGE_RESOLUTION|>--- conflicted
+++ resolved
@@ -26,17 +26,12 @@
     <td><code>&lt;script async custom-element="amp-date-countdown" src="https://cdn.ampproject.org/v0/amp-date-countdown-0.1.js">&lt;/script></code></td>
   </tr>
   <tr>
-<<<<<<< HEAD
-    <td class="col-fourty"><strong><a href="https://www.ampproject.org/docs/guides/responsive/control_layout.html">Supported Layouts</a></strong></td>
-    <td>fill, fixed, fixed-height, flex-item, nodisplay, responsive</td>
-=======
     <td><strong><a href="https://www.ampproject.org/docs/guides/responsive/control_layout.html">Supported Layouts</a></strong></td>
     <td>fill, fixed, fixed-height, flex-item, nodisplay, responsive</td>
   </tr>
   <tr>
     <td><strong>Examples</strong></td>
     <td>See AMP By Example's <a href="https://ampbyexample.com/components/amp-date-countdown/">amp-date-countdown example</a>.</td>
->>>>>>> aa386100
   </tr>
 </table>
 
@@ -62,16 +57,9 @@
 
 
 ```html
-<<<<<<< HEAD
-<amp-date-countdown id="ampdate"
-    end-date="2020-06-20T00:00:00+08:00"
-    locale="en"
-    height="235" width="500">
-=======
 <amp-date-countdown timestamp-seconds="2147483648"
   layout="fixed-height"
   height="50">
->>>>>>> aa386100
   <template type="amp-mustache">
     <p class="p1">
       {{d}} days, {{h}} hours, {{m}} minutes and {{s}} seconds until
@@ -135,13 +123,7 @@
 A positive or negative number that represents the number of seconds to add or subtract from the `end-date`. For example, `offset-seconds="60"` adds 60 seconds to the end-date.
 
 ##### when-ended (optional)
-<<<<<<< HEAD
 Specifies whether to stop the timer when it reaches 0 seconds. The value can be set to `stop` (default) to indicate the timer to stop at 0 seconds and will not pass the final date or `continue` to indicate the timer should continue after reaching 0 seconds.
-=======
-
-Specifies whether to stop the timer when it reaches 0 seconds. The value can be set to `stop` (default) to indicate the timer to stop at 0 secondsand will not pass the final date.
->>>>>>> aa386100
-
 ##### locale (optional)
 
 An i18n language string for each timer unit. The default value is `en` (for English).
