#
# Copyright 2018 The AMP HTML Authors. All Rights Reserved.
#
# Licensed under the Apache License, Version 2.0 (the "License");
# you may not use this file except in compliance with the License.
# You may obtain a copy of the License at
#
#      http://www.apache.org/licenses/LICENSE-2.0
#
# Unless required by applicable law or agreed to in writing, software
# distributed under the License is distributed on an "AS-IS" BASIS,
# WITHOUT WARRANTIES OR CONDITIONS OF ANY KIND, either express or implied.
# See the License for the specific language governing permissions and
# limitations under the license.
#

tags: {  # amp-video-docking
  html_format: AMP
  tag_name: "SCRIPT"
  spec_name: "amp-video-docking for amp-video"
  extension_spec: {
    name: "amp-video-docking"
<<<<<<< HEAD
    # amp-video-docking has no associated tag which indicates usage of the
    # extension.
    # TODO(gregable): Implement a mechanism to associate attributes (`dock`)
    # with extension usage and then set this to GRANDFATHERED or ERROR.
    requires_usage: NONE
    version: "0.1"
    version: "latest"
  }
  html_format: AMP
  spec_name: "amp-video-docking"
  tag_name: "SCRIPT"
=======
    version: "0.1"
    version: "latest"
  }
  requires_extension: "amp-video"
  attr_lists: "common-extension-attrs"
>>>>>>> 24accd74
}<|MERGE_RESOLUTION|>--- conflicted
+++ resolved
@@ -17,26 +17,11 @@
 tags: {  # amp-video-docking
   html_format: AMP
   tag_name: "SCRIPT"
-  spec_name: "amp-video-docking for amp-video"
+  spec_name: "amp-video-docking"
   extension_spec: {
     name: "amp-video-docking"
-<<<<<<< HEAD
-    # amp-video-docking has no associated tag which indicates usage of the
-    # extension.
-    # TODO(gregable): Implement a mechanism to associate attributes (`dock`)
-    # with extension usage and then set this to GRANDFATHERED or ERROR.
-    requires_usage: NONE
     version: "0.1"
     version: "latest"
   }
-  html_format: AMP
-  spec_name: "amp-video-docking"
-  tag_name: "SCRIPT"
-=======
-    version: "0.1"
-    version: "latest"
-  }
-  requires_extension: "amp-video"
   attr_lists: "common-extension-attrs"
->>>>>>> 24accd74
 }