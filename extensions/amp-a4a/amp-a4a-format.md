<!---
Copyright 2016 The AMP HTML Authors. All Rights Reserved.

Licensed under the Apache License, Version 2.0 (the "License");
you may not use this file except in compliance with the License.
You may obtain a copy of the License at

      http://www.apache.org/licenses/LICENSE-2.0

Unless required by applicable law or agreed to in writing, software
distributed under the License is distributed on an "AS-IS" BASIS,
WITHOUT WARRANTIES OR CONDITIONS OF ANY KIND, either express or implied.
See the License for the specific language governing permissions and
limitations under the License.
-->


# AMP A4A AD CREATIVE FORMAT

_If you'd like to propose changes to the standard, please comment on the [Intent
to Implement](https://github.com/ampproject/amphtml/issues/4264)_.

A4A (AMP for Ads) is a mechanism for rendering fast,
performant ads in AMP pages.  To ensure that A4A ad documents ("A4A
creatives") can be rendered quickly and smoothly in the browser and do
not degrade user experience, A4A creatives must obey a set of validation
rules.  Similar in spirit to the
[AMP format rules](../../spec/amp-html-format.md), A4A creatives have
access to a limited set of allowed tags, capabilities, and extensions.

## A4A Format Rules
 
- Unless otherwise specified below, the creative must obey all rules
   given by the [AMP format rules](../../spec/amp-html-format.md),
   included here by reference.  For example, the A4A
   [Boilerplate](amp-a4a-format.md#2) deviates from the AMP
   standard boilerplate.

   _*In addition*_:

- The creative must use `<html ⚡4ads>` or `<html amp4ads>` as its enclosing
   tags.

   _Rationale_: Allows validators to identify a creative document as either a 
   general AMP doc or a restricted A4A doc and to dispatch appropriately.

- The creative must include `<script async src="https://cdn.ampproject.org/amp4ads-v0.js"></script>`
   as the runtime script instead of `https://cdn.ampproject.org/v0.js`.

   _Rationale_: Allows tailored runtime behaviors for A4A served in cross-origin iframes.

- Unlike in general AMP, the creative must not include a `<link 
rel="canonical">` tag.

   _Rationale_: Ad creatives don't have a "non-AMP canonical version"
   and won't be independently search-indexed, so self-referencing
   would be useless.

- The creative can include optional meta tags in HTML head as identifiers,
   in the format of `<meta name="amp4ads-id" content="vendor=${vendor},type=${type},id=${id}">`.
   Those meta tags must be placed before the `amp4ads-v0.js` script. The 
   value of `vendor` and `id` are strings containing only [0-9a-zA-Z_-].
   The value of `type` is either `creative-id` or `impression-id`. 

   _Rationale_: Those custom identifiers can be used to identify the impression
   or the creative. They can be helpful for reporting and debugging. 

   _Example_:
```html
<meta name="amp4ads-id" content="vendor=adsense,type=creative-id,id=1283474">
<meta name="amp4ads-id" content="vendor=adsense,type=impression-id,id=xIsjdf921S">
```

- Media: Videos must not enable autoplay.  This includes 
both the `<amp-video>`
   tag as well as autoplay on `<amp-anim>`, `<amp-carousel>`, and 3P video 
   tags such as `<amp-youtube>`.

   _Rationale_: Autoplay forces video content to be downloaded immediately, 
   which slows the page load.

- Media: Audio must not enable autoplay.  This includes both the `<amp-audio>`
   tag as well as all audio-including video tags, as described in the previous 
   point.

   _Rationale_: Same as for video.

- Analytics: `<amp-analytics>` viewability tracking may only target the full-ad
   selector, via  `"visibilitySpec": { "selector": "amp-ad" }`, as defined in
   [Issue #4018](https://github.com/ampproject/amphtml/issues/4018) and
   [PR #4368](https://github.com/ampproject/amphtml/pull/4368).  In
   particular, it may not target any selectors for elements within the ad 
   creative.

   _Rationale_: In some cases, A4A may choose to render an ad creative in an 
   iframe.  In those cases, host page analytics can only target the entire 
   iframe anyway, and won’t have access to any finer-grained selectors.

   _Example_:
  
```html
<amp-analytics id="nestedAnalytics">
  <script type="application/json">
  {
    "requests": {
       "visibility": "https://example.com/nestedAmpAnalytics"
    },
    "triggers": {
      "visibilitySpec": {
        "selector": "amp-ad",
        "visiblePercentageMin": 50,
        "continuousTimeMin": 1000
      }
    }
  }
  </script>
</amp-analytics>
```
  
  _This configuration sends a request to URL
  `https://example.com/nestedAmpAnalytics` when 50% of the enclosing ad has been
  continuously visible on the screen for 1 second._

### Boilerplate

A4A creatives require a different, and considerably simpler, boilerplate style line than
[general AMP documents do](https://github.com/ampproject/amphtml/blob/master/spec/amp-boilerplate.md):

```html
<style amp4ads-boilerplate>body{visibility:hidden}</style>
```

_Rationale:_ The `amp-boilerplate` style hides body content until the AMP 
runtime is ready and can unhide it.  If Javascript is disabled or the AMP 
runtime fails to load, the default boilerplate ensures that the content is 
eventually displayed regardless.  In A4A, however, if Javascript is entirely 
disabled, A4A won't run and no ad will ever be shown, so there is no need for
the `<noscript>` section.  In the absence of the AMP runtime, most of the 
machinery that A4A and ad creatives rely on (e.g., analytics for visibility 
tracking or `amp-img` for content display) won't be available, so it's better to 
display no ad than a malfunctioning one.

Finally, the A4A boilerplate uses `amp-a4a-boilerplate` rather than
`amp-boilerplate` so that validators can easily identify it and produce
more accurate error messages to help developers.

Note that the same rules about mutations to the boilerplate text apply as in 
the [general AMP boilerplate](https://github.com/ampproject/amphtml/blob/master/spec/amp-boilerplate.md).

### CSS

1. `position:fixed` and `position:sticky` are prohibited in creative CSS.

   _Rationale_: position:fixed breaks out of shadow DOM, which A4A depends on.
   Also, Ads in AMP are already not allowed to use fixed position.

1. `touch-action` is prohibited.

   _Rationale_: An ad that can manipulate `touch-action` can interfere with 
   the user's ability to scroll the host document.

1. Creative CSS is limited to 20,000 bytes.

   _Rationale_: Large CSS blocks bloat the creative, increase network 
   latency, and degrade page performance.

1. CSS: transition and animation are subject to additional restrictions.

   _Rationale_: AMP must be able to control all animations belonging to an 
   ad, so that it can stop them when the ad is not on screen or system resources are very low.

1. CSS: Vendor-specific prefixes are considered aliases for the same symbol
   without the prefix for the purposes of validation.  This means that if
   a symbol `foo` is prohibited by CSS validation rules, then the symbol
   `-vendor-foo` will also be prohibited.
   
   _Rationale:_ Some vendor-prefixed properties provide equivalent functionality
   to properties that are otherwise prohibited or constrained under these rules.
   
   _Example_: `-webkit-transition` and `-moz-transition` are both considered
   aliases for `transition`.  They will only be allowed in contexts where
   bare `transition` would be allowed (see [Selectors](#selectors) below).

#### CSS Animations and Transitions

##### Selectors

The `transition` and `animation` properties are only allowed on selectors that:
- Contain only `transition`, `animation`, `transform`, `visibility`, or 
  `opacity` properties.
- Start with `.amp-animate` followed by a space.

  _Rationale:_ This allows the AMP runtime to remove this  class from context
   to deactivate animations, when necessary for page performance.

**Good**
```css
.amp-animate .box {
    transform: rotate(180deg);
    transition: transform 2s;
}
```

**Bad**

Property not allowed in CSS class.
```css
.amp-animate .box {
    color: red;  // non-animation property not allowed in animation selector
    transform: rotate(180deg);
    transition: transform 2s;
}
```

Missing context class `.amp-animate`.
```css
.box {
    transform: rotate(180deg);
    transition: transform 2s;
}
```

##### Transitionable and animatable properties

The only properties that may be transitioned are opacity and transform.
([Rationale](http://www.html5rocks.com/en/tutorials/speed/high-performance-animations/))

**Good**
```css
transition: transform 2s;
```

**Bad**
```css
transition: background-color 2s;
```

**Good**
```css
@keyframes turn {
  from {
    transform: rotate(180deg);
  }
  
  to {
    transform: rotate(90deg);
  }
}
```

**Bad**
```css
@keyframes slidein {
  from {
    margin-left:100%;
    width:300%
  }
  
  to {
    margin-left:0%;
    width:100%;
  }
}
```


### AMP Extensions and Builtins

The following are _allowed_ AMP extension modules and AMP builtin tags in an 
A4A creative. Extensions or builtin tags not explicitly allowed are prohibited.

Most of the omissions are either for performance or to make A4A creatives 
simpler to analyze.

_Example:_ `<amp-ad>` is omitted from this list.  It is explicitly disallowed
because allowing an `<amp-ad>` inside an `<amp-ad>` could potentially lead to
unbounded waterfalls of ad loading, which does not meet A4A performance goals.

_Example:_ `<amp-iframe>` is omitted from this list.  It is disallowed 
because ads could use it to execute arbitrary Javascript and load arbitrary 
content. Ads wanting to use such capabilities should return `false` from 
their
[a4aRegistry](https://github.com/ampproject/amphtml/blob/master/ads/_a4a-config.js#L40)
entry and use the existing '3p iframe' ad rendering mechanism.

_Example:_ `<amp-facebook>`, `<amp-instagram>`, `<amp-twitter>`, and 
`<amp-youtube>` are all omitted for the same reason as `<amp-iframe>`: They 
all create iframes and can potentially consume unbounded resources in them.

_Example:_ `<amp-ad-network-*-impl>` are omitted from this list.  The 
`<amp-ad>` tag handles delegation to these implementation tags; creatives 
should not attempt to include them directly.

_Example:_ `<amp-lightbox>` is not yet included because even some A4A creatives
may be rendered in an iframe and there is currently no mechanism for an ad to
expand beyond an iframe.  Support may be added for this in the future, if there
is demonstrated desire for it.

<table>
  <tr><td>amp-accordion</td></tr>
  <tr><td>amp-analytics</td></tr>
  <tr><td>amp-anim</td></tr>
  <tr><td>amp-audio</td></tr>
  <tr><td>amp-carousel</td></tr>
  <tr><td>amp-fit-text</td></tr>
  <tr><td>amp-font</td></tr>
  <tr><td>amp-form</td></tr>
  <tr><td>amp-img</td></tr>
  <tr><td>amp-pixel</td></tr>
  <tr><td>amp-social-share</td></tr>
  <tr><td>amp-video</td></tr>
</table>

### HTML Tags

The following are _allowed_ tags in an A4A creative.  Tags not explicitly 
allowed are prohibited.  This list is a subset of the general [AMP tag 
addendum whitelist](../../spec/amp-tag-addendum.md). Like that list, it is 
ordered consistent with HTML5 spec in section 4 [The Elements of HTML](http://www.w3.org/TR/html5/single-page.html#html-elements).

Most of the omissions are either for performance or because the tags are not
HTML5 standard.  For example, `<noscript>` is omitted because A4A depends on
JavaScript being enabled, so a `<noscript>` block will never execute and,
therefore, will only bloat the creative and cost bandwidth and latency. 
Similarly, `<acronym>`, `<big>`, et al. are prohibited because they are not
HTML5 compatible.

#### 4.1 The root element
4.1.1 `<html>`
  - Must use types `<html ⚡4ads>` or `<html amp4ads>`

#### 4.2 Document metadata
4.2.1 `<head>`

4.2.2 `<title>`

4.2.4 `<link>`
  - `<link rel=...>` tags are disallowed, except for `<link rel=stylesheet>`.
  - __Note:__ Unlike in general AMP, `<link rel="canonical">` tags are
    prohibited.

<<<<<<< HEAD
4.2.5 `<style>`  
=======
4.2.5 `<meta>`
  - Only `<meta charset=utf8>`, `<meta name=viewport>` and 
    `<meta name=amp4ads-id>` are allowed.

4.2.6 `<style>`  
>>>>>>> c61d74bc

#### 4.3 Sections
4.3.1 `<body>`  
4.3.2 `<article>`  
4.3.3 `<section>`  
4.3.4 `<nav>`  
4.3.5 `<aside>`  
4.3.6 `<h1>`, `<h2>`, `<h3>`, `<h4>`, `<h5>`, and `<h6>`  
4.3.7 `<header>`  
4.3.8 `<footer>`  
4.3.9 `<address>`  

#### 4.4 Grouping Content
4.4.1 `<p>`  
4.4.2 `<hr>`  
4.4.3 `<pre>`  
4.4.4 `<blockquote>`  
4.4.5 `<ol>`  
4.4.6 `<ul>`  
4.4.7 `<li>`  
4.4.8 `<dl>`  
4.4.9 `<dt>`  
4.4.10 `<dd>`  
4.4.11 `<figure>`  
4.4.12 `<figcaption>`  
4.4.13 `<div>`  
4.4.14 `<main>`  

#### 4.5 Text-level semantics
4.5.1 `<a>`  
4.5.2 `<em>`  
4.5.3 `<strong>`  
4.5.4 `<small>`  
4.5.5 `<s>`  
4.5.6 `<cite>`  
4.5.7 `<q>`  
4.5.8 `<dfn>`  
4.5.9 `<abbr>`  
4.5.10 `<data>`  
4.5.11 `<time>`  
4.5.12 `<code>`  
4.5.13 `<var>`  
4.5.14 `<samp>`  
4.5.15 `<kbd >`  
4.5.16 `<sub>` and `<sup>`  
4.5.17 `<i>`  
4.5.18 `<b>`  
4.5.19 `<u>`  
4.5.20 `<mark>`  
4.5.21 `<ruby>`  
4.5.22 `<rb>`  
4.5.23 `<rt>`  
4.5.24 `<rtc>`  
4.5.25 `<rp>`  
4.5.26 `<bdi>`  
4.5.27 `<bdo>`  
4.5.28 `<span>`  
4.5.29 `<br>`  
4.5.30 `<wbr>`  
#### 4.6 Edits
4.6.1 `<ins>`  
4.6.2 `<del>`  
#### 4.7 Embedded Content
- Embedded content is supported only via AMP tags, such as `<amp-img>` or 
`<amp-video>`.

#### 4.7.8
4.7.8 `<source>`  

#### 4.7.15 SVG
SVG tags are not in the HTML5 namespace. They are listed below without section ids.

`<svg>`  
`<g>`  
`<path>`  
`<glyph>`  
`<glyphref>`  
`<marker>`  
`<view>`  
`<circle>`  
`<line>`  
`<polygon>`  
`<polyline>`  
`<rect>`  
`<text>`  
`<textpath>`  
`<tref>`  
`<tspan>`  
`<clippath>`  
`<filter>`  
`<lineargradient>`  
`<radialgradient>`  
`<mask>`  
`<pattern>`  
`<vkern>`  
`<hkern>`  
`<defs>`  
`<use>`  
`<symbol>`  
`<desc>`  
`<title>`  
#### 4.9 Tabular data
4.9.1 `<table>`  
4.9.2 `<caption>`  
4.9.3 `<colgroup>`  
4.9.4 `<col>`  
4.9.5 `<tbody>`  
4.9.6 `<thead>`  
4.9.7 `<tfoot>`  
4.9.8 `<tr>`  
4.9.9 `<td>`  
4.9.10 `<th>`  
#### 4.10 Forms
4.10.8 `<button>`  
#### 4.11 Scripting
- Like a general AMP document, the creative's `<head>` tag must contain a
  `<script async src="https://cdn.ampproject.org/v0.js"></script>` tag.
- Unlike general AMP, `<noscript>` is prohibited.
  - _Rationale:_ Since A4A requires Javascript to be enabled to function
    at all, `<noscript>` blocks serve no purpose in an A4A creative and
    only cost network bandwidth.
- Unlike general AMP, `<script type="application/ld+json">` is
  prohibited.
  - _Rationale:_ JSON LD is used for structured data markup on host
    pages, but ad creatives are not standalone documents and don't
    contain structured data.  JSON LD blocks in them would just cost
    network bandwidth.
- All other scripting rules and exclusions are carried over from general
  AMP.<|MERGE_RESOLUTION|>--- conflicted
+++ resolved
@@ -339,16 +339,9 @@
   - __Note:__ Unlike in general AMP, `<link rel="canonical">` tags are
     prohibited.
 
-<<<<<<< HEAD
 4.2.5 `<style>`  
-=======
-4.2.5 `<meta>`
-  - Only `<meta charset=utf8>`, `<meta name=viewport>` and 
-    `<meta name=amp4ads-id>` are allowed.
-
-4.2.6 `<style>`  
->>>>>>> c61d74bc
-
+4.2.6 `<meta>`
+  
 #### 4.3 Sections
 4.3.1 `<body>`  
 4.3.2 `<article>`  
