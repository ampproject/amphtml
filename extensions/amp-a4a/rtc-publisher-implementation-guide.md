## AMP RTC Publisher Implementation Guide


### Introduction

This implementation guide is intended for publishers who wish to begin using Real Time Config in their AMP Pages.


### Background

For full details and background, please refer to the [RTC Documentation](./rtc-documentation.md). This is designed to be a simplified guide.

AMP Real Time Config (RTC) is a new feature of Fast Fetch that allows Publishers to augment their ad requests with targeting information that is retrieved at runtime. Previously, all targeting data for Fast Fetch ad requests had to be statically defined on the amp-ad element. RTC allows up to 5 callouts to targeting servers for each individual ad slot, the results of which are appended to the ad request.

### Requirements for Use

To use RTC, you must meet the following requirements:

*   Use an ad network that supports Fast Fetch and AMP RTC
*   Set the `rtc-config` attribute on each amp-ad element for which RTC is to be used, as specified below.


### Overview

To use RTC, specify the  `rtc-config` attribute on each `amp-ad` element for which RTC should be performed. The `rtc-config` specifies a list of third-party vendors and/or publisher-defined URLs, which should be called to retrieve targeting information. The default timeout for these callouts is 1 second, but the publisher may optionally specify a shorter timeout.

Each individual RTC callout has this 1 second timeout imposed on it, but the callouts are sent quickly one after the other and execute in parallel.


<table>
  <tr>
   <td>

<img src="./RTCDiagram2.png" width="">

   </td>
  </tr>
  <tr>
   <td>Figure 1: RTC Callouts Timing Diagram
<p>
<em>Note, starting times for the diagrams have been spaced out for display purposes only. In reality, all RTC callouts are sent out faster.</em>
   </td>
  </tr>
</table>


Example from Figure 1:

*   RTC Callout 1 starts at 0ms, and returns at 780ms, for a total time of 780ms. It does not timeout.
*   RTC Callout 2 starts at 20ms, and returns at 760ms, for a total time of 740ms. It does not timeout.
*   RTC Callout 3 starts at 50ms, and doesn't return until 1125ms, for a total time of 1075ms. This time surpasses the timeout of 1000ms. Thus, the request is resolved as an empty response by real-time-config-manager at 1050ms, when exactly 1000ms has elapsed from the perspective of RTC Callout 3. The ultimate response from RTC Callout 3 is dropped.
*   RTC Callout 4 starts at 75ms, and returns at 760ms, for a total time of 685ms. It is not timed out.
*   RTC Callout 5 starts at 100ms, and returns at 1010ms, for a total time of 910ms. It is not timed out. Note that RTC Callout 5 finishes more than 1000ms after the first RTC Callout is started.  

The publisher-defined URLs take precedence over the vendor-defined ones, i.e. if a publisher specifies 5 custom URLs, and 5 vendors, only the 5 custom URLs will be called out to. The vendor- and publisher-defined URLs allow for macro substitution to build the callout URL. For instance, a publisher may specify the macro values that they wish to substitute into the vendor-defined url, or a publisher may define macros in their custom URL into which the ad network Fast Fetch implementation may substitute values.

Once a publisher has defined `rtc-config` on an amp-ad, all the work is done for them. When a user navigates to the page, as part of the Fast Fetch execution, all specified RTC callouts will be sent as early as possible to the desired endpoints, and the resulting targeting information will be merged into the ad request. The semantics of how the targeting information is merged is customized by the Fast Fetch Ad Network implementation. For details on how it will be merged, please refer to the documentation for whichever ad network you are using (i.e. DoubleClick, AdSense, etc).


### Setting up RTC Config

You may use RTC to send callouts to a maximum of 5 different endpoints. Each `amp-ad` element that uses RTC must have the `rtc-config` attribute set with valid JSON.

#### Example 1: RTC Specification on an amp-ad

```html
<amp-ad width="320" height="50"
            type="network-foo"
            data-slot="/1234/5678"
            rtc-config='{
            "vendors": {
              "vendorA": {"SLOT_ID": "1"},
              "vendorB": {"PAGE_ID": "2"},
              "vendorC": {"SLOT_W": "320", "SLOT_H": "50"}          
              },
            "URLs": [
              "https://www.AmpPublisher.biz/targetingA",
              "https://www.AmpPublisher.biz/targetingB"
            ],
            "timeoutMillis": 750}'>
</amp-ad>
```

The value of `rtc-config` must conform to the following specification:

```json
{
    "vendors": {
        "vendor1": {
            "MACRO_1": "MACRO_VALUE_1",
            "MACRO_2": "MACRO_VALUE_2"
        },
        "vendor2": {
            "MACRO_1": "MACRO_VALUE_1",
            "MACRO_2": "MACRO_VALUE_2"
        }
  },
    "urls": [
        "https://www.exampleA.com/endpoint",
        "https://www.exampleb.com/endpoint"],
  "timeoutMillis": 500
}
```

*   `vendors`
    *   Optional parameter
    *   Type: Object
        *   Key is the name of the vendor to use.
            *   Vendor to use must appear as a key in [callout-vendors.js ](https://github.com/ampproject/amphtml/blob/master/extensions/amp-a4a/0.1/callout-vendors.js)
        *   Value is a mapping of macros to values.
    *   Macros for a given vendor URL are specified by that particular vendor.
        *   E.g., in Example 1 above, VendorA has specified the macro SLOT_ID in their callout URL (see Vendor URL Specification below). The RTC config specifies the value "1" to substitute for SLOT_ID in the callout URL.
        *   Vendors can use the same macros as other vendors.
*   `urls`
    *   Optional parameter
    *   Type: Array
    *   Each value in the array must be a valid RTC endpoint URL. These are the custom URLs mentioned above.
        *   See [RTC Callout Endpoint and Response Specification](#response-and-endpoint-specification) section below on all requirements for endpoint.
*   `timeoutMillis`
    *   Optional parameter
    *   Type: integer
    *   Value in milliseconds for timeout to use for each individual RTC callout. Must be less than default value of 1000ms, and greater than 0.

While all three parameters of `rtc-config` are optional, either "vendors" or "urls" _must be specified_ for RTC to occur. Both may be specified simultaneously. If neither "vendors" nor "urls" are specified, there are no endpoints to callout to and RTC is aborted. An error will be logged to the console.


### Setting up an Endpoint

If a publisher wants to set up their own custom server to receive and respond to RTC callouts, they must meet the following specifications:


#### Response and Endpoint Specification

The RTC endpoint must respond to the GET request with an object of targeting information to be inserted into the ad request url. Redirects are not allowed, and if the endpoint attempts to redirect, the RTC will be abandoned. Special care should be made to respond to these requests as quickly as possible, as there is a 1 second default timeout imposed by RTC, and publishers may optionally shorten this timeout. Responses that return after the timeout will be dropped.

The endpoint must use HTTPS.

The RTC Response to a GET must meet the following requirements:

*   Status Code = 200
*   See [here for Required Headers](https://github.com/ampproject/amphtml/blob/master/spec/amp-cors-requests.md#ensuring-secure-responses) and note that Access-Control-Allow-Credentials: true must be present for cookies to be included in the request.
*   Body of response is a JSON object of targeting information such as:
<<<<<<< HEAD
    *   `{"targeting": {"sport":["rugby","cricket"]}}`
    *   The response body must be JSON, but the actual structure of that data need not match the structure here. Refer to Fast Fetch Network-specific documentation for the required spec. (for example, if using DoubleClick, refer to DoubleClick docs).
=======
    *   **<code>{"targeting": {"sport":["rugby","cricket"]}}</code>**</strong>
    *   The response body must be JSON, but the actual structure of that data need not match the structure here. Refer to Fast Fetch Network specific documentation for the required spec. (for example, if using DoubleClick, refer to DoubleClick docs).

>>>>>>> d9c2e6d6


### Merging RTC Results into Ad Requests

The merging of the results of RTC is defined per ad network. AMP RTC simply provides the results of all the callouts to getAdUrl for the given network. For specifics on how the results of RTC will be used as part of the ad request, please refer to documentation specific to the ad network you are using (i.e. DoubleClick, AdSense, etc).


### End-to-End Example

AmpPublisher.biz uses FadNetwork's Fast Fetch implementation for all of their AMP pages. AmpPublisher.biz wants to start using RTC on their pages to add targeting information to their ad requests. They plan to make callouts to VendorA, VendorB, VendorC, and also to their own custom targeting servers: AmpPublisher.biz/A, and aptgt.biz/B.

First, AmpPublisher's developer opens up callout-vendors.js to make sure that all of their desired vendors actually support RTC, and find:


```
/** amp-a4a/0.1/callout-vendors.js */
vendors: {
   "vendor-a": {
     "url": "https://vendora.com?slot_id=SLOT_ID&start_time=START",
     "macros": ["SLOT_ID"]
   },
  "vendor-b": {
     "url": "https://vendor-b.net/rtc?p_id=PAGE_ID&adw=AD_W",
     "macros": ["PAGE_ID", "AD_W"]
   },
  "vendorc": {
     "url": "https://www.vendorC.co.uk/ept"
   }
};
```


All of the desired vendors are supported, thus they can use all of them.

AmpPublisher now wants to check what macros they have available to use from FadNetwork's Fast Implementation, so they open up amp-ad-network-fadnetwork-impl.js and check the implementation of getCustomRealTimeConfigMacros:


```
/** amp-ad-network-fadnetwork-impl.js */

export class AmpAdNetworkFadNetworkImpl extends AmpA4A {
...
/** @override */
getCustomRealTimeConfigMacros() {
  return {
    'START': Date.now(),
    'V_HT': getViewportHeight(),
    'V_WT': getViewportWidth()
  }
}
```


They see that FadNetwork supports the macros START, V_HT, and V_WT. AmpPublisher then decides that for their two targeting servers they want to call out to, only one of them could actually use these macros.

AmpPublisher has also decided that the default timeout of 1000ms per callout is too slow for their purposes, and wants to shorten it to 750ms.

Thus, they define their rtc-config:


```html
<amp-ad width="320" height="50"
            type="network-foo"
            data-slot="/1234/5678"
            rtc-config='{
            "vendors": {
              "vendor-a": {"SLOT_ID": "1"},
              "vendor-b": {"PAGE_ID": "61393", "AD_W": "320"},
              "vendorc": {}          
              },
            "urls": [
              "https://www.AmpPublisher.biz/A",
              "https://www.amptgt.biz/B?d=START&vht=V_HT&vwt=V_WT"
            ],
            "timeoutMillis": 750}'>
</amp-ad>
```


The setup of the HTML page is now done. At runtime, the next steps happen:

Real-time-config-manager parses the rtc-config from the ad slot, and uses macro substitution to construct the following 5 URLs:


```text
https://vendora.com?slot_id=1&start_time=1508779857330
https://vendor-b.net/rtc?p_id=61393&adw=320
https://www.vendorC.co.uk/ept
https://www.AmpPublisher.biz/A
https://www.amptgt.biz/B?d=1508779857330&vht=1000&vwt=400
```


These 5 URLs are then called out to as quickly as possible in parallel. A publisher's custom URLs take precedence over vendor URLs, so the actual order in which they send is:


![RTC Timing Diagram](./RTCDiagram.png)


The results of the 5 callouts are:

```
/** Callout 1 response https://www.AmpPublisher.biz/A */
{"targeting": {"ages": "18-24", "g":["m", "f", "o"]}}

/** Callout 2 response https://www.amptgt.biz/B?d=1508779857330&vht=1000&vwt=400 */
No Response, request was timed out due to surpassing 750ms.

/** Callout 3 response VendorA */
{"targeting": {'vacation': "beach" : 'city'"

/** Callout 4 response VendorB */
{"targeting": {"ages": "35-45", "i": {"sport": "baseball"}}}

/** Callout 5 response Vendor C */
{"targeting": {"i": {"city": "NYC"}}}
```


**_Explanation of Errors in RTC Responses_**

Callout 2 surpassed the timeout of 750ms, so it gets dropped and an error is logged to the console.

Callout 3 returns unparseable JSON, so it gets dropped and an error is logged.

Callout 1, 4, and 5 all return valid JSON and cause no errors.

The Fast Fetch Implementation for FadNetwork then uses this array of RTC response objects to build and send the ad request URL. It is at the discretion of FadNetwork to merge these parameters however they see fit. In this example, FadNetwork simply does a deep merge of all the successful RTC callout responses, with the last response given precedence in case of collision, and gets the resulting JSON:


```json
{"targeting": {"ages": "35-45",
               "g":["m", "f", "o"],
               "i": {"sport": "baseball", "city": "NYC"}}}
```

This targeting information is then added to the Ad Request URL however FadNetwork's implementation dictates.


<table>
  <tr>
   <td><code>https://www.fadnetwork.biz/adServer?%7B%E2%80%9Ctargeting%E2%80%9D:%20%7B%E2%80%9Cages%E2%80%9D:%20%E2%80%9C35-45%E2%80%9D,%20%E2%80%9Cg%E2%80%9D:%5B%E2%80%9Cm%E2%80%9D,%20%E2%80%9Cf%E2%80%9D,%20%E2%80%9Co%E2%80%9D%5D,%20%E2%80%9Ci%E2%80%9D:%20%7B%E2%80%9Csport%E2%80%9D:%20%E2%80%9Cbaseball%E2%80%9D,%20%E2%80%9Ccity%E2%80%9D:%20%E2%80%9CNYC%E2%80%9D%7D%7D</code>
   </td>
  </tr>
  <tr>
   <td>FadNetwork's resulting Ad Request URL (use decodeURI to see original json)
   </td>
  </tr>
</table><|MERGE_RESOLUTION|>--- conflicted
+++ resolved
@@ -140,14 +140,8 @@
 *   Status Code = 200
 *   See [here for Required Headers](https://github.com/ampproject/amphtml/blob/master/spec/amp-cors-requests.md#ensuring-secure-responses) and note that Access-Control-Allow-Credentials: true must be present for cookies to be included in the request.
 *   Body of response is a JSON object of targeting information such as:
-<<<<<<< HEAD
     *   `{"targeting": {"sport":["rugby","cricket"]}}`
     *   The response body must be JSON, but the actual structure of that data need not match the structure here. Refer to Fast Fetch Network-specific documentation for the required spec. (for example, if using DoubleClick, refer to DoubleClick docs).
-=======
-    *   **<code>{"targeting": {"sport":["rugby","cricket"]}}</code>**</strong>
-    *   The response body must be JSON, but the actual structure of that data need not match the structure here. Refer to Fast Fetch Network specific documentation for the required spec. (for example, if using DoubleClick, refer to DoubleClick docs).
-
->>>>>>> d9c2e6d6
 
 
 ### Merging RTC Results into Ad Requests
