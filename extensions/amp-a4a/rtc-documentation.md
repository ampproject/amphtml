--- conflicted
+++ resolved
@@ -133,10 +133,7 @@
 - Criteo
 - FLUX
 - Freestar
-<<<<<<< HEAD
-=======
 - Future Plc
->>>>>>> 7e215599
 - Galaxie Media
 - IndexExchange
 - Kargo
