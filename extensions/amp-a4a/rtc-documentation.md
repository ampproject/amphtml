# AMP Real Time Config

## Objective

For AMP Fast Fetch, support publisher-specified, multiple, simultaneous callouts in order to augment targeting information included in the ad request.

## Background

Remote HTML support was added for Delayed Fetch to support first-party cookie targeting. This was because AMP does not allow custom JavaScript, and pages served from the AMP cache are identical for each user. However, Remote HTML leverages the fact that custom JavaScript execution occurs as a part of generating an ad request via Delayed Fetch. Fast Fetch allows for sending the ad request early by moving all code related to ad generation within the AMP runtime, disallowing any custom JavaScript as part of ad request creation. Therefore Fast Fetch is incompatible with Remote HTML. Real Time Config (RTC) has been added as an optional feature of Fast Fetch to allow for publishers to add user-targeting information to ad requests from AMP pages in a generic way that can be utilized by any ad networks, and any user-targeting vendors. Common use cases for RTC are to retrieve 1st party or 3rd party data, or to integrate 3rd party demand, also known as Header Bidding.

## Overview

The design of RTC is per-slot, with a **maximum of 5 parallel callouts allowed per slot**. RTC is usable by any Fast Fetch network implementation. Call-outs for all slots will be sent as soon as possible. There are two different types of callouts that will be supported:

### Custom URL callout

The publisher specifies a custom URL that should be called out to. For example, a publisher may specify their own targeting server as a custom URL. If the ad network in use supports macro substitution for custom URLs, the publisher may specify macros in the URL. See the [URL Macro Substitution](#url-macro-substitution) section for details.

### Vendor-specified URL Callout

RTC supports call-outs to third-party vendors. For example, take VendorFooBar which provides an API service that returns similar interests when provided a given interest (i.e. "baseball" yields ["sports", "apple-pie"]). If VendorFooBar wants publishers to be able to use them for RTC call outs, they simply add their call-out url with built-in macros to the AMP RTC vendor registry. Then publishers specify that they want to call out to VendorFooBar, and supply the value to substitute into the macro. This gives the Vendor complete control over the actual URL, with the Publisher only needing to supply the relevant inputs. See the [URL Macro Substitution](#url-macro-substitution) section for details.

In both cases, the results of these call-outs are passed to the Fast Fetch implementations as part of ad url construction via the **`getAdUrl`** method. The ad network Fast Fetch implementation then uses results of these callouts to generate the ad URL. The semantics of how the ad network uses the RTC results to general the ad URL is specific to each individual network's implementation of Fast Fetch, so please refer to network-specific documentation for details.

## Design

### Per-Slot RTC Specification

Publishers may use RTC to send callouts to a maximum of 5 different endpoints. Each `amp-ad` element that uses RTC must have the `rtc-config` attribute set with valid JSON.

#### Example 1: RTC specification on an amp-ad

```html
<amp-ad
  width="320"
  height="50"
  type="network-foo"
  data-slot="/1234/5678"
  rtc-config='{
            "vendors": {
              "vendorA": {"SLOT_ID": "1"},
              "vendorB": {"PAGE_ID": "2"},
              "vendorC": {"SLOT_W": "320", "SLOT_H": "50"}
              },
            "urls": [
              "https://www.AmpPublisher.biz/targetingA",
              "https://www.AmpPublisher.biz/targetingB"
            ],
            "timeoutMillis": 750}'
>
</amp-ad>
```

The value of `rtc-config` must conform to the following specification:

```json
{
  "vendors": {
    "vendor1": {
      "MACRO_1": "MACRO_VALUE_1",
      "MACRO_2": "MACRO_VALUE_2"
    },
    "vendor2": {
      "MACRO_1": "MACRO_VALUE_1",
      "MACRO_2": "MACRO_VALUE_2"
    }
  },
  "urls": [
    "https://www.exampleA.com/endpoint",
    {
      "url": "https://www.exampleB.com/endpoint",
      "errorReportingUrl": "https://www.exampleB.com/endpoint?e=ERROR_TYPE&h=HREF"
    }
  ],
  "timeoutMillis": 500
}
```

- `vendors`
  - Optional parameter
  - Type: Object
    - Key is the name of the vendor to use.
      - Vendor to use must appear as a key in [callout-vendors.js ](https://github.com/ampproject/amphtml/blob/master/extensions/amp-a4a/0.1/callout-vendors.js)
    - Value is a mapping of macros to values.
  - Macros for a given vendor URL are specified by that particular vendor.
    - For example, in the Example 1 above, VendorA has specified the macro SLOT_ID in their callout URL (see [Vendor URL Specification](#vendor-url-specification)). The RTC config specifies the value "1" to substitute for SLOT_ID in the callout URL. You may also set the value of a macro as a JSON object or array. This JSON object will be stringified automatically prior to replacement in the URL.
    - Vendors can use the same macros as other vendors.
- `urls`
  - Optional parameter
  - Type: Array of strings or objects.
  - Each value in the array must be a valid RTC endpoint URL, or an object that contains a `url` and an `errorReportingUrl` as URL strings. Note that all URL strings must be secure (i.e. start with HTTPS). The array can be a mix of both of these types, as seen in the example above. In the case that an object is specified, the `url` within this object is treated equivalently as if it had been specified directly within the array, and errors from callouts to that URL are sent to its corresponding **errorReportingUrl**. The URLs specified here are the "custom URLs" mentioned above and throughout this document.
    - See [RTC Callout Endpoint and Response Specification](#rtc-callout-endpoint-and-response-specification) section below on all requirements for endpoint.
    - See [RTC Error Pingback](#rtc-error-pingback) section below for information on how errorReportingUrl is used to send sampled RTC errors, and how to specify an errorReportingUrl.
- `timeoutMillis`
  - Optional parameter
  - Type: integer
  - Value in milliseconds for timeout to use for each individual RTC callout. Must be less than default value of 1000ms, and greater than 0.

While all three parameters of rtc-config are optional, either "vendors" or "urls" _must be specified_ for RTC to occur. Both may be specified simultaneously. If neither "vendors" nor "urls" are specified, there are no endpoints to callout to and RTC is aborted. An error will be logged to the console.

### Vendor URL Specification

To spare publishers the details of having to construct URLs for external vendors, vendors may register a URL with macros in a central file called [callout-vendors.js ](https://github.com/ampproject/amphtml/blob/master/extensions/amp-a4a/0.1/callout-vendors.js), which maps unique vendor names to an object which includes a URL and a list of allowed macros that can be substituted into `url`. Vendors may include these macros in their URLs, which publishers can then specify the value for. Additionally, vendors may specify an `errorReportingUrl`. This errorReportingUrl will be sent 1% sampled-per-page errors from callouts to their RTC endpoint. For instance:

```text
/** amp-a4a/0.1/callout-vendors.js */
vendors: {
   "vendor1": {
     "url": "https://vendor1.com/slot_id=SLOT_ID",
     "macros": ['SLOT_ID'],
     "errorReportingUrl": "https://vendor1.com/e=ERROR_TYPE&h=HREF",
   }
};
```

The only valid strings that can be replaced for a given URL are specified by the `macros` array. In the above example, the only valid macro to replace in `https://vendor1.com/slot_id=SLOT_ID` is `"SLOT_ID"`.

The `macros` attribute is optional, i.e. a vendor could specify a URL that has no macros to substitute in.

Additionally, macros can be substituted in by the Fast Fetch implementation itself. The URL for a vendor will be expanded with the correct macro values prior to callout. See [URL Macro Substitution](#url-macro-substitution) section below for detailed explanation and example.

The `errorReportingUrl` property is optional. The only available macros are ERROR_TYPE and HREF. See [RTC Error Pingback](#rtc-error-pingback) section below for more information on how error reporting works.

#### Currently Supported Vendors

- AppNexus
- APS
- Automatad
- Browsi
- Criteo
- FLUX
<<<<<<< HEAD
- Freestar
=======
>>>>>>> 3119b321
- Galaxie Media
- IndexExchange
- Kargo
- Lotame
- Media.net
- PubMatic OpenWrap
- Purch
- Rubicon
- Salesforce
- T13
- The Ozone Project
- Yieldbot
- Yieldlab

### RTC Callout Request Specification

RTC callout requests are sent from the AMP runtime with the following headers:

- Accept: application/JSON
- Origin: Whatever the origin of the page is.
- Referer: Referer URL
- User-Agent: Standard user-agent information

Additionally, query string parameters are optionally sent as per the specification of the URL.

RTC requests are sent using the [fetchJson method defined in xhr-impl.js.](https://github.com/ampproject/amphtml/blob/master/src/service/xhr-impl.js#L213) For RTC, in practice this is a GET request.

RTC requests are only sent to HTTPS endpoints.

### RTC Callout Endpoint and Response Specification

The RTC endpoint must respond to the RTC GET request with a valid JSON object of targeting information to insert into the ad request URL. Redirects are not allowed, and if the endpoint attempts to redirect, the RTC will be abandoned. Special care should be made to respond to these requests as quickly as possible, as there is a 1 second default timeout imposed by RTC, and publishers may optionally shorten this timeout. Responses that return after the timeout will be dropped.

Responses from one RTC callout do not affect any of the other RTC callouts. All requests are independent of each other.

The RTC callout endpoint must use HTTPS. HTTP requests are forbidden.

The RTC Response to a GET request must meet the following requirements:

- Status Code = 200
- See [here for Required Headers](https://github.com/ampproject/amphtml/blob/master/spec/amp-cors-requests.md#ensuring-secure-responses) and note that Access-Control-Allow-Credentials: true must be present for cookies to be included in the request.
- Body of response is a JSON object of targeting information such as:
  - **<code>{"targeting": {"sport":["rugby","cricket"]}}</code>**</strong>
  - The response body must be JSON, but the actual structure of that data need not match the structure here. Refer to Fast Fetch Network specific documentation for the required spec. (for example, if using DoubleClick, refer to DoubleClick docs).

### RTC Error Pingback

RTC supports sending a 1% per-page sampling of RTC errors to specified errorReportingUrl's. (I.e. 1% of pages will send RTC error pingbacks for all RTC errors that occur on that page). For any given RTC callout URL, a corresponding errorReportingUrl may be specified, which will receive pings for, and only for, errors that resulted from the associated RTC callout. For example, you can not specify one errorReportingUrl that receives batched pings for all RTC callouts from a page. The errorReportingUrl must be a secure URL that uses HTTPS.

Vendors may specify an errorReportingUrl within their config in callout-vendors.js, e.g.:

```text
/** amp-a4a/0.1/callout-vendors.js */
vendors: {
   "vendor1": {
     "url": "https://vendor1.com/slot_id=SLOT_ID",
     "macros": ['SLOT_ID'],
     "errorReportingUrl": "https://vendor1.com/e=ERROR_TYPE&h=HREF",
   }
};
```

For custom URLs specified by a publisher directly on the RTC Config, they specify the errorReportingUrl by setting values in the "url" array as an object, instead of a string, e.g.:

```html
<amp-ad
  width="320"
  height="50"
  type="network-foo"
  data-slot="/1234/5678"
  rtc-config='{
            "vendors": {
              "vendorA": {"SLOT_ID": "1"},
              },
            "urls": [
              "https://www.AmpPublisher.biz/targetingA",
              {"url": "https://www.AmpPublisher.biz/targetingB",
               "errorReportingUrl": "https://www.AmpPublisher.biz?e=ERROR_TYPE&h=HREF"}
            ],
            "timeoutMillis": 750}'
>
</amp-ad>
```

In both cases, the requirements for an errorReportingUrl are the same:

- errorReportingUrl must use HTTPS.
- Response should be an empty 200.
- errorReportingUrl may utilize two available macros that will be substituted in:
  - **ERROR_TYPE** - Will be sent as an enum value that corresponds to values in `RTC_ERROR_ENUM` found in [real-time-config-manager.js](https://github.com/ampproject/amphtml/blob/master/extensions/amp-a4a/0.1/real-time-config-manager.js).
  - **HREF** - The actual full URL of the page. Equivalent to historical value of AMP's window.context.location.href.

The error ping will be sent by creating an image pixel in the document. See `sendErrorMessage` in [real-time-config-manager.js](https://github.com/ampproject/amphtml/blob/master/extensions/amp-a4a/0.1/real-time-config-manager.js) for implementation details.

### AMP Consent Integration

The AMP-Consent extension provides publishers the ability to collect and store a user's consent through a UI control, while also providing the ability to block other AMP components based on the user's consent. See [here for documentation](https://github.com/ampproject/amphtml/blob/master/extensions/amp-consent/amp-consent.md).

Real Time Config supports integration with AMP-Consent. If the AMP-consent response is neither `SUFFICIENT` nor `UNKNOWN_NOT_REQUIRED`, then by default all RTC callouts are suppressed. However, you may optionally modify this setting, to allow specific RTC callouts that should be sent regardless of the consent state. A publisher can modify this across all RTC requests for a given ad slot or on a per-RTC-callout basis. A publisher also may either permit all consent states, or only specific consent states, using the RTC Config attribute `sendRegardlessOfConsentState`.

The value of `sendRegardlessOfConsentState` should either be the boolean `true` or an array of consent policy state strings as defined in src/consent-state.js (i.e. use the string keys, like`"UNKNOWN"` not its corresponding numeric value). In a case where the RTC callout would normally be supressed (for example if the AMP-consent response is `UNKNOWN`), it will instead be sent if `sendRegardlessOfConsentState` is set to boolean `true` or an array of values that contains a match for the AMP-consent state response (e.g. `['UNKNOWN']`). If set to an array, then only the values in that array (in addition to the defualt values of `SUFFICIENT` and `UNKNOWN_NOT_REQUIRED`) are treated as valid.

The setting of `sendRegardlessOfConsentState` can either be done once for the entire ad slot by setting it as a top-level attribute on the RTC Config, or be done individually by setting it on any individual callouts as needed. If it is set at both the top-level and per-callout level, then if there is a mismatch, the per-callout level "wins". This is detailed below in the examples.

Here are various examples of how to do this for any given ad slot:

#### Allow all RTC callouts for all consent states

```html
<amp-ad
  width="320"
  height="50"
  type="network-foo"
  data-slot="/1234/5678"
  rtc-config='{
            "vendors": {
              "vendorA": {"SLOT_ID": "1"},
              "vendorB": {"PAGE_ID": "2"},
              "vendorC": {"SLOT_W": "320", "SLOT_H": "50"}
              },
            "urls": [
              "https://www.AmpPublisher.biz/targetingA",
              "https://www.AmpPublisher.biz/targetingB"
            ],
            "sendRegardlessOfConsentState": true}'
>
</amp-ad>
```

By setting `sendRegardlessOfConsentState` at top-level to `true`, this indicates that for any consent state, all of the callouts in this RTC configuration should still be sent.

#### Allow all RTC callouts for only certain consent states

```html
<amp-ad
  width="320"
  height="50"
  type="network-foo"
  data-slot="/1234/5678"
  rtc-config='{
            "vendors": {
              "vendorA": {"SLOT_ID": "1"},
              "vendorB": {"PAGE_ID": "2"},
              "vendorC": {"SLOT_W": "320", "SLOT_H": "50"}
              },
            "urls": [
              "https://www.AmpPublisher.biz/targetingA",
              "https://www.AmpPublisher.biz/targetingB"
            ],
            "sendRegardlessOfConsentState": ["UNKNOWN"]}'
>
</amp-ad>
```

By setting `sendRegardlessOfConsentState` to an array, this indicates that only when the page consent state matches any of the consent states in the array (in this case only `UNKNOWN` in addition to the default states `SUFFICIENT` and `UNKNOWN_NOT_REQUIRED`) should all of the RTC callouts still be sent. For instance, if the page state is `INSUFFICIENT`, then none of the callout specified above will be sent. If the page state is `UNKNOWN`, then all of the callouts will be sent.

#### Allow some RTC callouts in the "url" array

```html
<amp-ad
  width="320"
  height="50"
  type="network-foo"
  data-slot="/1234/5678"
  rtc-config='{
            "vendors": {
              "vendorA": {"SLOT_ID": "1"},
              "vendorB": {"PAGE_ID": "2"},
              "vendorC": {"SLOT_W": "320", "SLOT_H": "50"}
              },
            "urls": [
              {"url": "https://www.AmpPublisher.biz/targetingA",
               "sendRegardlessOfConsentState": true},
              "https://www.AmpPublisher.biz/targetingB"
            ]}'
>
</amp-ad>
```

In this example, `sendRegardlessOfConsentState` is only set for one specific URL, the first URL in the array "urls". Take the case when the page state is `UNKNOWN`. In that case, the only RTC callout that would be sent is the one to `https://www.AmpPublisher.biz/targetingA`.

Is is also possible to set `sendRegardlessOfConsentState` here to an array as well, such as:

```html
<amp-ad
  width="320"
  height="50"
  type="network-foo"
  data-slot="/1234/5678"
  rtc-config='{
            "vendors": {
              "vendorA": {"SLOT_ID": "1"},
              "vendorB": {"PAGE_ID": "2"},
              "vendorC": {"SLOT_W": "320", "SLOT_H": "50"}
              },
            "urls": [
              {"url": "https://www.AmpPublisher.biz/targetingA",
               "sendRegardlessOfConsentState": ["UNKNOWN", "INSUFFICIENT"]},
              "https://www.AmpPublisher.biz/targetingB"
            ]}'
>
</amp-ad>
```

#### Allow some RTC callouts in the "vendors" object

```html
<amp-ad
  width="320"
  height="50"
  type="network-foo"
  data-slot="/1234/5678"
  rtc-config='{
            "vendors": {
              "vendorA": {"macros" {"SLOT_ID": "1"},
                          "sendRegardlessOfConsentState": ["UNKNOWN"]},
              "vendorB": {"PAGE_ID": "2"},
              "vendorC": {"SLOT_W": "320", "SLOT_H": "50"}
              },
            "urls": [
              "https://www.AmpPublisher.biz/targetingA",
              "https://www.AmpPublisher.biz/targetingB"
            ]}'
>
</amp-ad>
```

In this example, `sendRegardlessOfConsentState` is only set for one specific URL, the first vendor in the "vendors" object. Take the case when the page state is `UNKNOWN`. In that case, the only RTC callout that would be sent is the one to vendorA.

#### Mixture of settings

```html
<amp-ad
  width="320"
  height="50"
  type="network-foo"
  data-slot="/1234/5678"
  rtc-config='{
            "vendors": {
              "vendorA": {"macros" {"SLOT_ID": "1"},
                          "sendRegardlessOfConsentState": ["INSUFFICIENT"]},
              "vendorB": {"PAGE_ID": "2"},
              "vendorC": {"SLOT_W": "320", "SLOT_H": "50"}
              },
            "urls": [
               {"url": "https://www.AmpPublisher.biz/targetingA",
               "sendRegardlessOfConsentState": ["UNKNOWN"]},
              "https://www.AmpPublisher.biz/targetingB"
              ],
            "sendRegardlessOfConsentState": true}'
>
</amp-ad>
```

In this example, we have a mixture of various settings. In addition to all the callouts allowing the default states `SUFFICIENT` and `UNKNOWN_NOT_REQUIRED`, VendorA is set to allow page consent-state `INSUFFICIENT`, the first url in the `urls` array only state `UNKNOWN`, and the top-level setting across all the RTC callouts is set to `true`, indicating that we should send all RTC callouts regardless of consent-state. How do we reconcile these various values? As explained above, in the case where a top-level setting and a per-callout setting disagree, the per-callout setting wins.

Let's first take an example where the page consent-state is `SUFFICIENT`. This is a default allowed state, so trivially all the callouts will be sent.

Next, let's take an example where the page consent-state is `UNKNOWN`. The callout to vendorA is set to allow consent-state `INSUFFICIENT`, so it will not be sent. The callouts to vendorB and vendorC do not have individual `sendRegardlessOfConsentState` settings, so the top-level setting of `true` applies to them, and they will each be sent. In the `urls` array, the first URL has an individual setting of `UNKNOWN`, which is the current state, so it will be sent. Lastly, the final url does not have an individual setting, so the top-level setting of `true` applies to it, and it will be sent.

### URL Macro Substitution

RTC supports macro substitution for building callout URLs. These macros can be specified by vendors, and by Fast Fetch implementations.

#### Vendor Defined Macros

A vendor can specify macros for substitution in their URL. The only requirement to do this is to include text in their URL in [callout-vendors.js ](https://github.com/ampproject/amphtml/blob/master/extensions/amp-a4a/0.1/callout-vendors.js) that is intended to be replaced.

**Example**

```text
/** amp-a4a/0.1/callout-vendors.js */
vendors: {
   "vendor1": {
     "url": "https://vendor1.com/foo?slot_id=SLOT_ID",
     "macros": ['SLOT_ID']
   }
};
```

##### Example 2: Use of Vendor URLs

If a publisher wishes to callout to vendor1, then they would specify their RTC config as:

```html
<amp-ad
  width="320"
  height="50"
  type="network-foo"
  data-slot="/1234/5678"
  rtc-config='{
            "vendors": {
              "vendor1": {"SLOT_ID": "1234"}
              }
            }'
>
</amp-ad>
```

The resulting RTC callout URL will then be, after macro expansion:

**`https://vendor1.com/foo?slot_id=1234`**

#### Fast Fetch Implementation Defined Macros

In addition to vendor-defined macros, with publishers specifying the values for substitution, there is also the ability to utilize macros defined by the Fast Fetch implementation. For example, imagine if there is a property, **fooProp,** of the element **fooEl** that is only calculated at runtime. A Fast Fetch network that wants to support optionally adding the value of fooProp to RTC callout URLs that it sends can do so by overriding the method [getCustomRealTimeConfigMacros on AmpA4a ](https://github.com/ampproject/amphtml/blob/master/extensions/amp-a4a/0.1/amp-a4a.js)in their Fast Fetch implementation. The method should return a mapping of macros to values or functions that resolve to a value.

##### Example 3: Fast Fetch implementation defined macros

For example, Ad Network AmpAdCom overrides the property in their Fast Fetch Implementation:

```js
/** amp-ad-network-ampadcom-impl.js */

export class AmpAdNetworkAmpAdComImpl extends AmpA4A {
...
/** @override */
getCustomRealTimeConfigMacros() {
  return {
    ‘FOO_PROP’: getElementById(‘fooEl’).getAttribute(‘fooProp’),
    ‘OTHER_PROP’: ‘staticValue’
  }
}
```

Then, publishers and vendors alike would be able to specify the macro FOO_PROP in their URL, and the value would be substituted in at runtime by the Fast Fetch implementation.

##### Vendor Macro Substitution with Fast Fetch Network Macro Substitution

It is possible for a vendor to specify macros in their URL into which the Fast Fetch implementation will substitute values, in addition to their own custom macros that the publisher may specify in the rtc-config. Take the following example:

###### Example 4

Vendor1 wants to allow publishers to substitute in the value of the slot_id, and allow the Fast Fetch network implementation to substitute in the start time. Thus, they define their URL in [callout-vendors.js ](https://github.com/ampproject/amphtml/blob/master/extensions/amp-a4a/0.1/callout-vendors.js) as follows. Note, the vendor only lists SLOT_ID in the macros array, even though SLOT_ID and START are both macros in their URL. The macros array is a list of macros that can be utilized by the publisher. Fast Fetch will always attempt to substitute in network-defined macros, regardless of whether they are defined in the macros array.

```js
/** amp-a4a/0.1/callout-vendors.js */
vendors: {
   "vendor1": {
     "url": "https://vendor1.com/slot_id=SLOT_ID&start_time=START",
     "macros": ['SLOT_ID']
   }
};
```

The Fast Fetch implementation has overridden **getCustomRealTimeConfigMacros**, and supports the macro 'START', as seen here:

```js
/** amp-ad-network-ampadcom-impl.js */

export class AmpAdNetworkAmpAdComImpl extends AmpA4A {
...
/** @override */
getCustomRealTimeConfigMacros() {
  return {
    'START': Date.now()
  }
}
```

Finally, a publisher who wishes to use Vendor1 with AmpAdCom's Fast Fetch implementation defines their rtc-config as:

```html
<!-- ampPublisher.biz/some/example/page.html -->
<amp-ad
  width="320"
  height="50"
  type="network-foo"
  data-slot="/1234/5678"
  rtc-config='{
                "vendors": {
                  "vendor1": {"SLOT_ID": "1234"}
                }
              }'
>
</amp-ad>
```

After URL macro expansion, the resulting URL is then

```http
https://vendor1.com/slot_id=1234&start_time=1508508227577
```

##### Conflicting macro substitution

It is possible, but inadvisable, to have a situation where a vendor specifies the same macro as the Fast Fetch network, i.e. in the above example if **getCustomRealTimeConfigMacros** was defined as

```js
/** amp-ad-network-ampadcom-impl.js */

export class AmpAdNetworkAmpAdComImpl extends AmpA4A {
...
/** @override */
getCustomRealTimeConfigMacros() {
  return {
    'START': Date.now(),
    'SLOT_ID': '5678'
  }
}
```

There is a collision in this case, because the Fast Fetch network is specifying a value to substitute for SLOT_ID, but the vendor has declared SLOT_ID as their custom macro, and the publisher is then trying to substitute in '1234' as the value. In a case like this, the Fast Fetch implementation always wins, i.e. the final URL would be:

```http
https://vendor1.com/slot_id=5678&start_time=1508508227577
```

### RTC Callout Result Merging

The merging of the results of the RTC callouts into the ad request URL is determined by the Fast Fetch network implementation, and thus may vary. Please refer to the specific documentation for the Fast Fetch implementation in use, for instance refer to the DoubleClick RTC documentation if using DoubleClick for Fast Fetch.

### Error Cases

Listed below are the most prominent error cases in RTC. For usage of the following error cases, see [real-time-config-manager.js](https://github.com/ampproject/amphtml/blob/master/extensions/amp-a4a/0.1/real-time-config-manager.js)

##### Misconfigured RTC Config

If the RTC config specified by the publisher does not meet the specification defined in this document, an error will be logged to the console, and RTC will be aborted.

##### Bad JSON Response

If the response from an RTC callout is not valid JSON, i.e. JSON.parse fails, the response is dropped and ignored. An error is logged to the console.

##### Duplicate Callout URLs

RTC does not allow multiple callouts to identical URLs. Multiple callouts to the same domain are allowed, provided something in the path is different. I.e.

This is not allowed:

<table>
  <tr>
   <td>Callout 1: <a href="`https://www.vendor1.com/foo?slot_id=1234"`>`https://www.vendor1.com/foo?slot_id=1234`</a>
<p>
Callout 2: <a href="`https://www.vendor1.com/foo?slot_id=1234`">`https://www.vendor1.com/foo?slot_id=1234`</a>
   </td>
  </tr>
  <tr>
   <td>Not allowed
   </td>
  </tr>
</table>

This is allowed:

<table>
  <tr>
   <td>Callout 1: <a href="`https://www.vendor1.com/foo?slot_id=1234`">`https://www.vendor1.com/foo?slot_id=1234`</a>
<p>
Callout 2: <a href="`https://www.vendor1.com/foo?slot_id=1234`">`https://www.vendor1.com/foo?slot_id=5678`</a>
   </td>
  </tr>
  <tr>
   <td>Allowed
   </td>
  </tr>
</table>

In the case that more than one callout is attempted to be sent to the same URL, only one will be sent, and an error will be logged to the console for each subsequent attempt to send a callout to that URL.

##### Insecure URLs

All RTC requests must be sent to valid SSL endpoints. An attempt to send a request to a URL that does not start with `https://` will be dropped. An error will be logged to the console.

##### Maximum Callouts Exceeded

RTC only allows a maximum of 5 RTC callouts to be sent per ad slot. Whether or not a valid response is received is irrelevant. If a request is dropped prior to actually being sent, it does not count against this limit. For instance, if a publisher specifies 7 URLs to send callouts to, and 2 of them get dropped due to being insecure URLs, then only 5 callouts will actually be sent. In the case that more than 5 callouts are attempted to be sent, only the first 5 will be, and all subsequent callouts will be ignored. An error will be logged to the console for each dropped callout.

A publisher's custom URLs take precedence over vendor URLs, and are called out in the order in which they were specified. Then, the vendor URLs are called out, also in the order in which they were specified.

##### Network Failure

If the XHR GET fails somehow, for example, if network connectivity is lost, the request is lost and an error is logged to the console.

##### Unknown Vendor

If a publisher specifies a vendor in their RTC-config that is not actually declared in callout-vendors.js, an error is logged to the console, and no request is sent.

##### Timeout

The timeout is either the default timeout of 1000ms, or a shorter timeout specified by the publisher in the RTC-config. If the time for a callout to complete exceeds the timeout, the request is dropped and an error is logged.

### Single Request Architecture (SRA) Support

There is no SRA support at this time. In the event that SRA and RTC are attempted to be used on the same page, RTC will take precedence, and SRA will not be used.

## End-to-End Example

AmpPublisher.biz uses FadNetwork's Fast Fetch implementation for all of their AMP pages. AmpPublisher.biz wants to start using RTC on their pages to add targeting information to their ad requests. They plan to make callouts to VendorA, VendorB, VendorC, and also to their own custom targeting servers: AmpPublisher.biz/A, and aptgt.biz/B.

First, AmpPublisher's developer opens up callout-vendors.js to make sure that all of their desired vendors actually support RTC, and find:

```js
/** amp-a4a/0.1/callout-vendors.js */
vendors: {
   "vendor-a": {
     "url": "https://vendora.com?slot_id=SLOT_ID&start_time=START",
     "macros": ["SLOT_ID"]
   },
  "vendor-b": {
     "url": "https://vendor-b.net/rtc?p_id=PAGE_ID&adw=AD_W",
     "macros": ["PAGE_ID", "AD_W"]
   },
  "vendorc": {
     "url": "https://www.vendorC.co.uk/ept"
   }
};
```

All of the desired vendors are supported, thus they can use all of them.

AmpPublisher now wants to check what macros they have available to use from FadNetwork's Fast Implementation, so they open up **amp-ad-network-fadnetwork-impl.js** and check the implementation of **getCustomRealTimeConfigMacros**:

```js
/** amp-ad-network-fadnetwork-impl.js */

export class AmpAdNetworkFadNetworkImpl extends AmpA4A {
...
/** @override */
getCustomRealTimeConfigMacros() {
  return {
    'START': Date.now(),
    'V_HT': getViewportHeight(),
    'V_WT': getViewportWidth()
  }
}
```

They see that FadNetwork supports the macros START, V_HT, and V_WT. AmpPublisher then decides that for their two targeting servers they want to call out to, only one of them could actually use these macros.

AmpPublisher has also decided that the default timeout of 1000ms per callout is too slow for their purposes, and wants to shorten it to 750ms.

Thus, they define their rtc-config:

```html
<amp-ad
  width="320"
  height="50"
  type="fadnetwork"
  data-slot="/1234/5678"
  rtc-config='{
                "vendors": {
                  "vendor-a": {"SLOT_ID": "1"},
                  "vendor-b": {"PAGE_ID": "61393", "AD_W": "320"},
                  "vendorc": {}
                },
                "urls": [
                  "https://www.AmpPublisher.biz/A",
                  "https://www.amptgt.biz/B?d=START&vht=V_HT&vwt=V_WT"
                ],
                "timeoutMillis": 750
              }'
>
</amp-ad>
```

The setup of the HTML page is now done. At runtime, the next steps happen:

Real-time-config-manager parses the rtc-config from the ad slot, and uses macro substitution to construct the following 5 URLs:

```http
https://vendora.com?slot_id=1&start_time=1508779857330
https://vendor-b.net/rtc?p_id=61393&adw=320
https://www.vendorC.co.uk/ept
https://www.AmpPublisher.biz/A
https://www.amptgt.biz/B?d=1508779857330&vht=1000&vwt=400
```

These 5 URLs are then called out to as quickly as possible in parallel. A publisher's custom URLs take precedence over vendor URLs, so the actual order in which they send is:

![Image of RTC Callout Sequence Diagram](./RTCDiagram.png)

The results of the 5 callouts are:

```js
/** Callout 1 response https://www.AmpPublisher.biz/A */
{"targeting": {"ages": "18-24", "g":["m", "f", "o"]}}

/** Callout 2 response https://www.amptgt.biz/B?d=1508779857330&vht=1000&vwt=400 */
No Response, request was timed out due to surpassing 750ms.

/** Callout 3 response VendorA */
{"targeting": {"vacation": ["beach", "city"]}}

/** Callout 4 response VendorB */
{"targeting": {"ages": "35-45", "i": {"sport": "baseball"}}}

/** Callout 5 response Vendor C */
{"targeting": {"i": {"city": "NYC"}}}
```

AmpA4a builds a promise to an array of RTC Response Objects, and passes that Promise to **getAdUrl** in FadNetwork's Fast Fetch Implementation, which then resolves this promise.

```js
/** amp-ad-network-fadnetwork-impl.js */

export class AmpAdNetworkFadNetworkImpl extends AmpA4A {
...

  /** @override */
  getAdUrl(opt_rtcResponsesPromise) {
    return opt_rtcResponsesPromise.then(rtcResponseArray => {
      buildAndSendAdUrl(rtcResponseArray);
    });
  }
}
```

In this specific case, the Promise resolves to the following array:

```js
[
  /** Callout 1 RTC Response Object */
  {
    response: '{"targeting": {"ages": "18-24", "g":["m", "f", "o"]}}',
    rtcTime: 685,
    callout: 'www.AmpPublisher.biz',
  },

  /** Callout 2 RTC Response Object */
  {error: 'timeout', rtcTime: 750, callout: 'www.amptgt.biz'},

  /** Callout 3 RTC Response Object */
  {error: 'malformed_json_response', rtcTime: 580, callout: 'vendora'},

  /** Callout 4 RTC Response Object */
  {
    response: '{"targeting": {"ages": "35-45", "i": {"sport": "baseball"}}}',
    rtcTime: 700,
    callout: 'vendor-b',
  },

  /** Callout 5 RTC Response Object */
  {
    response: '{"targeting": {"i": {"city": "NYC"}}}',
    rtcTime: 730,
    callout: 'vendorc',
  },
];
```

**Example of Resolved Value of opt_rtcResponsesPromise passed to getAdUrl**

**_Explanation of Errors in RTC Responses _**

_Callout 2 surpassed the timeout of 750ms, so it gets dropped and an error is logged to the console._

_Callout 3 returns unparseable JSON, so it gets dropped and an error is logged._

_Callout 1, 4, and 5 all return valid JSON and cause no errors_

The Fast Fetch Implementation for FadNetwork then uses this array of RTC response objects to build and send the ad request URL. It is at the discretion of FadNetwork to merge these parameters however they see fit. In this example, FadNetwork simply does a deep merge of all the successful RTC callout responses, with the last response given precedence in case of collision, and gets the resulting JSON:

```json
{
  "targeting": {
    "ages": "35-45",
    "g": ["m", "f", "o"],
    "i": {"sport": "baseball", "city": "NYC"}
  }
}
```

**Result of merging successful RTC Callouts 1, 4, and 5**

FadNetwork then constructs and encodes their Ad URL as:

```http
https://www.fadnetwork.biz/adServer?%7B%E2%80%9Ctargeting%E2%80%9D:%20%7B%E2%80%9Cages%E2%80%9D:%20%E2%80%9C35-45%E2%80%9D,%20%E2%80%9Cg%E2%80%9D:%5B%E2%80%9Cm%E2%80%9D,%20%E2%80%9Cf%E2%80%9D,%20%E2%80%9Co%E2%80%9D%5D,%20%E2%80%9Ci%E2%80%9D:%20%7B%E2%80%9Csport%E2%80%9D:%20%E2%80%9Cbaseball%E2%80%9D,%20%E2%80%9Ccity%E2%80%9D:%20%E2%80%9CNYC%E2%80%9D%7D%7D
```

**FadNetwork's resulting Ad Request URL (use decodeURI to see original json)**

From this point forward, all Fast Fetch behavior is exactly the same as non-RTC use cases, and regular Fast Fetch documentation may be consulted for additional questions.<|MERGE_RESOLUTION|>--- conflicted
+++ resolved
@@ -129,10 +129,7 @@
 - Browsi
 - Criteo
 - FLUX
-<<<<<<< HEAD
 - Freestar
-=======
->>>>>>> 3119b321
 - Galaxie Media
 - IndexExchange
 - Kargo
