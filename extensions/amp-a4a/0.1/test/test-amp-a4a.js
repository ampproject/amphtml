--- conflicted
+++ resolved
@@ -2483,7 +2483,11 @@
         a4a = new MockA4AImpl(a4aElement);
         consentString = 'test-consent-string';
         gdprApplies = true;
-        consentMetadata = {gdprApplies};
+        consentMetadata = {
+          gdprApplies,
+          'consentStringType': 1,
+          'additionalConsent': 'abc123',
+        };
         return fixture;
       });
 
@@ -2528,7 +2532,8 @@
         expect(
           tryExecuteRealTimeConfigSpy.withArgs(
             CONSENT_POLICY_STATE.SUFFICIENT,
-            consentString
+            consentString,
+            consentMetadata
           )
         ).calledOnce;
       });
@@ -2581,7 +2586,8 @@
         expect(
           tryExecuteRealTimeConfigSpy.withArgs(
             CONSENT_POLICY_STATE.SUFFICIENT,
-            consentString
+            consentString,
+            consentMetadata
           )
         ).calledOnce;
       });
@@ -2607,40 +2613,11 @@
             })
           );
 
-<<<<<<< HEAD
-        describe('consent integration', () => {
-          let fixture,
-            a4aElement,
-            a4a,
-            consentString,
-            consentMetadata,
-            gdprApplies;
-          beforeEach(async () => {
-            fixture = await createIframePromise();
-            setupForAdTesting(fixture);
-            fetchMock.getOnce(
-              TEST_URL + '&__amp_source_origin=about%3Asrcdoc',
-              () => adResponse,
-              {name: 'ad'}
-            );
-            a4aElement = createA4aElement(fixture.doc);
-            a4a = new MockA4AImpl(a4aElement);
-            consentString = 'test-consent-string';
-            gdprApplies = true;
-            consentMetadata = {
-              gdprApplies,
-              'consentStringType': 1,
-              'additionalConsent': 'abc123',
-            };
-            return fixture;
-          });
-=======
         const getAdUrlSpy = window.sandbox.spy(a4a, 'getAdUrl');
         const tryExecuteRealTimeConfigSpy = window.sandbox.spy(
           a4a,
           'tryExecuteRealTimeConfig_'
         );
->>>>>>> 50315b14
 
         a4a.buildCallback();
         a4a.onLayoutMeasure();
@@ -2655,36 +2632,13 @@
         expect(
           tryExecuteRealTimeConfigSpy.withArgs(
             CONSENT_POLICY_STATE.UNKNOWN,
+            null,
             null
           )
         ).calledOnce;
       });
     });
 
-<<<<<<< HEAD
-            a4a.buildCallback();
-            a4a.onLayoutMeasure();
-            // allow ad promise to start execution, unfortunately timer is only way.
-            await Services.timerFor(a4a.win).promise(50);
-            expect(getAdUrlSpy).to.not.be.called;
-            inResolver(CONSENT_POLICY_STATE.SUFFICIENT);
-            await a4a.layoutCallback();
-            expect(
-              getAdUrlSpy.withArgs({
-                consentState: CONSENT_POLICY_STATE.SUFFICIENT,
-                consentString,
-                gdprApplies,
-              })
-            ).calledOnce;
-            expect(
-              tryExecuteRealTimeConfigSpy.withArgs(
-                CONSENT_POLICY_STATE.SUFFICIENT,
-                consentString,
-                consentMetadata
-              )
-            ).calledOnce;
-          });
-=======
     describe('protectFunctionWrapper', () => {
       it('works properly with no error', () => {
         let errorCalls = 0;
@@ -2701,7 +2655,6 @@
         ).to.equal('hello world');
         expect(errorCalls).to.equal(0);
       });
->>>>>>> 50315b14
 
       it('handles error properly', () => {
         const err = new Error('test fail');
@@ -2745,26 +2698,6 @@
     });
   });
 
-<<<<<<< HEAD
-            a4a.buildCallback();
-            a4a.onLayoutMeasure();
-            await a4a.layoutCallback();
-            expect(
-              getAdUrlSpy.withArgs({
-                consentState: CONSENT_POLICY_STATE.SUFFICIENT,
-                consentString,
-                gdprApplies,
-              })
-            ).calledOnce;
-            expect(
-              tryExecuteRealTimeConfigSpy.withArgs(
-                CONSENT_POLICY_STATE.SUFFICIENT,
-                consentString,
-                consentMetadata
-              )
-            ).calledOnce;
-          });
-=======
   describe('error handler', () => {
     let a4aElement;
     let a4a;
@@ -2783,7 +2716,6 @@
       a4a = new MockA4AImpl(a4aElement);
       a4a.adUrl_ = 'https://acme.org?query';
     });
->>>>>>> 50315b14
 
     it('should rethrow cancellation', () => {
       expect(() => {
@@ -2791,27 +2723,6 @@
       }).to.throw(/CANCELLED/);
     });
 
-<<<<<<< HEAD
-            a4a.buildCallback();
-            a4a.onLayoutMeasure();
-            await a4a.layoutCallback();
-            expect(
-              getAdUrlSpy.withArgs({
-                consentState: CONSENT_POLICY_STATE.UNKNOWN,
-                consentString: null,
-                gdprApplies: null,
-              })
-            ).calledOnce;
-            expect(
-              tryExecuteRealTimeConfigSpy.withArgs(
-                CONSENT_POLICY_STATE.UNKNOWN,
-                null,
-                null
-              )
-            ).calledOnce;
-          });
-        });
-=======
     it('should create an error if needed', () => {
       window.__AMP_MODE = {development: true};
       a4a.promiseErrorHandler_('intentional');
@@ -2820,7 +2731,6 @@
       expect(userErrorStub.args[0][1].message).to.be.match(/intentional/);
       expect(userErrorStub.args[0][1].ignoreStack).to.be.undefined;
     });
->>>>>>> 50315b14
 
     it('should configure ignoreStack when specified', () => {
       window.__AMP_MODE = {development: true};
