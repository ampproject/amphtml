/**
 * Copyright 2015 The AMP HTML Authors. All Rights Reserved.
 *
 * Licensed under the Apache License, Version 2.0 (the "License");
 * you may not use this file except in compliance with the License.
 * You may obtain a copy of the License at
 *
 *      http://www.apache.org/licenses/LICENSE-2.0
 *
 * Unless required by applicable law or agreed to in writing, software
 * distributed under the License is distributed on an "AS-IS" BASIS,
 * WITHOUT WARRANTIES OR CONDITIONS OF ANY KIND, either express or implied.
 * See the License for the specific language governing permissions and
 * limitations under the License.
 */

import '../../../../extensions/amp-ad/0.1/amp-ad-xorigin-iframe-handler';
// Need the following side-effect import because in actual production code,
// Fast Fetch impls are always loaded via an AmpAd tag, which means AmpAd is
// always available for them. However, when we test an impl in isolation,
// AmpAd is not loaded already, so we need to load it separately.
import '../../../amp-ad/0.1/amp-ad';
// The following namespaces are imported so that we can stub and spy on certain
// methods in tests.
import * as analytics from '../../../../src/analytics';
import * as analyticsExtension from '../../../../src/extension-analytics';
import {AMP_SIGNATURE_HEADER, VerificationStatus} from '../signature-verifier';
import {
  AmpA4A,
  CREATIVE_SIZE_HEADER,
  DEFAULT_SAFEFRAME_VERSION,
  EXPERIMENT_FEATURE_HEADER_NAME,
  INVALID_SPSA_RESPONSE,
  RENDERING_TYPE_HEADER,
  SAFEFRAME_VERSION_HEADER,
  assignAdUrlToError,
  protectFunctionWrapper,
} from '../amp-a4a';
import {AmpAdXOriginIframeHandler} from '../../../../extensions/amp-ad/0.1/amp-ad-xorigin-iframe-handler';
import {AmpDoc, installDocService} from '../../../../src/service/ampdoc-impl';
import {CONSENT_POLICY_STATE} from '../../../../src/consent-state';
import {Extensions} from '../../../../src/service/extensions-impl';
import {FetchMock, networkFailure} from './fetch-mock';
import {FriendlyIframeEmbed} from '../../../../src/friendly-iframe-embed';
import {GEO_IN_GROUP} from '../../../amp-geo/0.1/amp-geo-in-group';
import {LayoutPriority} from '../../../../src/layout';
import {MockA4AImpl, TEST_URL} from './utils';
import {Services} from '../../../../src/services';
import {Signals} from '../../../../src/utils/signals';
import {cancellation} from '../../../../src/error';
import {createElementWithAttributes} from '../../../../src/dom';
import {createIframePromise} from '../../../../testing/iframe';
import {dev, user} from '../../../../src/log';
import {
  incrementLoadingAds,
  is3pThrottled,
} from '../../../amp-ad/0.1/concurrent-load';
import {installRealTimeConfigServiceForDoc} from '../../../../src/service/real-time-config/real-time-config-impl';
import {layoutRectLtwh, layoutSizeFromRect} from '../../../../src/layout-rect';
import {resetScheduledElementForTesting} from '../../../../src/service/custom-element-registry';
import {data as testFragments} from './testdata/test_fragments';
import {data as validCSSAmp} from './testdata/valid_css_at_rules_amp.reserialized';

// eslint-disable-next-line no-undef
if (NO_SIGNING_RTV) {
  describes.realWin('no signing', {amp: true}, (env) => {
    let doc;
    let element;
    let a4a;

    beforeEach(() => {
      doc = env.win.document;
      element = createElementWithAttributes(env.win.document, 'amp-ad', {
        'width': '300',
        'height': '250',
        'type': 'doubleclick',
        'layout': 'fixed',
      });
      doc.body.appendChild(element);
      a4a = new AmpA4A(element);
      // Make the ad think it has size.
      env.sandbox.stub(a4a, 'getIntersectionElementLayoutBox').returns({
        height: 250,
        width: 300,
      });
      env.sandbox.stub(a4a, 'getAdUrl').returns('https://adnetwork.com');
      env.fetchMock.mock(
        'begin:https://adnetwork.com',
        validCSSAmp.minifiedCreative
      );
    });

    it('should contain the correct csp meta content', async () => {
      await a4a.buildCallback();
      a4a.onLayoutMeasure();
      await a4a.layoutCallback();
      const fie = doc.body.querySelector('iframe[srcdoc]');
      expect(fie.getAttribute('sandbox')).to.equal(
        'allow-forms allow-popups allow-popups-to-escape-sandbox ' +
          'allow-same-origin allow-scripts allow-top-navigation'
      );
      const cspMeta = fie.contentDocument.querySelector(
        'meta[http-equiv=Content-Security-Policy]'
      );
      expect(cspMeta).to.be.ok;
      expect(cspMeta.content).to.include('img-src * data:;');
      expect(cspMeta.content).to.include('media-src *;');
      expect(cspMeta.content).to.include('font-src *;');
      expect(cspMeta.content).to.include('connect-src *;');
      expect(cspMeta.content).to.include("script-src 'none';");
      expect(cspMeta.content).to.include("object-src 'none';");
      expect(cspMeta.content).to.include("child-src 'none';");
      expect(cspMeta.content).to.include("default-src 'none';");
      expect(cspMeta.content).to.include(
        'style-src ' +
          'https://cdn.materialdesignicons.com ' +
          'https://cloud.typography.com ' +
          'https://fast.fonts.net ' +
          'https://fonts.googleapis.com ' +
          'https://maxcdn.bootstrapcdn.com https://p.typekit.net https://pro.fontawesome.com ' +
          'https://use.fontawesome.com ' +
          'https://use.typekit.net ' +
          "'unsafe-inline';"
      );
    });

    it('should set the correct sandbox features', async () => {
      env.sandbox
        .stub(Services.platformFor(env.win), 'isSafari')
        .returns(false);
      await a4a.buildCallback();
      a4a.onLayoutMeasure();
      await a4a.layoutCallback();
      const fie = doc.body.querySelector('iframe[srcdoc]');
      expect(fie.getAttribute('sandbox')).to.equal(
        'allow-forms allow-popups allow-popups-to-escape-sandbox ' +
          'allow-same-origin allow-top-navigation'
      );
    });

    it('FIE should contain <base> with adurl', async () => {
      await a4a.buildCallback();
      a4a.onLayoutMeasure();
      await a4a.layoutCallback();
      const fie = doc.body.querySelector('iframe[srcdoc]');
      const base = fie.contentDocument.querySelector('base');
      expect(base).to.be.ok;
      expect(base.href).to.equal('https://adnetwork.com/');
    });

    it('should complete the rendering FIE', async () => {
      const prioritySpy = env.sandbox.spy(a4a, 'updateLayoutPriority');
      await a4a.buildCallback();
      a4a.onLayoutMeasure();
      await a4a.layoutCallback();
      const fie = doc.body.querySelector('iframe[srcdoc]');
      expect(fie).to.be.ok;
      expect(fie.contentDocument.body.textContent).to.contain.string(
        'Hello, world.'
      );
      expect(prioritySpy).to.be.calledWith(LayoutPriority.CONTENT);
    });

    it('should collapse on no content', async () => {
      env.fetchMock.config.overwriteRoutes = true;
      env.fetchMock.mock('begin:https://adnetwork.com', ''); // no content.
      const iframe3pInit = env.sandbox
        .stub(AmpAdXOriginIframeHandler.prototype, 'init')
        .resolves();
      const collapseSpy = env.sandbox.spy(a4a, 'forceCollapse');

      await a4a.buildCallback();
      a4a.onLayoutMeasure();
      await a4a.layoutCallback();
      expect(collapseSpy).to.be.called;
      expect(iframe3pInit).not.to.be.called;
    });

    it('should fallback to x-domain without ⚡️4ads', async () => {
      env.fetchMock.config.overwriteRoutes = true;
      env.fetchMock.mock(
        'begin:https://adnetwork.com',
        testFragments.minimalDocOneStyle
      );
      const iframe3pInit = env.sandbox
        .stub(AmpAdXOriginIframeHandler.prototype, 'init')
        .resolves();
      await a4a.buildCallback();
      a4a.onLayoutMeasure();
      await a4a.layoutCallback();
      expect(iframe3pInit).to.be.called;
    });
  });
}

describe('amp-a4a', () => {
  const IFRAME_SANDBOXING_FLAGS = [
    'allow-forms',
    'allow-modals',
    'allow-pointer-lock',
    'allow-popups',
    'allow-popups-to-escape-sandbox',
    'allow-same-origin',
    'allow-scripts',
    'allow-top-navigation-by-user-activation',
  ];

  let fetchMock;
  let getSigningServiceNamesMock;
  let whenVisibleMock;
  let adResponse;
  let onCreativeRenderSpy;
  let getResourceStub;

  beforeEach(() => {
    fetchMock = null;
    getSigningServiceNamesMock = window.sandbox.stub(
      AmpA4A.prototype,
      'getSigningServiceNames'
    );
    onCreativeRenderSpy = window.sandbox.spy(
      AmpA4A.prototype,
      'onCreativeRender'
    );
    getSigningServiceNamesMock.returns(['google']);
    whenVisibleMock = window.sandbox.stub(AmpDoc.prototype, 'whenFirstVisible');
    whenVisibleMock.returns(Promise.resolve());
    getResourceStub = window.sandbox.stub(AmpA4A.prototype, 'getResource');
    getResourceStub.returns({
      getUpgradeDelayMs: () => 12345,
    });
    adResponse = {
      headers: {
        'AMP-Fast-Fetch-Signature': validCSSAmp.signatureHeader,
      },
      body: validCSSAmp.reserialized,
    };
    adResponse.headers[AMP_SIGNATURE_HEADER] = validCSSAmp.signatureHeader;
  });

  afterEach(() => {
    if (fetchMock) {
      fetchMock./*OK*/ restore();
      fetchMock = null;
    }
    resetScheduledElementForTesting(window, 'amp-a4a');
  });

  /**
   * Sets up testing by loading iframe within which test runs.
   * @param {FixtureInterface} fixture
   */
  function setupForAdTesting(fixture) {
    expect(fetchMock).to.be.null;
    fetchMock = new FetchMock(fixture.win);
    fetchMock.getOnce(
      'https://cdn.ampproject.org/amp-ad-verifying-keyset.json',
      {
        body: validCSSAmp.publicKeyset,
        status: 200,
        headers: {'Content-Type': 'application/jwk-set+json'},
      }
    );
    installDocService(fixture.win, /* isSingleDoc */ true);
    const {doc} = fixture;
    // TODO(a4a-cam@): This is necessary in the short term, until A4A is
    // smarter about host document styling.  The issue is that it needs to
    // inherit the AMP runtime style element in order for shadow DOM-enclosed
    // elements to behave properly.  So we have to set up a minimal one here.
    const ampStyle = doc.createElement('style');
    ampStyle.setAttribute('amp-runtime', 'scratch-fortesting');
    doc.head.appendChild(ampStyle);
  }

  /**
   * @param {!Document} doc
   * @param {Rect=} opt_rect
   * @param {Element=} opt_body
   */
  function createA4aElement(doc, opt_rect, opt_body) {
    const element = createElementWithAttributes(doc, 'amp-a4a', {
      'width': opt_rect ? String(opt_rect.width) : '200',
      'height': opt_rect ? String(opt_rect.height) : '50',
      'type': 'adsense',
    });
    const layoutBox = opt_rect || layoutRectLtwh(0, 0, 200, 50);
    element.getAmpDoc = () => {
      const ampdocService = Services.ampdocServiceFor(doc.defaultView);
      return ampdocService.getAmpDoc(element);
    };
    element.isBuilt = () => true;
    element.getLayout = () => 'fixed';
    element.getLayoutBox = () => layoutBox;
    element.getLayoutSize = () => layoutSizeFromRect(layoutBox);
    element.getIntersectionChangeEntry = () => ({
      time: null,
      boundingClientRect: {},
      rootBounds: {},
      intersectionRect: {},
    });
    const signals = new Signals();
    element.signals = () => signals;
    element.renderStarted = () => {
      signals.signal('render-start');
    };
    (opt_body || doc.body).appendChild(element);
    return element;
  }

  /**
   * @param {Object=} opt_additionalInfo
   * @return {string}
   */
  function buildCreativeString(opt_additionalInfo) {
    const baseTestDoc = testFragments.minimalDocOneStyle;
    const offsets = {...(opt_additionalInfo || {})};
    offsets.ampRuntimeUtf16CharOffsets = [
      baseTestDoc.indexOf('<style amp4ads-boilerplate'),
      baseTestDoc.lastIndexOf('</script>') + '</script>'.length,
    ];
    const splicePoint = baseTestDoc.indexOf('</body>');
    return (
      baseTestDoc.slice(0, splicePoint) +
      '<script type="application/json" amp-ad-metadata>' +
      JSON.stringify(offsets) +
      '</script>' +
      baseTestDoc.slice(splicePoint)
    );
  }

  /**
   * Checks that element is an amp-ad that is rendered via A4A.
   * @param {!Element} element
   */
  function verifyA4ARender(element) {
    expect(element.tagName.toLowerCase()).to.equal('amp-a4a');
    expect(element.querySelectorAll('iframe')).to.have.lengthOf(1);
    expect(element.querySelector('iframe[name]')).to.not.be.ok;
    expect(element.querySelector('iframe[src]')).to.not.be.ok;
    const friendlyChild = element.querySelector('iframe[srcdoc]');
    expect(friendlyChild).to.be.ok;
    expect(friendlyChild.getAttribute('srcdoc')).to.have.string('<html ⚡4ads');
    expect(element).to.be.visible;
    expect(friendlyChild).to.be.visible;
  }

  /**
   * Checks that element has expected sandbox attribute.
   * @param {!Element} element
   * @param {boolean} shouldSandbox
   */
  function verifySandbox(element, shouldSandbox) {
    const sandboxAttribute = element.getAttribute('sandbox');
    expect(!!sandboxAttribute).to.equal(shouldSandbox);
    if (shouldSandbox) {
      expect(sandboxAttribute.split(' ').sort()).to.jsonEqual(
        IFRAME_SANDBOXING_FLAGS
      );
    }
  }

  /**
   * Checks that element is an amp-ad that is rendered via SafeFrame.
   * @param {!Element} element
   * @param {string} sfVersion
   * @param {boolean=} shouldSandbox
   */
  function verifySafeFrameRender(element, sfVersion, shouldSandbox = true) {
    expect(element.tagName.toLowerCase()).to.equal('amp-a4a');
    expect(element).to.be.visible;
    expect(element.querySelectorAll('iframe')).to.have.lengthOf(1);
    const safeFrameUrl =
      'googlesyndication.com/safeframe/' + sfVersion + '/html/container.html';
    const child = element.querySelector(`iframe[src*="${safeFrameUrl}"][name]`);
    expect(child).to.be.ok;
    const name = child.getAttribute('name');
    expect(name).to.match(/[^;]+;\d+;[\s\S]+/);
    const re = /^([^;]+);(\d+);([\s\S]*)$/;
    const match = re.exec(name);
    expect(match).to.be.ok;
    verifySandbox(child, shouldSandbox);
    const contentLength = Number(match[2]);
    const rest = match[3];
    expect(rest.length).to.be.above(contentLength);
    const data = JSON.parse(rest.substr(contentLength));
    expect(data).to.be.ok;
    verifyContext(data._context);
  }

  /** @param {!Object} context */
  function verifyContext(context) {
    expect(context).to.be.ok;
    expect(context.sentinel).to.be.ok;
    expect(context.sentinel).to.match(/((\d+)-\d+)/);
  }

  /**
   * Checks that element is an amp-ad that is rendered via nameframe.
   * @param {!Element} element
   * @param {boolean} shouldSandbox
   */
  function verifyNameFrameRender(element, shouldSandbox = true) {
    expect(element.tagName.toLowerCase()).to.equal('amp-a4a');
    expect(element).to.be.visible;
    expect(element.querySelectorAll('iframe')).to.have.lengthOf(1);
    const child = element.querySelector('iframe[src][name]');
    expect(child).to.be.ok;
    expect(child.src).to.match(/^https?:[^?#]+nameframe(\.max)?\.html/);
    const nameData = child.getAttribute('name');
    expect(nameData).to.be.ok;
    verifyNameData(nameData);
    expect(child).to.be.visible;
    verifySandbox(child, shouldSandbox);
  }

  /**
   * @param {!Element} element
   * @param {string} srcUrl
   * @param {boolean=} shouldSandbox
   */
  function verifyCachedContentIframeRender(
    element,
    srcUrl,
    shouldSandbox = true
  ) {
    expect(element.tagName.toLowerCase()).to.equal('amp-a4a');
    expect(element).to.be.visible;
    expect(element.querySelectorAll('iframe')).to.have.lengthOf(1);
    const child = element.querySelector('iframe[src]');
    expect(child).to.be.ok;
    expect(child.src).to.have.string(srcUrl);
    const nameData = child.getAttribute('name');
    expect(nameData).to.be.ok;
    verifyNameData(nameData);
    expect(child).to.be.visible;
    verifySandbox(child, shouldSandbox);
  }

  /** @param {string} nameData */
  function verifyNameData(nameData) {
    let attributes;
    expect(() => {
      attributes = JSON.parse(nameData);
    }).not.to.throw(Error);
    expect(attributes).to.be.ok;
    verifyContext(attributes._context);
  }

  /**
   * @param {!AmpA4A} a4a
   * @param {!Function} triggerAnalyticsEventSpy
   * @param {(string|Array<string>)=} additionalEvents
   */
  function verifyA4aAnalyticsTriggersWereFired(
    a4a,
    triggerAnalyticsEventSpy,
    additionalEvents = []
  ) {
    [
      'ad-request-start',
      'ad-response-end',
      'ad-render-start',
      'ad-render-end',
      'ad-iframe-loaded',
    ]
      .concat(additionalEvents)
      .forEach((evnt) =>
        expect(triggerAnalyticsEventSpy).to.be.calledWith(a4a.element, evnt, {
          'time': window.sandbox.match.number,
        })
      );
  }

  describe('ads are visible', () => {
    let a4aElement;
    let a4a;
    let fixture;
    beforeEach(async () => {
      fixture = await createIframePromise();
      setupForAdTesting(fixture);
      fetchMock.getOnce(
        TEST_URL + '&__amp_source_origin=about%3Asrcdoc',
        () => adResponse,
        {name: 'ad'}
      );
      a4aElement = createA4aElement(fixture.doc);
      a4a = new MockA4AImpl(a4aElement);
      a4a.releaseType_ = '0';
      return fixture;
    });

    it('for SafeFrame rendering case', async () => {
      // Make sure there's no signature, so that we go down the 3p iframe path.
      adResponse.body = adResponse.body.replace('⚡4ads', '');
      delete adResponse.headers['AMP-Fast-Fetch-Signature'];
      delete adResponse.headers[AMP_SIGNATURE_HEADER];
      // If rendering type is safeframe, we SHOULD attach a SafeFrame.
      adResponse.headers[RENDERING_TYPE_HEADER] = 'safeframe';
      a4a.buildCallback();
      const lifecycleEventStub = window.sandbox.stub(
        a4a,
        'maybeTriggerAnalyticsEvent_'
      );
      a4a.onLayoutMeasure();
      await a4a.layoutCallback();
      const child = a4aElement.querySelector('iframe[name]');
      expect(child).to.be.ok;
      expect(child).to.be.visible;
      expect(onCreativeRenderSpy.withArgs(null)).to.be.called;
      expect(lifecycleEventStub).to.be.calledWith('renderSafeFrameStart');
    });

    it('for ios defaults to SafeFrame rendering', async () => {
      const platform = Services.platformFor(fixture.win);
      window.sandbox.stub(platform, 'isIos').returns(true);
      a4a = new MockA4AImpl(a4aElement);
      // Make sure there's no signature, so that we go down the 3p iframe path.
      adResponse.body = adResponse.body.replace('⚡4ads', '');
      delete adResponse.headers['AMP-Fast-Fetch-Signature'];
      delete adResponse.headers[AMP_SIGNATURE_HEADER];
      // Ensure no rendering type header (ios on safari will default to
      // safeframe).
      delete adResponse.headers[RENDERING_TYPE_HEADER];
      fixture.doc.body.appendChild(a4aElement);
      a4a.buildCallback();
      a4a.onLayoutMeasure();
      await a4a.layoutCallback();
      const child = a4aElement.querySelector('iframe[name]');
      expect(child).to.be.ok;
      expect(child).to.be.visible;
      expect(onCreativeRenderSpy.withArgs(null)).to.be.called;
    });

    it('for cached content iframe rendering case', async () => {
      // Make sure there's no signature, so that we go down the 3p iframe path.
      adResponse.body = adResponse.body.replace('⚡4ads', '');
      delete adResponse.headers['AMP-Fast-Fetch-Signature'];
      delete adResponse.headers[AMP_SIGNATURE_HEADER];
      a4a.buildCallback();
      a4a.onLayoutMeasure();
      await a4a.layoutCallback();
      const child = a4aElement.querySelector('iframe[src]');
      expect(child).to.be.ok;
      expect(child).to.be.visible;
      expect(onCreativeRenderSpy.withArgs(null)).to.be.called;
    });

    it('populates postAdResponseExperimentFeatures', async () => {
      a4a.buildCallback();
      a4a.onLayoutMeasure();
      await a4a.layoutCallback();
      const child = a4aElement.querySelector('iframe[srcdoc]');
      expect(child).to.be.ok;
      expect(
        child.srcdoc.indexOf('meta http-equiv=Content-Security-Policy')
      ).to.not.equal(-1);
    });

    it('for A4A friendly iframe rendering case', async () => {
      expect(a4a.friendlyIframeEmbed_).to.not.exist;
      a4a.buildCallback();
      a4a.onLayoutMeasure();
      await a4a.layoutCallback();
      const child = a4aElement.querySelector('iframe[srcdoc]');
      expect(child).to.be.ok;
      expect(child).to.be.visible;
      const a4aBody = child.contentDocument.body;
      expect(a4aBody).to.be.ok;
      expect(a4aBody).to.be.visible;
      expect(a4a.friendlyIframeEmbed_).to.exist;
    });

    it('detachedCallback should destroy FIE and detach frame', async () => {
      const fieDestroySpy = window.sandbox./*OK*/ spy(
        FriendlyIframeEmbed.prototype,
        'destroy'
      );
      a4a.buildCallback();
      a4a.onLayoutMeasure();
      await a4a.layoutCallback();
      a4a.detachedCallback();
      expect(fieDestroySpy).to.be.called;
      expect(a4aElement.querySelector('iframe')).to.not.be.ok;
    });

    it('for A4A layout should resolve once FIE is created', async () => {
      // This test calls renderAmpCreative before onlayoutMeasure has
      // populated adUrl_. This cannot happen in real world because rendering
      // is blocked by A4A.adPromise_.
      a4a.adUrl_ = 'https://adnetwork.com';
      a4a.buildCallback();
      a4a.onLayoutMeasure();

      // Never resolve
      window.sandbox
        ./*OK*/ stub(FriendlyIframeEmbed.prototype, 'whenIniLoaded')
        .callsFake(() => {
          return new Promise(() => {});
        });
      const creativeString = buildCreativeString();
      const metaData = a4a.getAmpAdMetadata(creativeString);
      await a4a.renderAmpCreative_(metaData);
      expect(a4a.friendlyIframeEmbed_).to.exist;
      expect(a4a.friendlyIframeEmbed_.host).to.equal(a4a.element);
    });

    it('should fire amp-analytics triggers for lifecycle events', async () => {
      let iniLoadResolver;
      const iniLoadPromise = new Promise((resolve) => {
        iniLoadResolver = resolve;
      });
      const whenIniLoadedStub = window.sandbox
        .stub(FriendlyIframeEmbed.prototype, 'whenIniLoaded')
        .callsFake(() => iniLoadPromise);
      a4a.buildCallback();
      const triggerAnalyticsEventSpy = window.sandbox.spy(
        analytics,
        'triggerAnalyticsEvent'
      );
      a4a.onLayoutMeasure();
      const layoutPromise = a4a.layoutCallback();
      expect(whenIniLoadedStub).to.not.be.called;
      iniLoadResolver();
      await layoutPromise;
      verifyA4aAnalyticsTriggersWereFired(a4a, triggerAnalyticsEventSpy);
    });

    it('for requests from insecure HTTP pages', async () => {
      // TODO(ccordry): delete this test when we remove crypto.
      // eslint-disable-next-line no-undef
      if (NO_SIGNING_RTV) {
        return;
      }
      window.sandbox
        .stub(Services.cryptoFor(fixture.win), 'isPkcsAvailable')
        .returns(false);
      a4a.buildCallback();
      a4a.onLayoutMeasure();
      await a4a.layoutCallback();
      const child = a4aElement.querySelector('iframe[src]');
      expect(child).to.be.ok;
      expect(child).to.be.visible;
      expect(onCreativeRenderSpy.withArgs(null)).to.be.called;
    });

    it('should fire amp-analytics triggers', async () => {
      const triggerAnalyticsEventSpy = window.sandbox.spy(
        analytics,
        'triggerAnalyticsEvent'
      );
      a4a.buildCallback();
      a4a.onLayoutMeasure();
      window.sandbox
        ./*OK*/ stub(FriendlyIframeEmbed.prototype, 'whenIniLoaded')
        .callsFake(() => Promise.resolve());
      await a4a.layoutCallback();
      verifyA4aAnalyticsTriggersWereFired(a4a, triggerAnalyticsEventSpy);
    });

    it('should not fire amp-analytics triggers without config', async () => {
      window.sandbox
        .stub(MockA4AImpl.prototype, 'getA4aAnalyticsConfig')
        .callsFake(() => null);
      a4a = new MockA4AImpl(a4aElement);
      const triggerAnalyticsEventSpy = window.sandbox.spy(
        analytics,
        'triggerAnalyticsEvent'
      );
      a4a.buildCallback();
      a4a.onLayoutMeasure();
      await a4a.layoutCallback();
      expect(triggerAnalyticsEventSpy).to.not.be.called;
    });

    it('should insert an amp-analytics element', async () => {
      window.sandbox
        .stub(MockA4AImpl.prototype, 'getA4aAnalyticsConfig')
        .callsFake(() => ({'foo': 'bar'}));
      a4a = new MockA4AImpl(a4aElement);
      const insertAnalyticsElementSpy = window.sandbox.spy(
        analyticsExtension,
        'insertAnalyticsElement'
      );
      await a4a.buildCallback();
      expect(insertAnalyticsElementSpy).to.be.calledWith(
        a4a.element,
        {'foo': 'bar'},
        true /* loadAnalytics */
      );
    });

    it('should not insert an amp-analytics element if config is null', () => {
      window.sandbox
        .stub(MockA4AImpl.prototype, 'getA4aAnalyticsConfig')
        .callsFake(() => null);
      a4a = new MockA4AImpl(a4aElement);
      const insertAnalyticsElementSpy = window.sandbox.spy(
        analyticsExtension,
        'insertAnalyticsElement'
      );
      a4a.buildCallback();
      expect(insertAnalyticsElementSpy).not.to.be.called;
    });
  });

  describe('layoutCallback cancels properly', () => {
    let a4aElement;
    let a4a;
    let fixture;
    beforeEach(async () => {
      fixture = await createIframePromise();

      setupForAdTesting(fixture);
      fetchMock.getOnce(
        TEST_URL + '&__amp_source_origin=about%3Asrcdoc',
        () => adResponse,
        {name: 'ad'}
      );
      a4aElement = createA4aElement(fixture.doc);
      a4a = new MockA4AImpl(a4aElement);
      return fixture;
    });

    it('when unlayoutCallback called after adPromise', async () => {
      a4a.buildCallback();
      a4a.onLayoutMeasure();
      let promiseResolver;
      a4a.adPromise_ = new Promise((resolver) => {
        promiseResolver = resolver;
      });
      const layoutCallbackPromise = a4a.layoutCallback();
      a4a.unlayoutCallback();
      const renderNonAmpCreativeSpy = window.sandbox.spy(
        AmpA4A.prototype,
        'renderNonAmpCreative'
      );
      promiseResolver();
      try {
        await layoutCallbackPromise;
        // We should never get in here.
        expect(false).to.be.true;
      } catch (err) {
        expect(renderNonAmpCreativeSpy).to.not.be.called;
        expect(err).to.be.ok;
        expect(err.message).to.equal('CANCELLED');
      }
    });

    it('when unlayoutCallback called before renderAmpCreative_', async () => {
      a4a.buildCallback();
      a4a.onLayoutMeasure();
      let promiseResolver;
      a4a.renderAmpCreative_ = new Promise((resolver) => {
        promiseResolver = resolver;
      });
      const layoutCallbackPromise = a4a.layoutCallback();
      a4a.unlayoutCallback();

      promiseResolver();
      try {
        await layoutCallbackPromise;
        // We should never get in here.
        expect(false).to.be.true;
      } catch (err) {
        expect(err).to.be.ok;
        expect(err.message).to.equal('CANCELLED');
      }
    });
  });

  describe('cross-domain rendering', () => {
    let a4aElement;
    let a4a;
    beforeEach(async () => {
      // Make sure there's no signature, so that we go down the 3p iframe path.
      adResponse.body = adResponse.body.replace('⚡4ads', '');
      delete adResponse.headers['AMP-Fast-Fetch-Signature'];
      delete adResponse.headers[AMP_SIGNATURE_HEADER];
      // If rendering type is safeframe, we SHOULD attach a SafeFrame.
      adResponse.headers[RENDERING_TYPE_HEADER] = 'safeframe';
      const fixture = await createIframePromise();
      setupForAdTesting(fixture);
      fetchMock.getOnce(
        TEST_URL + '&__amp_source_origin=about%3Asrcdoc',
        () => adResponse,
        {name: 'ad'}
      );
      const {doc} = fixture;
      a4aElement = createA4aElement(doc);
      a4a = new MockA4AImpl(a4aElement);
      a4a.releaseType_ = '0';
      a4a.buildCallback();
      expect(onCreativeRenderSpy).to.not.be.called;
    });

    describe('#renderViaIframeGet', () => {
      beforeEach(() => {
        // Verify client cache iframe rendering.
        adResponse.headers[RENDERING_TYPE_HEADER] = 'client_cache';
        a4a.onLayoutMeasure();
      });

      it('should attach a client cached iframe when set', async () => {
        await a4a.layoutCallback();
        verifyCachedContentIframeRender(a4aElement, TEST_URL);
        expect(fetchMock.called('ad')).to.be.true;
      });

      it('should apply sandbox when sandboxHTMLCreativeFrame is true', async () => {
        a4a.sandboxHTMLCreativeFrame = () => true;
        a4a.onLayoutMeasure();
        await a4a.layoutCallback();
        verifyCachedContentIframeRender(
          a4aElement,
          TEST_URL,
          true /* shouldSandbox */
        );
        expect(fetchMock.called('ad')).to.be.true;
      });

      it('should not apply sandbox when sandboxHTMLCreativeFrame false', async () => {
        a4a.sandboxHTMLCreativeFrame = () => false;
        a4a.onLayoutMeasure();
        await a4a.layoutCallback();
        verifyCachedContentIframeRender(
          a4aElement,
          TEST_URL,
          false /* shouldSandbox */
        );
        expect(fetchMock.called('ad')).to.be.true;
      });

      it('should set feature policy for sync-xhr', async () => {
        a4a.sandboxHTMLCreativeFrame = () => true;
        a4a.onLayoutMeasure();
        await a4a.layoutCallback();
        verifyCachedContentIframeRender(a4aElement, TEST_URL, true);
        expect(a4a.iframe.getAttribute('allow')).to.equal("sync-xhr 'none';");
      });
    });

    describe('illegal render mode value', () => {
      let devErrLogStub;
      beforeEach(() => {
        devErrLogStub = window.sandbox.stub(dev(), 'error');
        // If rendering type is unknown, should fall back to cached content
        // iframe and generate an error.
        adResponse.headers[RENDERING_TYPE_HEADER] = 'random illegal value';
        a4a.onLayoutMeasure();
      });

      it('should render via cached iframe', async () => {
        const triggerAnalyticsEventSpy = window.sandbox.spy(
          analytics,
          'triggerAnalyticsEvent'
        );
        await a4a.layoutCallback();
        verifyCachedContentIframeRender(a4aElement, TEST_URL);
        // Should have reported an error.
        expect(devErrLogStub).to.be.calledOnce;
        expect(devErrLogStub.getCall(0).args[1]).to.have.string(
          'random illegal value'
        );
        expect(fetchMock.called('ad')).to.be.true;
        verifyA4aAnalyticsTriggersWereFired(
          a4a,
          triggerAnalyticsEventSpy,
          'ad-iframe-loaded'
        );
      });

      it('should fire amp-analytics triggers for illegal render modes', async () => {
        const triggerAnalyticsEventSpy = window.sandbox.spy(
          analytics,
          'triggerAnalyticsEvent'
        );
        await a4a.layoutCallback();
        return verifyA4aAnalyticsTriggersWereFired(
          a4a,
          triggerAnalyticsEventSpy,
          'ad-iframe-loaded'
        );
      });
    });

    describe('#renderViaNameFrame', () => {
      beforeEach(() => {
        // If rendering type is nameframe, we SHOULD attach a NameFrame.
        adResponse.headers[RENDERING_TYPE_HEADER] = 'nameframe';
        a4a.onLayoutMeasure();
      });

      it('should attach a NameFrame when header is set', async () => {
        await a4a.layoutCallback();
        verifyNameFrameRender(a4aElement);
        expect(fetchMock.called('ad')).to.be.true;
      });

      it(
        'should make only one NameFrame even if onLayoutMeasure called ' +
          'multiple times',
        async () => {
          a4a.onLayoutMeasure();
          a4a.onLayoutMeasure();
          a4a.onLayoutMeasure();
          a4a.onLayoutMeasure();
          await a4a.layoutCallback();
          verifyNameFrameRender(a4aElement);
          expect(fetchMock.called('ad')).to.be.true;
        }
      );

      it('should apply sandbox when sandboxHTMLCreativeFrame is true', async () => {
        a4a.sandboxHTMLCreativeFrame = () => true;
        a4a.onLayoutMeasure();
        await a4a.layoutCallback();
        verifyNameFrameRender(a4aElement, true /* shouldSandbox */);
        expect(fetchMock.called('ad')).to.be.true;
      });

      it('should not apply sandbox when sandboxHTMLCreativeFrame false', async () => {
        a4a.sandboxHTMLCreativeFrame = () => false;
        a4a.onLayoutMeasure();
        await a4a.layoutCallback();
        verifyNameFrameRender(a4aElement, false /* shouldSandbox */);
        expect(fetchMock.called('ad')).to.be.true;
      });

      ['', 'client_cache', 'safeframe', 'some_random_thing'].forEach(
        (headerVal) => {
          // TODO(wg-monetization, #25690): Fails on CI.
          it.skip(`should not attach a NameFrame when header is ${headerVal}`, async () => {
            const devStub = window.sandbox.stub(dev(), 'error');
            // Make sure there's no signature, so that we go down the 3p
            // iframe path.
            delete adResponse.headers['AMP-Fast-Fetch-Signature'];
            delete adResponse.headers[AMP_SIGNATURE_HEADER];
            // If rendering type is anything but nameframe, we SHOULD NOT
            // attach a NameFrame.
            adResponse.headers[RENDERING_TYPE_HEADER] = headerVal;
            a4a.onLayoutMeasure();
            await a4a.layoutCallback();
            if (headerVal == 'some_random_thing') {
              expect(
                devStub.withArgs(
                  'AMP-A4A',
                  `cross-origin render mode header ${headerVal}`
                )
              ).to.be.calledOnce;
            } else {
              expect(devStub).to.not.be.called;
            }
            const nameChild = a4aElement.querySelector(
              'iframe[src^="nameframe"]'
            );
            expect(nameChild).to.not.be.ok;
            if (headerVal != 'safeframe') {
              const unsafeChild = a4aElement.querySelector('iframe');
              expect(unsafeChild).to.be.ok;
              expect(unsafeChild.getAttribute('src')).to.have.string(TEST_URL);
            }
            expect(fetchMock.called('ad')).to.be.true;
          });
        }
      );

      it('should fire amp-analytics triggers for lifecycle stages', async () => {
        const triggerAnalyticsEventSpy = window.sandbox.spy(
          analytics,
          'triggerAnalyticsEvent'
        );
        await a4a.layoutCallback();
        return verifyA4aAnalyticsTriggersWereFired(
          a4a,
          triggerAnalyticsEventSpy,
          'ad-iframe-loaded'
        );
      });
    });

    describe('#renderViaSafeFrame', () => {
      beforeEach(() => {
        // If rendering type is safeframe, we SHOULD attach a SafeFrame.
        adResponse.headers[RENDERING_TYPE_HEADER] = 'safeframe';
        a4a.onLayoutMeasure();
      });

      it('should attach a SafeFrame when header is set', async () => {
        await a4a.layoutCallback();
        verifySafeFrameRender(a4aElement, DEFAULT_SAFEFRAME_VERSION);
        expect(fetchMock.called('ad')).to.be.true;
      });

      it('should use safeframe version header value', async () => {
        a4a.safeframeVersion = '1-2-3';
        await a4a.layoutCallback();
        verifySafeFrameRender(a4aElement, '1-2-3');
        expect(fetchMock.called('ad')).to.be.true;
      });

      it(
        'should make only one SafeFrame even if onLayoutMeasure called ' +
          'multiple times',
        async () => {
          a4a.onLayoutMeasure();
          a4a.onLayoutMeasure();
          a4a.onLayoutMeasure();
          a4a.onLayoutMeasure();
          await a4a.layoutCallback();
          verifySafeFrameRender(a4aElement, DEFAULT_SAFEFRAME_VERSION);
          expect(fetchMock.called('ad')).to.be.true;
        }
      );

      it('should apply sandbox when sandboxHTMLCreativeFrame is true', async () => {
        a4a.sandboxHTMLCreativeFrame = () => true;
        a4a.onLayoutMeasure();
        await a4a.layoutCallback();
        verifySafeFrameRender(
          a4aElement,
          DEFAULT_SAFEFRAME_VERSION,
          true /* shouldSandbox */
        );
        expect(fetchMock.called('ad')).to.be.true;
      });

      it('should not apply sandbox when sandboxHTMLCreativeFrame false', async () => {
        a4a.sandboxHTMLCreativeFrame = () => false;
        a4a.onLayoutMeasure();
        await a4a.layoutCallback();
        verifySafeFrameRender(
          a4aElement,
          DEFAULT_SAFEFRAME_VERSION,
          false /* shouldSandbox */
        );
        expect(fetchMock.called('ad')).to.be.true;
      });

      ['', 'client_cache', 'nameframe', 'some_random_thing'].forEach(
        (headerVal) => {
          it(`should not attach a SafeFrame when header is ${headerVal}`, async () => {
            const devStub = window.sandbox.stub(dev(), 'error');
            // If rendering type is anything but safeframe, we SHOULD NOT
            // attach a SafeFrame.
            adResponse.headers[RENDERING_TYPE_HEADER] = headerVal;
            a4a.onLayoutMeasure();
            await a4a.layoutCallback();
            if (headerVal == 'some_random_thing') {
              expect(
                devStub.withArgs(
                  'AMP-A4A',
                  `cross-origin render mode header ${headerVal}`
                )
              ).to.be.calledOnce;
            } else {
              expect(devStub).to.not.be.called;
            }
            const safeframeUrl =
              '.googlesyndication.com/safeframe/' +
              DEFAULT_SAFEFRAME_VERSION +
              '/html/container.html';
            const safeChild = a4aElement.querySelector(
              `iframe[src*="${safeframeUrl}"]`
            );
            expect(safeChild).to.not.be.ok;
            if (headerVal != 'nameframe') {
              const unsafeChild = a4aElement.querySelector('iframe');
              expect(unsafeChild).to.be.ok;
              expect(unsafeChild.getAttribute('src')).to.have.string(TEST_URL);
            }
            expect(fetchMock.called('ad')).to.be.true;
          });
        }
      );

      it('should reset state to null on unlayoutCallback', async () => {
        await a4a.layoutCallback();
        expect(a4a.experimentalNonAmpCreativeRenderMethod_).to.equal(
          'safeframe'
        );
        a4a.unlayoutCallback();
        expect(a4a.experimentalNonAmpCreativeRenderMethod_).to.be.null;
        expect(fetchMock.called('ad')).to.be.true;
      });

      it('should fire amp-analytics triggers for lifecycle stages', async () => {
        const triggerAnalyticsEventSpy = window.sandbox.spy(
          analytics,
          'triggerAnalyticsEvent'
        );
        await a4a.layoutCallback();
        return verifyA4aAnalyticsTriggersWereFired(
          a4a,
          triggerAnalyticsEventSpy,
          'ad-iframe-loaded'
        );
      });
    });
  });

  describe('cross-domain vs A4A', () => {
    let a4a;
    let a4aElement;
    beforeEach(async () => {
      const fixture = await createIframePromise();
      setupForAdTesting(fixture);
      fetchMock.getOnce(
        TEST_URL + '&__amp_source_origin=about%3Asrcdoc',
        () => adResponse,
        {name: 'ad'}
      );
      const {doc} = fixture;
      a4aElement = createA4aElement(doc);
      a4a = new MockA4AImpl(a4aElement);
      return fixture;
    });
    afterEach(() => {
      expect(fetchMock.called('ad')).to.be.true;
    });

    ['nameframe', 'safeframe'].forEach((renderType) => {
      it(`should not use ${renderType} if creative is A4A`, async () => {
        adResponse.headers[RENDERING_TYPE_HEADER] = renderType;
        a4a.buildCallback();
        a4a.onLayoutMeasure();
        await a4a.layoutCallback();
        verifyA4ARender(a4aElement);
      });

      it(
        `should not use ${renderType} even if onLayoutMeasure called ` +
          'multiple times',
        async () => {
          adResponse.headers[RENDERING_TYPE_HEADER] = renderType;
          a4a.buildCallback();
          a4a.onLayoutMeasure();
          a4a.onLayoutMeasure();
          a4a.onLayoutMeasure();
          a4a.onLayoutMeasure();
          await a4a.layoutCallback();
          const safeChild = a4aElement.querySelector('iframe[name]');
          expect(safeChild).to.not.be.ok;
          const crossDomainChild = a4aElement.querySelector('iframe[src]');
          expect(crossDomainChild).to.not.be.ok;
          const friendlyChild = a4aElement.querySelector('iframe[srcdoc]');
          expect(friendlyChild).to.be.ok;
          expect(friendlyChild.getAttribute('srcdoc')).to.have.string(
            '<html ⚡4ads'
          );
        }
      );
    });
  });

  it('should set height/width on iframe matching header value', async () => {
    // Make sure there's no signature, so that we go down the 3p iframe path.
    adResponse.body = adResponse.body.replace('⚡4ads', '');
    delete adResponse.headers['AMP-Fast-Fetch-Signature'];
    delete adResponse.headers[AMP_SIGNATURE_HEADER];
    adResponse.headers['X-CreativeSize'] = '320x50';
    const fixture = await createIframePromise();
    setupForAdTesting(fixture);
    fetchMock.getOnce(
      TEST_URL + '&__amp_source_origin=about%3Asrcdoc',
      () => adResponse,
      {name: 'ad'}
    );
    const {doc} = fixture;
    const a4aElement = createA4aElement(doc);
    a4aElement.setAttribute('width', 480);
    a4aElement.setAttribute('height', 75);
    a4aElement.setAttribute('type', 'doubleclick');
    const a4a = new MockA4AImpl(a4aElement);
    doc.body.appendChild(a4aElement);
    a4a.buildCallback();
    a4a.onLayoutMeasure();
    const renderPromise = a4a.layoutCallback();
    await renderPromise;
    const child = a4aElement.querySelector('iframe[name]');
    expect(child).to.be.ok;
    expect(child.getAttribute('width')).to.equal('320');
    expect(child.getAttribute('height')).to.equal('50');
  });

  it('should set a default title on the iframe', async () => {
    // Make sure there's no signature, so that we go down the 3p iframe path.
    adResponse.body = adResponse.body.replace('⚡4ads', '');
    delete adResponse.headers['AMP-Fast-Fetch-Signature'];
    delete adResponse.headers[AMP_SIGNATURE_HEADER];
    adResponse.headers['X-CreativeSize'] = '320x50';
    const fixture = await createIframePromise();
    setupForAdTesting(fixture);
    fetchMock.getOnce(
      TEST_URL + '&__amp_source_origin=about%3Asrcdoc',
      () => adResponse,
      {name: 'ad'}
    );
    const {doc} = fixture;
    const a4aElement = createA4aElement(doc);
    a4aElement.setAttribute('width', 480);
    a4aElement.setAttribute('height', 75);
    a4aElement.setAttribute('type', 'doubleclick');
    const a4a = new MockA4AImpl(a4aElement);
    doc.body.appendChild(a4aElement);
    a4a.buildCallback();
    a4a.onLayoutMeasure();
    const renderPromise = a4a.layoutCallback();
    await renderPromise;
    const child = a4aElement.querySelector('iframe[name]');
    expect(child).to.be.ok;
    expect(child.getAttribute('title')).to.equal('3rd party ad content');
  });

  it('should use the amp-ad title on the iframe if set', async () => {
    // Make sure there's no signature, so that we go down the 3p iframe path.
    adResponse.body = adResponse.body.replace('⚡4ads', '');
    delete adResponse.headers['AMP-Fast-Fetch-Signature'];
    delete adResponse.headers[AMP_SIGNATURE_HEADER];
    adResponse.headers['X-CreativeSize'] = '320x50';
    const fixture = await createIframePromise();
    setupForAdTesting(fixture);
    fetchMock.getOnce(
      TEST_URL + '&__amp_source_origin=about%3Asrcdoc',
      () => adResponse,
      {name: 'ad'}
    );
    const {doc} = fixture;
    const a4aElement = createA4aElement(doc);
    a4aElement.setAttribute('width', 480);
    a4aElement.setAttribute('height', 75);
    a4aElement.setAttribute('type', 'doubleclick');
    a4aElement.setAttribute('title', 'Custom title');
    const a4a = new MockA4AImpl(a4aElement);
    doc.body.appendChild(a4aElement);
    a4a.buildCallback();
    a4a.onLayoutMeasure();
    const renderPromise = a4a.layoutCallback();
    await renderPromise;
    const child = a4aElement.querySelector('iframe[name]');
    expect(child).to.be.ok;
    expect(child.getAttribute('title')).to.equal('Custom title');
  });

  describe('#onLayoutMeasure', () => {
    it('resumeCallback calls onLayoutMeasure', async () => {
      // Force non-FIE
      adResponse.body = adResponse.body.replace('⚡4ads', '');
      delete adResponse.headers['AMP-Fast-Fetch-Signature'];
      delete adResponse.headers[AMP_SIGNATURE_HEADER];
      const fixture = await createIframePromise();
      setupForAdTesting(fixture);
      fetchMock.getOnce(
        TEST_URL + '&__amp_source_origin=about%3Asrcdoc',
        () => adResponse,
        {name: 'ad'}
      );
      const {doc} = fixture;
      const a4aElement = createA4aElement(doc);
      const s = doc.createElement('style');
      s.textContent = '.fixed {position:fixed;}';
      doc.head.appendChild(s);
      const a4a = new MockA4AImpl(a4aElement);
      const renderNonAmpCreativeSpy = window.sandbox.spy(
        a4a,
        'renderNonAmpCreative'
      );
      a4a.buildCallback();
      a4a.onLayoutMeasure();
      expect(a4a.adPromise_).to.be.ok;
      await a4a.layoutCallback();
      expect(
        renderNonAmpCreativeSpy.calledOnce,
        'renderNonAmpCreative called exactly once'
      ).to.be.true;
      a4a.unlayoutCallback();
      getResourceStub.returns({
        'hasBeenMeasured': () => true,
        'isMeasureRequested': () => false,
      });
      const onLayoutMeasureSpy = window.sandbox.spy(a4a, 'onLayoutMeasure');
      a4a.resumeCallback();
      expect(onLayoutMeasureSpy).to.be.calledOnce;
    });

    it('resumeCallback does not call onLayoutMeasure for FIE', async () => {
      const fixture = await createIframePromise();
      setupForAdTesting(fixture);
      fetchMock.getOnce(
        TEST_URL + '&__amp_source_origin=about%3Asrcdoc',
        () => adResponse,
        {name: 'ad'}
      );
      const {doc} = fixture;
      const a4aElement = createA4aElement(doc);
      const s = doc.createElement('style');
      s.textContent = '.fixed {position:fixed;}';
      doc.head.appendChild(s);
      const a4a = new MockA4AImpl(a4aElement);
      const renderAmpCreativeSpy = window.sandbox.spy(
        a4a,
        // eslint-disable-next-line no-undef
        NO_SIGNING_RTV ? 'renderFriendlyTrustless_' : 'renderAmpCreative_'
      );
      a4a.buildCallback();
      a4a.onLayoutMeasure();
      expect(a4a.adPromise_).to.be.ok;
      await a4a.layoutCallback();
      expect(
        renderAmpCreativeSpy.calledOnce,
        'renderAmpCreative_ called exactly once'
      ).to.be.true;
      window.sandbox.stub(a4a, 'unlayoutCallback').callsFake(() => false);
      const onLayoutMeasureSpy = window.sandbox.spy(a4a, 'onLayoutMeasure');
      a4a.resumeCallback();
      expect(onLayoutMeasureSpy).to.not.be.called;
    });

    it('resumeCallback w/ measure required no onLayoutMeasure', async () => {
      // Force non-FIE
      adResponse.body = adResponse.body.replace('⚡4ads', '');
      delete adResponse.headers['AMP-Fast-Fetch-Signature'];
      delete adResponse.headers[AMP_SIGNATURE_HEADER];
      const fixture = await createIframePromise();
      setupForAdTesting(fixture);
      fetchMock.getOnce(
        TEST_URL + '&__amp_source_origin=about%3Asrcdoc',
        () => adResponse,
        {name: 'ad'}
      );
      const {doc} = fixture;
      const a4aElement = createA4aElement(doc);
      const s = doc.createElement('style');
      s.textContent = '.fixed {position:fixed;}';
      doc.head.appendChild(s);
      const a4a = new MockA4AImpl(a4aElement);
      const renderNonAmpCreativeSpy = window.sandbox.spy(
        a4a,
        'renderNonAmpCreative'
      );
      a4a.buildCallback();
      a4a.onLayoutMeasure();
      expect(a4a.adPromise_).to.be.ok;
      await a4a.layoutCallback();
      expect(
        renderNonAmpCreativeSpy.calledOnce,
        'renderNonAmpCreative called exactly once'
      ).to.be.true;
      a4a.unlayoutCallback();
      const onLayoutMeasureSpy = window.sandbox.spy(a4a, 'onLayoutMeasure');
      getResourceStub.returns({'hasBeenMeasured': () => false});
      a4a.resumeCallback();
      expect(onLayoutMeasureSpy).to.not.be.called;
    });

    it('should run end-to-end and render in friendly iframe', async () => {
      // TODO(ccordry): delete this test when no signing launches.
      // eslint-disable-next-line no-undef
      if (NO_SIGNING_RTV) {
        return;
      }
      const fixture = await createIframePromise();
      setupForAdTesting(fixture);
      fetchMock.getOnce(
        TEST_URL + '&__amp_source_origin=about%3Asrcdoc',
        () => adResponse,
        {name: 'ad'}
      );
      const {doc} = fixture;
      const a4aElement = createA4aElement(doc);
      a4aElement.setAttribute('rtc-config', true);
      const a4a = new MockA4AImpl(a4aElement);
      a4a.releaseType_ = '0';
      const getAdUrlSpy = window.sandbox.spy(a4a, 'getAdUrl');
      const rtcResponse = Promise.resolve([
        {response: 'a', rtcTime: 1, callout: 'https://a.com'},
      ]);

      installRealTimeConfigServiceForDoc(doc);
      const maybeExecuteRealTimeConfigStub = window.sandbox
        .stub()
        .returns(rtcResponse);
      const rtc = await Services.realTimeConfigForDoc(doc);
      window.sandbox
        .stub(rtc, 'maybeExecuteRealTimeConfig')
        .callsFake(maybeExecuteRealTimeConfigStub);
      const tryExecuteRealTimeConfigSpy = window.sandbox.spy(
        a4a,
        'tryExecuteRealTimeConfig_'
      );
      const updateLayoutPriorityStub = window.sandbox.stub(
        a4a,
        'updateLayoutPriority'
      );
      const renderAmpCreativeSpy = window.sandbox.spy(
        a4a,
        'renderAmpCreative_'
      );
      const preloadExtensionSpy = window.sandbox.spy(
        Extensions.prototype,
        'preloadExtension'
      );
      a4a.buildCallback();
      a4a.onLayoutMeasure();
      expect(a4a.adPromise_).to.be.instanceof(Promise);
      const promiseResult = await a4a.adPromise_;
      expect(promiseResult).to.be.ok;
      expect(promiseResult.minifiedCreative).to.be.ok;
      expect(a4a.isVerifiedAmpCreative()).to.be.true;
      expect(tryExecuteRealTimeConfigSpy.calledOnce).to.be.true;
      expect(maybeExecuteRealTimeConfigStub.calledOnce).to.be.true;
      expect(
        maybeExecuteRealTimeConfigStub.calledWith(
          a4aElement,
          {},
          null,
          null,
          null,
          window.sandbox.match.any
        )
      ).to.be.true;
      expect(getAdUrlSpy.calledOnce, 'getAdUrl called exactly once').to.be.true;
      expect(
        getAdUrlSpy.calledWith(
          {consentState: null, consentString: null, gdprApplies: null},
          rtcResponse
        )
      ).to.be.true;
      expect(fetchMock.called('ad')).to.be.true;
      expect(preloadExtensionSpy.withArgs('amp-font')).to.be.calledOnce;
      expect(
        doc.querySelector(
          'link[rel=preload]' +
            '[href="https://fonts.googleapis.com/css?family=Questrial"]'
        )
      ).to.be.ok;
      await a4a.layoutCallback();
      expect(
        renderAmpCreativeSpy.calledOnce,
        'renderAmpCreative_ called exactly once'
      ).to.be.true;
      expect(a4aElement.getElementsByTagName('iframe').length).to.equal(1);
      const friendlyIframe = a4aElement.querySelector('iframe[srcdoc]');
      expect(friendlyIframe).to.not.be.null;
      expect(friendlyIframe.getAttribute('src')).to.be.null;
      const expectedAttributes = {
        'frameborder': '0',
        'allowfullscreen': '',
        'allowtransparency': '',
        'scrolling': 'no',
      };
      Object.keys(expectedAttributes).forEach((key) => {
        expect(friendlyIframe.getAttribute(key)).to.equal(
          expectedAttributes[key]
        );
      });
      // Should not contain v0.js, any extensions, or amp-boilerplate.
      const iframeDoc = friendlyIframe.contentDocument;
      expect(iframeDoc.querySelector('script[src]')).to.not.be.ok;
      expect(iframeDoc.querySelector('script[custom-element]')).to.not.be.ok;
      expect(iframeDoc.querySelector('style[amp-boilerplate]')).to.not.be.ok;
      expect(iframeDoc.querySelector('noscript')).to.not.be.ok;
      // Should contain font link and extension in main document.
      expect(
        iframeDoc.querySelector(
          'link[href="https://fonts.googleapis.com/css?family=Questrial"]'
        )
      ).to.be.ok;
      expect(doc.querySelector('script[src*="amp-font-0.1"]')).to.be.ok;
      expect(onCreativeRenderSpy.withArgs(window.sandbox.match.object)).to.be
        .calledOnce;
      expect(updateLayoutPriorityStub).to.be.calledOnce;
      expect(updateLayoutPriorityStub.args[0][0]).to.equal(
        LayoutPriority.CONTENT
      );
    });

    it('should update priority for non AMP if in experiment', async () => {
      const fixture = await createIframePromise();
      setupForAdTesting(fixture);
      adResponse.body = adResponse.body.replace('⚡4ads', '');
      delete adResponse.headers['AMP-Fast-Fetch-Signature'];
      delete adResponse.headers[AMP_SIGNATURE_HEADER];
      adResponse.headers[EXPERIMENT_FEATURE_HEADER_NAME] =
        'pref_neutral_enabled=1,';
      adResponse.headers[CREATIVE_SIZE_HEADER] = '123x456';
      fetchMock.getOnce(
        TEST_URL + '&__amp_source_origin=about%3Asrcdoc',
        () => adResponse,
        {name: 'ad'}
      );
      const element = createA4aElement(fixture.doc);
      element.setAttribute('type', 'adsense');
      const a4a = new MockA4AImpl(element);
      const updateLayoutPriorityStub = window.sandbox.stub(
        a4a,
        'updateLayoutPriority'
      );
      const renderNonAmpCreativeSpy = window.sandbox.spy(
        a4a,
        'renderNonAmpCreative'
      );
      window.sandbox
        .stub(a4a, 'maybeValidateAmpCreative')
        .returns(Promise.resolve());
      a4a.onLayoutMeasure();
      a4a.uiHandler = {
        getScrollPromiseForStickyAd: () => Promise.resolve(null),
        isStickyAd: () => false,
        maybeInitStickyAd: () => {},
      };
      await a4a.layoutCallback();
      expect(
        renderNonAmpCreativeSpy.calledOnce,
        'renderNonAmpCreative_ called exactly once'
      ).to.be.true;
      expect(updateLayoutPriorityStub.args[0][0]).to.equal(
        LayoutPriority.CONTENT
      );
      expect(is3pThrottled(a4a.win)).to.be.false;
    });

    // TODO (keithwrightbos) - move into above e2e once signed creative with
    // image within creative can be regenerated.
    it('should prefetch amp images', async () => {
      // TODO(ccordry): delete this test when launched.
      // eslint-disable-next-line no-undef
      if (NO_SIGNING_RTV) {
        return;
      }
      const fixture = await createIframePromise();
      setupForAdTesting(fixture);
      fetchMock.getOnce(
        TEST_URL + '&__amp_source_origin=about%3Asrcdoc',
        () => adResponse,
        {name: 'ad'}
      );
      const {doc} = fixture;
      const a4aElement = createA4aElement(doc);
      const a4a = new MockA4AImpl(a4aElement);
      window.sandbox.stub(a4a, 'getAmpAdMetadata').callsFake((creative) => {
        const metaData = AmpA4A.prototype.getAmpAdMetadata.call(a4a, creative);
        metaData.images = [
          'https://prefetch.me.com?a=b',
          'http://do.not.prefetch.me.com?c=d',
          'https://prefetch.metoo.com?e=f',
        ];
        return metaData;
      });
      a4a.buildCallback();
      a4a.onLayoutMeasure();
      await a4a.layoutCallback();
      expect(
        doc.querySelector(
          'link[rel=preload][href="https://prefetch.me.com?a=b"]'
        )
      ).to.be.ok;
      expect(
        doc.querySelector(
          'link[rel=preload][href="https://prefetch.metoo.com?e=f"]'
        )
      ).to.be.ok;
      expect(
        doc.querySelector(
          'link[rel=preload][href="http://do.not.prefetch.me.com?c=d"]'
        )
      ).to.not.be.ok;
    });

    it('must not be position:fixed', async () => {
      const fixture = await createIframePromise();
      setupForAdTesting(fixture);
      fetchMock.getOnce(
        TEST_URL + '&__amp_source_origin=about%3Asrcdoc',
        () => adResponse,
        {name: 'ad'}
      );
      const {doc} = fixture;
      const a4aElement = createA4aElement(doc);
      const s = doc.createElement('style');
      s.textContent = '.fixed {position:fixed;}';
      doc.head.appendChild(s);
      a4aElement.className = 'fixed';
      const a4a = new MockA4AImpl(a4aElement);
      a4a.onLayoutMeasure();
      expect(a4a.adPromise_).to.not.be.ok;
    });

    it('does not initialize promise chain 0 height/width', async () => {
      const fixture = await createIframePromise();
      setupForAdTesting(fixture);
      fetchMock.getOnce(
        TEST_URL + '&__amp_source_origin=about%3Asrcdoc',
        () => adResponse,
        {name: 'ad'}
      );
      const {doc} = fixture;
      const rect = layoutRectLtwh(0, 0, 200, 0);
      const a4aElement = createA4aElement(doc, rect);
      const a4a = new MockA4AImpl(a4aElement);
      // test 0 height
      a4a.buildCallback();
      a4a.onLayoutMeasure();
      expect(a4a.adPromise_).to.not.be.ok;
      // test 0 width
      rect.height = 50;
      rect.width = 0;
      a4a.onLayoutMeasure();
      expect(a4a.adPromise_).to.not.be.ok;
      // test with non-zero height/width
      rect.width = 200;
      a4a.onLayoutMeasure();
      expect(a4a.adPromise_).to.be.ok;
    });

    it('does not initialize promise chain when hidden by media query', async () => {
      const fixture = await createIframePromise();
      setupForAdTesting(fixture);
      fetchMock.getOnce(
        TEST_URL + '&__amp_source_origin=about%3Asrcdoc',
        () => adResponse,
        {name: 'ad'}
      );
      const {doc} = fixture;
      const rect = layoutRectLtwh(0, 0, 200, 200);
      const a4aElement = createA4aElement(doc, rect);
      a4aElement.classList.add('i-amphtml-hidden-by-media-query');
      const a4a = new MockA4AImpl(a4aElement);
      a4a.buildCallback();
      a4a.onLayoutMeasure();
      expect(a4a.adPromise_).to.not.be.ok;
      // test without media query
      a4aElement.classList.remove('i-amphtml-hidden-by-media-query');
      a4a.onLayoutMeasure();
      expect(a4a.adPromise_).to.be.ok;
    });

    it('does not initialize promise chain when has attribute "hidden"', async () => {
      const fixture = await createIframePromise();
      setupForAdTesting(fixture);
      fetchMock.getOnce(
        TEST_URL + '&__amp_source_origin=about%3Asrcdoc',
        () => adResponse,
        {name: 'ad'}
      );
      const {doc} = fixture;
      const rect = layoutRectLtwh(0, 0, 200, 200);
      const a4aElement = createA4aElement(doc, rect);
      a4aElement.setAttribute('hidden', '');
      const a4a = new MockA4AImpl(a4aElement);
      a4a.buildCallback();
      a4a.onLayoutMeasure();
      expect(a4a.adPromise_).to.not.be.ok;
      // test without media query
      a4aElement.removeAttribute('hidden');
      a4a.onLayoutMeasure();
      expect(a4a.adPromise_).to.be.ok;
    });

    /**
     * @param {boolean} isValidCreative
     * @param {boolean} opt_failAmpRender
     */
    async function executeLayoutCallbackTest(
      isValidCreative,
      opt_failAmpRender
    ) {
      const fixture = await createIframePromise();
      setupForAdTesting(fixture);
      fetchMock.getOnce(
        TEST_URL + '&__amp_source_origin=about%3Asrcdoc',
        () => adResponse,
        {name: 'ad'}
      );
      const {doc} = fixture;
      const a4aElement = createA4aElement(doc);
      const a4a = new MockA4AImpl(a4aElement);
      const getAdUrlSpy = window.sandbox.spy(a4a, 'getAdUrl');
      const updateLayoutPriorityStub = window.sandbox.stub(
        a4a,
        'updateLayoutPriority'
      );
      if (!isValidCreative) {
        adResponse.body = adResponse.body.replace('⚡4ads', '');
        delete adResponse.headers['AMP-Fast-Fetch-Signature'];
        delete adResponse.headers[AMP_SIGNATURE_HEADER];
      }
      a4a.promiseErrorHandler_ = () => {};
      if (opt_failAmpRender) {
        // TODO(ccordry): remove renderAmpCreative_ when no signing launched.
        window.sandbox
          .stub(a4a, 'renderAmpCreative_')
          .returns(Promise.reject('amp render failure'));
        window.sandbox
          .stub(a4a, 'renderFriendlyTrustless_')
          .returns(Promise.reject('amp render failure'));
      }
      a4a.buildCallback();
      a4a.onLayoutMeasure();
      expect(a4a.adPromise_).to.be.instanceof(Promise);
      const promiseResult = await a4a.adPromise_;
      expect(getAdUrlSpy.calledOnce, 'getAdUrl called exactly once').to.be.true;
      expect(fetchMock.called('ad')).to.be.true;
      expect(a4a.isVerifiedAmpCreative()).to.equal(isValidCreative);
      if (isValidCreative) {
        expect(promiseResult).to.be.ok;
        // TODO(ccordry): delete this check when launched.
        // eslint-disable-next-line no-undef
        !NO_SIGNING_RTV && !expect(promiseResult.minifiedCreative).to.be.ok;
      } else {
        expect(promiseResult).to.not.be.ok;
      }
      await a4a.layoutCallback();
      expect(a4aElement.getElementsByTagName('iframe').length).to.not.equal(0);
      const iframe = a4aElement.getElementsByTagName('iframe')[0];
      if (isValidCreative && !opt_failAmpRender) {
        expect(iframe.getAttribute('src')).to.be.null;
        expect(onCreativeRenderSpy.withArgs(window.sandbox.match.object)).to.be
          .calledOnce;
        expect(updateLayoutPriorityStub).to.be.calledOnce;
        expect(updateLayoutPriorityStub.args[0][0]).to.equal(
          LayoutPriority.CONTENT
        );
      } else {
        expect(iframe.getAttribute('srcdoc')).to.be.null;
        expect(iframe.src, 'verify iframe src w/ origin').to.equal(
          TEST_URL + '&__amp_source_origin=about%3Asrcdoc'
        );
        expect(onCreativeRenderSpy.withArgs(null)).to.be.called;
        if (!opt_failAmpRender) {
          expect(updateLayoutPriorityStub).to.not.be.called;
        }
      }
    }
<<<<<<< HEAD
    it('#layoutCallback valid AMP', () => executeLayoutCallbackTest(true));
    it('#layoutCallback not valid AMP', () => executeLayoutCallbackTest(false));
    it('#layoutCallback AMP render fail, recover non-AMP', () =>
      executeLayoutCallbackTest(true, true));
=======

    it('#layoutCallback valid AMP', () => {
      return executeLayoutCallbackTest(true);
    });

    it('#layoutCallback not valid AMP', () => {
      return executeLayoutCallbackTest(false);
    });

    it('#layoutCallback AMP render fail, recover non-AMP', () => {
      return executeLayoutCallbackTest(true, true);
    });

>>>>>>> 69e28239
    it('should run end-to-end in the presence of an XHR error', async () => {
      const fixture = await createIframePromise();
      setupForAdTesting(fixture);
      fetchMock.getOnce(
        TEST_URL + '&__amp_source_origin=about%3Asrcdoc',
        Promise.reject(networkFailure()),
        {name: 'ad'}
      );
      const {doc} = fixture;
      const a4aElement = createA4aElement(doc);
      const a4a = new MockA4AImpl(a4aElement);
      const getAdUrlSpy = window.sandbox.spy(a4a, 'getAdUrl');
      const onNetworkFailureSpy = window.sandbox.spy(a4a, 'onNetworkFailure');
      a4a.buildCallback();
      a4a.onLayoutMeasure();
      expect(a4a.adPromise_).to.be.instanceof(Promise);
      await a4a.layoutCallback();
      expect(getAdUrlSpy, 'getAdUrl called exactly once').to.be.calledOnce;
      expect(onNetworkFailureSpy, 'onNetworkFailureSpy called exactly once').to
        .be.calledOnce;
      // Verify iframe presence and lack of visibility hidden
      const iframe = a4aElement.querySelector('iframe[src]');
      expect(iframe).to.be.ok;
      expect(iframe.src.indexOf(TEST_URL)).to.equal(0);
      expect(iframe).to.be.visible;
      expect(onCreativeRenderSpy.withArgs(null)).to.be.called;
    });

    it('should use adUrl from onNetworkFailure', async () => {
      const fixture = await createIframePromise();
      setupForAdTesting(fixture);
      fetchMock.getOnce(
        TEST_URL + '&__amp_source_origin=about%3Asrcdoc',
        Promise.reject(networkFailure()),
        {name: 'ad'}
      );
      const {doc} = fixture;
      const a4aElement = createA4aElement(doc);
      const a4a = new MockA4AImpl(a4aElement);
      const getAdUrlSpy = window.sandbox.spy(a4a, 'getAdUrl');
      window.sandbox
        .stub(a4a, 'onNetworkFailure')
        .withArgs(
          window.sandbox.match(
            (val) =>
              val.message && val.message.indexOf('XHR Failed fetching') == 0
          ),
          TEST_URL
        )
        .returns({adUrl: TEST_URL + '&err=true'});
      a4a.buildCallback();
      a4a.onLayoutMeasure();
      expect(a4a.adPromise_).to.be.instanceof(Promise);
      await a4a.layoutCallback();
      expect(getAdUrlSpy, 'getAdUrl called exactly once').to.be.calledOnce;
      // Verify iframe presence and lack of visibility hidden
      const iframe = a4aElement.querySelector('iframe[src]');
      expect(iframe).to.be.ok;
      expect(iframe.src.indexOf(TEST_URL)).to.equal(0);
      expect(/&err=true/.test(iframe.src), iframe.src).to.be.true;
      expect(iframe).to.be.visible;
      expect(onCreativeRenderSpy.withArgs(null)).to.be.called;
    });

    it('should not execute frame GET if disabled via onNetworkFailure', async () => {
      const fixture = await createIframePromise();
      setupForAdTesting(fixture);
      fetchMock.getOnce(
        TEST_URL + '&__amp_source_origin=about%3Asrcdoc',
        Promise.reject(networkFailure()),
        {name: 'ad'}
      );
      const {doc} = fixture;
      const a4aElement = createA4aElement(doc);
      const a4a = new MockA4AImpl(a4aElement);
      a4a.promiseErrorHandler_ = () => {};
      const getAdUrlSpy = window.sandbox.spy(a4a, 'getAdUrl');
      window.sandbox
        .stub(a4a, 'onNetworkFailure')
        .withArgs(
          window.sandbox.match(
            (val) =>
              val.message && val.message.indexOf('XHR Failed fetching') == 0
          ),
          TEST_URL
        )
        .returns({frameGetDisabled: true});
      a4a.buildCallback();
      a4a.onLayoutMeasure();
      await a4a.layoutCallback();
      expect(getAdUrlSpy, 'getAdUrl called exactly once').to.be.calledOnce;
      const iframe = a4aElement.querySelector('iframe');
      expect(iframe).to.not.be.ok;
    });

    it('should handle XHR error when resolves before layoutCallback', async () => {
      const fixture = await createIframePromise();
      setupForAdTesting(fixture);
      fetchMock.getOnce(
        TEST_URL + '&__amp_source_origin=about%3Asrcdoc',
        Promise.reject(networkFailure()),
        {name: 'ad'}
      );
      const {doc} = fixture;
      const a4aElement = createA4aElement(doc);
      const a4a = new MockA4AImpl(a4aElement);
      a4a.buildCallback();
      a4a.onLayoutMeasure();
      await a4a.adPromise_;
      await a4a.layoutCallback();
      // Verify iframe presence and lack of visibility hidden
      expect(a4aElement.querySelectorAll('iframe').length).to.equal(1);
      const iframe = a4aElement.querySelectorAll('iframe')[0];
      expect(iframe.src.indexOf(TEST_URL)).to.equal(0);
      expect(iframe).to.be.visible;
      expect(onCreativeRenderSpy.withArgs(null)).to.be.called;
    });

    it('should handle XHR error when resolves after layoutCallback', async () => {
      const fixture = await createIframePromise();
      setupForAdTesting(fixture);
      let rejectXhr;
      fetchMock.getOnce(
        TEST_URL + '&__amp_source_origin=about%3Asrcdoc',
        new Promise((unusedResolve, reject) => {
          rejectXhr = reject;
        }),
        {name: 'ad'}
      );
      const {doc} = fixture;
      const a4aElement = createA4aElement(doc);
      const a4a = new MockA4AImpl(a4aElement);
      a4a.buildCallback();
      a4a.onLayoutMeasure();
      const layoutCallbackPromise = a4a.layoutCallback();
      rejectXhr(networkFailure());
      await layoutCallbackPromise;
      // Verify iframe presence and lack of visibility hidden
      expect(a4aElement.querySelectorAll('iframe').length).to.equal(1);
      const iframe = a4aElement.querySelectorAll('iframe')[0];
      expect(iframe.src.indexOf(TEST_URL)).to.equal(0);
      expect(iframe).to.be.visible;
      expect(onCreativeRenderSpy.withArgs(null)).to.be.called;
    });

    [
      {
        name: '204',
        fn: () => {
          adResponse.status = 204;
          // Response constructor requires null body for non 200 responses.
          adResponse.body = null;
        },
      },
      {
        name: '500',
        fn: () => {
          adResponse.status = 500;
          // Response constructor requires null body for non 200 responses.
          adResponse.body = null;
        },
      },
      {
        name: 'empty body',
        fn: () => (adResponse.body = ''),
      },
      {
        name: 'no fill header',
        fn: () => {
          adResponse.body = adResponse.body.replace('⚡4ads', '');
          adResponse.headers['amp-ff-empty-creative'] = '';
        },
      },
    ].forEach((test) => {
      it(`should collapse ${test.name}`, async () => {
        const fixture = await createIframePromise();
        setupForAdTesting(fixture);
        test.fn();
        fetchMock.getOnce(
          TEST_URL + '&__amp_source_origin=about%3Asrcdoc',
          adResponse,
          {name: 'ad'}
        );
        const {doc} = fixture;
        const a4aElement = createA4aElement(doc);
        const a4a = new MockA4AImpl(a4aElement);
        a4a.buildCallback();
        const forceCollapseSpy = window.sandbox.spy(a4a, 'forceCollapse');
        const noContentUISpy = window.sandbox.spy();
        const unlayoutUISpy = window.sandbox.spy();
        a4a.uiHandler = {
          applyNoContentUI: () => {
            noContentUISpy();
          },
          applyUnlayoutUI: () => {
            unlayoutUISpy();
          },
          getScrollPromiseForStickyAd: () => Promise.resolve(null),
          maybeInitStickyAd: () => {},
          cleanup: () => {},
        };
        window.sandbox
          .stub(a4a, 'getLayoutSize')
          .returns({width: 123, height: 456});
        a4a.onLayoutMeasure();
        expect(a4a.adPromise_).to.be.ok;
        await a4a.adPromise_;
        expect(forceCollapseSpy).to.be.calledOnce;
        expect(noContentUISpy).to.be.calledOnce;
        await a4a.layoutCallback();
        // should have no iframe.
        expect(a4aElement.querySelector('iframe')).to.not.be.ok;
        expect(onCreativeRenderSpy).to.not.be.called;
        // call unlayout callback & verify it attempts to revert size
        expect(a4a.originalSlotSize_).to.deep.equal({
          width: 123,
          height: 456,
        });
        let attemptChangeSizeResolver;
        const attemptChangeSizePromise = new Promise((resolve) => {
          attemptChangeSizeResolver = resolve;
        });
        window.sandbox
          .stub(AMP.BaseElement.prototype, 'attemptChangeSize')
          .returns(attemptChangeSizePromise);
        a4a.unlayoutCallback();
        expect(unlayoutUISpy).to.be.calledOnce;
        expect(a4a.originalSlotSize_).to.be.ok;
        attemptChangeSizeResolver();
        await Services.timerFor(a4a.win).promise(1);
        expect(a4a.originalSlotSize_).to.not.be.ok;
      });
    });

    it('should process safeframe version header properly', async () => {
      adResponse.headers[SAFEFRAME_VERSION_HEADER] = '1-2-3';
      adResponse.headers[RENDERING_TYPE_HEADER] = 'safeframe';
      adResponse.body = adResponse.body.replace('⚡4ads', '');
      delete adResponse.headers['AMP-Fast-Fetch-Signature'];
      delete adResponse.headers[AMP_SIGNATURE_HEADER];
      const fixture = await createIframePromise();
      setupForAdTesting(fixture);
      fetchMock.getOnce(
        TEST_URL + '&__amp_source_origin=about%3Asrcdoc',
        () => adResponse,
        {name: 'ad'}
      );
      const {doc} = fixture;
      const a4aElement = createA4aElement(doc);
      const a4a = new MockA4AImpl(a4aElement);
      a4a.buildCallback();
      a4a.onLayoutMeasure();
      await a4a.adPromise_;
      expect(fetchMock.called('ad')).to.be.true;
      await a4a.layoutCallback();
      verifySafeFrameRender(a4aElement, '1-2-3');
      // Verify preload to safeframe with header version.
      expect(
        doc.querySelector(
          'link[rel=preload]' +
            '[href*=".googlesyndication.com/safeframe/' +
            '1-2-3/html/container.html"]'
        )
      ).to.be.ok;
    });

    describe('delay request experiment', () => {
      let getAdUrlSpy;
      let a4a;

      beforeEach(async () => {
        const fixture = await createIframePromise();
        setupForAdTesting(fixture);
        fetchMock.getOnce(
          TEST_URL + '&__amp_source_origin=about%3Asrcdoc',
          () => adResponse,
          {name: 'ad'}
        );
        const {doc} = fixture;
        const a4aElement = createA4aElement(doc);
        a4a = new MockA4AImpl(a4aElement);
        getAdUrlSpy = window.sandbox.spy(a4a, 'getAdUrl');
      });

      it('should delay request until within renderOutsideViewport', async () => {
        window.sandbox.stub(a4a, 'delayAdRequestEnabled').returns(true);
        let whenWithinViewportResolve;
        getResourceStub.returns({
          getUpgradeDelayMs: () => 1,
          renderOutsideViewport: () => 3,
        });
        const whenWithinViewportStub = window.sandbox
          .stub(a4a, 'whenWithinViewport')
          .callsFake(() => {
            return new Promise((resolve) => {
              whenWithinViewportResolve = resolve;
            });
          });
        a4a.buildCallback();
        a4a.onLayoutMeasure();
        expect(a4a.adPromise_).to.be.instanceof(Promise);
        // Delay to all getAdUrl to potentially execute.
        await Services.timerFor(a4a.win).promise(1);
        expect(getAdUrlSpy).to.not.be.called;
        expect(whenWithinViewportStub).to.be.calledOnce.calledWith(3);
        whenWithinViewportResolve();
        await a4a.adPromise_;
        return expect(getAdUrlSpy).to.be.calledOnce;
      });

      it('should delay request until numeric value', async () => {
        window.sandbox.stub(a4a, 'delayAdRequestEnabled').returns(6);
        let whenWithinViewportResolve;
        getResourceStub.returns({
          getUpgradeDelayMs: () => 1,
          renderOutsideViewport: () => 3,
        });
        const whenWithinViewportStub = window.sandbox
          .stub(a4a, 'whenWithinViewport')
          .callsFake(() => {
            return new Promise((resolve) => {
              whenWithinViewportResolve = resolve;
            });
          });
        a4a.buildCallback();
        a4a.onLayoutMeasure();
        expect(a4a.adPromise_).to.be.instanceof(Promise);
        // Delay to all getAdUrl to potentially execute.
        await Services.timerFor(a4a.win).promise(1);
        expect(getAdUrlSpy).to.not.be.called;
        expect(whenWithinViewportStub).to.be.calledOnce.calledWith(6);
        whenWithinViewportResolve();
        await a4a.adPromise_;
        return expect(getAdUrlSpy).to.be.calledOnce;
      });
    });

    it('should ignore invalid safeframe version header', async () => {
      adResponse.headers[SAFEFRAME_VERSION_HEADER] = 'some-bad-item';
      adResponse.headers[RENDERING_TYPE_HEADER] = 'safeframe';
      adResponse.body = adResponse.body.replace('⚡4ads', '');
      delete adResponse.headers['AMP-Fast-Fetch-Signature'];
      delete adResponse.headers[AMP_SIGNATURE_HEADER];
      const fixture = await createIframePromise();
      setupForAdTesting(fixture);
      fetchMock.getOnce(
        TEST_URL + '&__amp_source_origin=about%3Asrcdoc',
        () => adResponse,
        {name: 'ad'}
      );
      const {doc} = fixture;
      const a4aElement = createA4aElement(doc);
      const a4a = new MockA4AImpl(a4aElement);
      a4a.buildCallback();
      a4a.onLayoutMeasure();
      await a4a.adPromise_;
      expect(fetchMock.called('ad')).to.be.true;
      await a4a.layoutCallback();
      verifySafeFrameRender(a4aElement, DEFAULT_SAFEFRAME_VERSION);
    });
    // TODO(tdrl): Go through case analysis in amp-a4a.js#onLayoutMeasure and
    // add one test for each case / ensure that all cases are covered.
  });

  describe('#preconnectCallback', () => {
    it('validate', async () => {
      const fixture = await createIframePromise();
      setupForAdTesting(fixture);
      const {doc} = fixture;
      const a4aElement = createA4aElement(doc);
      const a4a = new MockA4AImpl(a4aElement);
      //a4a.config = {};
      a4a.buildCallback();
      a4a.preconnectCallback(false);
      await Promise.resolve();
      const preconnects = doc.querySelectorAll('link[rel=preconnect]');
      expect(preconnects).to.have.lengthOf(1);
      // AdSense origin.
      expect(preconnects[0]).to.have.property(
        'href',
        'https://googleads.g.doubleclick.net/'
      );
    });
  });

  describe('#getAmpAdMetadata', () => {
    let a4a;
    let metaData;
    beforeEach(async () => {
      metaData = {
        customElementExtensions: ['amp-vine', 'amp-vine', 'amp-vine'],
        customStylesheets: [
          {href: 'https://fonts.googleapis.com/css?foobar'},
          {href: 'https://fonts.com/css?helloworld'},
        ],
        images: ['https://some.image.com/a=b', 'https://other.image.com'],
      };
      const fixture = await createIframePromise();
      setupForAdTesting(fixture);
      a4a = new MockA4AImpl(createA4aElement(fixture.doc));
      return fixture;
    });

    it('should parse metadata', () => {
      const actual = a4a.getAmpAdMetadata(buildCreativeString(metaData));
      const expected = Object.assign(metaData, {
        minifiedCreative: testFragments.minimalDocOneStyleSrcDoc,
      });
      expect(actual).to.deep.equal(expected);
    });

    // TODO(levitzky) remove the following two tests after metadata bug is
    // fixed.
    it('should parse metadata with wrong opening tag', () => {
      const creative = buildCreativeString(metaData).replace(
        '<script type="application/json" amp-ad-metadata>',
        '<script type=application/json amp-ad-metadata>'
      );
      const actual = a4a.getAmpAdMetadata(creative);
      const expected = {
        minifiedCreative: testFragments.minimalDocOneStyleSrcDoc,
        ...metaData,
      };
      expect(actual).to.deep.equal(expected);
    });

    it('should return null if metadata opening tag is (truly) wrong', () => {
      const creative = buildCreativeString(metaData).replace(
        '<script type="application/json" amp-ad-metadata>',
        '<script type=application/json" amp-ad-metadata>'
      );
      expect(a4a.getAmpAdMetadata(creative)).to.be.null;
    });

    it('should return null if missing ampRuntimeUtf16CharOffsets', () => {
      const baseTestDoc = testFragments.minimalDocOneStyle;
      const splicePoint = baseTestDoc.indexOf('</body>');
      expect(
        a4a.getAmpAdMetadata(
          baseTestDoc.slice(0, splicePoint) +
            '<script type="application/json" amp-ad-metadata></script>' +
            baseTestDoc.slice(splicePoint)
        )
      ).to.be.null;
    });

    it('should return null if invalid extensions', () => {
      metaData.customElementExtensions = 'amp-vine';
      expect(a4a.getAmpAdMetadata(buildCreativeString(metaData))).to.be.null;
    });

    it('should return null if non-array stylesheets', () => {
      metaData.customStylesheets = 'https://fonts.googleapis.com/css?foobar';
      expect(a4a.getAmpAdMetadata(buildCreativeString(metaData))).to.be.null;
    });

    it('should return null if invalid stylesheet object', () => {
      metaData.customStylesheets = [
        {href: 'https://fonts.googleapis.com/css?foobar'},
        {foo: 'https://fonts.com/css?helloworld'},
      ];
      expect(a4a.getAmpAdMetadata(buildCreativeString(metaData))).to.be.null;
    });

    it('should not include amp images if not an array', () => {
      metaData.images = 'https://foo.com';
      const actual = a4a.getAmpAdMetadata(buildCreativeString(metaData));
      const expected = {
        minifiedCreative: testFragments.minimalDocOneStyleSrcDoc,
        ...metaData,
      };
      delete expected.images;
      expect(actual).to.deep.equal(expected);
    });

    it('should tolerate missing images', () => {
      delete metaData.images;
      const actual = a4a.getAmpAdMetadata(buildCreativeString(metaData));
      const expected = {
        minifiedCreative: testFragments.minimalDocOneStyleSrcDoc,
        ...metaData,
      };
      delete expected.images;
      expect(actual).to.deep.equal(expected);
    });

    it('should limit to 5 images', () => {
      while (metaData.images.length < 10) {
        metaData.images.push('https://another.image.com?abc=def');
      }
      expect(
        a4a.getAmpAdMetadata(buildCreativeString(metaData)).images.length
      ).to.equal(5);
    });

    it('should throw due to missing CTA type', () => {
      metaData.ctaUrl = 'http://foo.com';
      a4a.isSinglePageStoryAd = true;
      expect(() =>
        a4a.getAmpAdMetadata(buildCreativeString(metaData))
      ).to.throw(new RegExp(INVALID_SPSA_RESPONSE));
    });

    it('should not throw due to missing outlink', () => {
      metaData.ctaType = '0';
      a4a.isSinglePageStoryAd = true;
      const actual = a4a.getAmpAdMetadata(buildCreativeString(metaData));
      const expected = {
        minifiedCreative: testFragments.minimalDocOneStyleSrcDoc,
        ...metaData,
      };
      delete expected.ctaType;
      expect(actual).to.deep.equal(expected);
      expect(a4a.element.dataset.varsCtatype).to.equal('0');
    });

    it('should set appropriate attributes and return metadata object', () => {
      metaData.ctaType = '0';
      metaData.ctaUrl = 'http://foo.com';
      a4a.isSinglePageStoryAd = true;
      const actual = a4a.getAmpAdMetadata(buildCreativeString(metaData));
      const expected = {
        minifiedCreative: testFragments.minimalDocOneStyleSrcDoc,
        ...metaData,
      };
      delete expected.ctaType;
      delete expected.ctaUrl;
      expect(actual).to.deep.equal(expected);
      expect(a4a.element.dataset.varsCtatype).to.equal('0');
      expect(a4a.element.dataset.varsCtaurl).to.equal('http://foo.com');
    });

    // FAILURE cases here
  });

  describe('#maybeValidateAmpCreative', () => {
    let a4a;
    let verifier;

    beforeEach(async () => {
      const fixture = await createIframePromise();
      setupForAdTesting(fixture);
      a4a = new MockA4AImpl(createA4aElement(fixture.doc));
      verifier = a4a.win['AMP_FAST_FETCH_SIGNATURE_VERIFIER_'] = {};
      a4a.keysetPromise_ = Promise.resolve();
      return fixture;
    });

    it('should pass verification with story ad', async () => {
      a4a.isSinglePageStoryAd = true;
      verifier.verify = () => Promise.resolve(VerificationStatus.OK);
      const result = await a4a.maybeValidateAmpCreative(/* bytes */ 'foo');
      expect(result).to.equal('foo');
    });

    it('should throw due to invalid AMP creative with story ad', async () => {
      a4a.isSinglePageStoryAd = true;
      verifier.verify = () => Promise.resolve(VerificationStatus.UNVERIFIED);
      try {
        await a4a.maybeValidateAmpCreative();
      } catch (error) {
        expect(error.message).to.equal(INVALID_SPSA_RESPONSE);
      }
    });
  });

  describe('#renderOutsideViewport', () => {
    let a4aElement;
    let a4a;
    let fixture;

    beforeEach(async () => {
      fixture = await createIframePromise();
      setupForAdTesting(fixture);
      a4aElement = createA4aElement(fixture.doc);
      a4a = new MockA4AImpl(a4aElement);
      a4a.buildCallback();
      return fixture;
    });

    it('should return false if throttled', () => {
      incrementLoadingAds(fixture.win);
      expect(a4a.renderOutsideViewport()).to.be.false;
    });

    it('should return true if throttled, but AMP creative', () => {
      incrementLoadingAds(fixture.win);
      a4a.isVerifiedAmpCreative_ = true;
      expect(a4a.renderOutsideViewport()).to.equal(3);
    });

    it('should return 1.25 if prefer-viewability-over-views', () => {
      a4aElement.setAttribute(
        'data-loading-strategy',
        'prefer-viewability-over-views'
      );
      expect(a4a.renderOutsideViewport()).to.equal(1.25);
      a4a.isVerifiedAmpCreative_ = true;
      expect(a4a.renderOutsideViewport()).to.equal(1.25);
    });
  });

  describe('#renderAmpCreative_', () => {
    const metaData = AmpA4A.prototype.getAmpAdMetadata(buildCreativeString());
    let a4aElement;
    let a4a;

    beforeEach(async () => {
      const fixture = await createIframePromise();
      setupForAdTesting(fixture);
      const {doc} = fixture;
      a4aElement = createA4aElement(doc);
      a4a = new AmpA4A(a4aElement);
      window.sandbox.stub(a4a, 'getFallback').callsFake(() => {
        return true;
      });
      a4a.buildCallback();
      a4a.adUrl_ = 'https://nowhere.org';
    });

    it('should render correctly', async () => {
      await a4a.renderAmpCreative_(metaData);
      // Verify iframe presence.
      expect(a4aElement.children.length).to.equal(1);
      const friendlyIframe = a4aElement.children[0];
      expect(friendlyIframe.tagName).to.equal('IFRAME');
      expect(friendlyIframe.src).to.not.be.ok;
      expect(friendlyIframe.srcdoc).to.be.ok;
      const frameDoc = friendlyIframe.contentDocument;
      const styles = frameDoc.querySelectorAll('style[amp-custom]');
      expect(
        Array.prototype.some.call(styles, (s) => {
          return s.innerHTML == 'p { background: green }';
        }),
        'Some style is "background: green"'
      ).to.be.true;
      expect(frameDoc.body.innerHTML.trim()).to.equal('<p>some text</p>');
      expect(
        Services.urlReplacementsForDoc(frameDoc.documentElement)
      ).to.not.equal(Services.urlReplacementsForDoc(a4aElement));
      expect(
        Services.urlReplacementsForDoc(frameDoc.documentElement).ampdoc.win
      ).to.equal(frameDoc.defaultView);
    });
  });

  describe('#getLayoutPriority', () => {
    describes.realWin(
      'with shadow AmpDoc',
      {
        amp: {
          ampdoc: 'shadow',
        },
      },
      (env) => {
        it('should return priority of 1', () => {
          const body = env.ampdoc.getBody();
          const a4aElement = createA4aElement(env.win.document, null, body);
          const a4a = new MockA4AImpl(a4aElement);
          expect(a4a.getLayoutPriority()).to.equal(LayoutPriority.METADATA);
        });
      }
    );

    describes.realWin(
      'with single AmpDoc',
      {
        amp: {
          ampdoc: 'single',
        },
      },
      (env) => {
        it('should return priority of 2', () => {
          const body = env.ampdoc.getBody();
          const a4aElement = createA4aElement(env.win.document, null, body);
          const a4a = new MockA4AImpl(a4aElement);
          expect(a4a.getLayoutPriority()).to.equal(LayoutPriority.ADS);
        });
      }
    );
  });

  describe('#unlayoutCallback', () => {
    it('verify state reset', async () => {
      const fixture = await createIframePromise();
      setupForAdTesting(fixture);
      fetchMock.getOnce(
        TEST_URL + '&__amp_source_origin=about%3Asrcdoc',
        () => adResponse,
        {name: 'ad'}
      );
      const {doc} = fixture;
      const a4aElement = createA4aElement(doc);
      const a4a = new MockA4AImpl(a4aElement);
      a4a.buildCallback();
      return a4a.onLayoutMeasure(() => {
        expect(a4a.adPromise_).to.not.be.null;
        expect(a4a.element.children).to.have.lengthOf(1);
      });
    });

    it('attemptChangeSize reverts', async () => {
      const fixture = await createIframePromise();
      setupForAdTesting(fixture);
      fetchMock.getOnce(
        TEST_URL + '&__amp_source_origin=about%3Asrcdoc',
        () => adResponse,
        {name: 'ad'}
      );
      const {doc} = fixture;
      const a4aElement = createA4aElement(doc);
      const a4a = new MockA4AImpl(a4aElement);
      a4a.buildCallback();
      a4a.onLayoutMeasure();
      const attemptChangeSizeStub = window.sandbox.stub(
        AMP.BaseElement.prototype,
        'attemptChangeSize'
      );
      // Expect called twice: one for resize and second for reverting.
      attemptChangeSizeStub.withArgs(123, 456).returns(Promise.resolve());
      attemptChangeSizeStub.withArgs(200, 50).returns(Promise.resolve());
      a4a.attemptChangeSize(123, 456);
      a4a.layoutCallback(() => {
        expect(a4aElement.querySelector('iframe')).to.be.ok;
        a4a.unlayoutCallback();
      });
    });

    it('verify cancelled promise', async () => {
      const fixture = await createIframePromise();
      setupForAdTesting(fixture);
      let whenFirstVisibleResolve = null;
      whenVisibleMock.returns(
        new Promise((resolve) => {
          whenFirstVisibleResolve = resolve;
        })
      );
      const {doc} = fixture;
      const a4aElement = createA4aElement(doc);
      const a4a = new MockA4AImpl(a4aElement);
      const getAdUrlSpy = window.sandbox.spy(a4a, 'getAdUrl');
      const errorHandlerSpy = window.sandbox.spy(a4a, 'promiseErrorHandler_');
      a4a.buildCallback();
      a4a.onLayoutMeasure();
      const adPromise = a4a.adPromise_;
      // This is to prevent `applyUnlayoutUI` to be called;
      a4a.uiHandler.state = 0;
      a4a.unlayoutCallback();
      whenFirstVisibleResolve();
      try {
        await adPromise;
        assert.fail('cancelled ad promise should not succeed');
      } catch (reason) {
        expect(getAdUrlSpy.called, 'getAdUrl never called').to.be.false;
        expect(reason.message).to.equal(cancellation().message);
        expect(errorHandlerSpy).to.be.calledOnce;
      }
    });

    describe('consent integration', () => {
      let fixture, a4aElement, a4a, consentString, consentMetadata, gdprApplies;
      beforeEach(async () => {
        fixture = await createIframePromise();
        setupForAdTesting(fixture);
        fetchMock.getOnce(
          TEST_URL + '&__amp_source_origin=about%3Asrcdoc',
          () => adResponse,
          {name: 'ad'}
        );
        a4aElement = createA4aElement(fixture.doc);
        a4a = new MockA4AImpl(a4aElement);
        consentString = 'test-consent-string';
        gdprApplies = true;
        consentMetadata = {
          gdprApplies,
          'consentStringType': 1,
          'additionalConsent': 'abc123',
        };
        return fixture;
      });

      it('should delay ad url by getConsentPolicyState', async () => {
        window.sandbox
          .stub(AMP.BaseElement.prototype, 'getConsentPolicy')
          .returns('default');
        let inResolver;
        const policyPromise = new Promise(
          (resolver) => (inResolver = resolver)
        );
        window.sandbox
          .stub(Services, 'consentPolicyServiceForDocOrNull')
          .returns(
            Promise.resolve({
              whenPolicyResolved: () => policyPromise,
              getConsentStringInfo: () => consentString,
              getConsentMetadataInfo: () => consentMetadata,
            })
          );

        const getAdUrlSpy = window.sandbox.spy(a4a, 'getAdUrl');
        const tryExecuteRealTimeConfigSpy = window.sandbox.spy(
          a4a,
          'tryExecuteRealTimeConfig_'
        );

        a4a.buildCallback();
        a4a.onLayoutMeasure();
        // allow ad promise to start execution, unfortunately timer is only way.
        await Services.timerFor(a4a.win).promise(50);
        expect(getAdUrlSpy).to.not.be.called;
        inResolver(CONSENT_POLICY_STATE.SUFFICIENT);
        await a4a.layoutCallback();
        expect(
          getAdUrlSpy.withArgs({
            consentState: CONSENT_POLICY_STATE.SUFFICIENT,
            consentString,
            gdprApplies,
          })
        ).calledOnce;
        expect(
          tryExecuteRealTimeConfigSpy.withArgs(
            CONSENT_POLICY_STATE.SUFFICIENT,
            consentString,
            consentMetadata
          )
        ).calledOnce;
      });

      it('should not wait on consent if no policy', async () => {
        window.sandbox
          .stub(AMP.BaseElement.prototype, 'getConsentPolicy')
          .returns(null);
        const consentServiceSpy = window.sandbox.spy(
          Services,
          'consentPolicyServiceForDocOrNull'
        );
        a4a.buildCallback();
        a4a.onLayoutMeasure();
        await a4a.layoutCallback();
        expect(consentServiceSpy).to.not.be.called;
      });

      it('should pass consent state to getAdUrl', async () => {
        window.sandbox
          .stub(AMP.BaseElement.prototype, 'getConsentPolicy')
          .returns('default');
        window.sandbox
          .stub(Services, 'consentPolicyServiceForDocOrNull')
          .returns(
            Promise.resolve({
              whenPolicyResolved: () =>
                Promise.resolve(CONSENT_POLICY_STATE.SUFFICIENT),
              getConsentStringInfo: () => consentString,
              getConsentMetadataInfo: () => consentMetadata,
            })
          );

        const getAdUrlSpy = window.sandbox.spy(a4a, 'getAdUrl');
        const tryExecuteRealTimeConfigSpy = window.sandbox.spy(
          a4a,
          'tryExecuteRealTimeConfig_'
        );

        a4a.buildCallback();
        a4a.onLayoutMeasure();
        await a4a.layoutCallback();
        expect(
          getAdUrlSpy.withArgs({
            consentState: CONSENT_POLICY_STATE.SUFFICIENT,
            consentString,
            gdprApplies,
          })
        ).calledOnce;
        expect(
          tryExecuteRealTimeConfigSpy.withArgs(
            CONSENT_POLICY_STATE.SUFFICIENT,
            consentString,
            consentMetadata
          )
        ).calledOnce;
      });

      it('should return UNKNOWN if consent exception', async () => {
        expectAsyncConsoleError(/Error determining consent state.*consent err/);
        window.sandbox
          .stub(AMP.BaseElement.prototype, 'getConsentPolicy')
          .returns('default');
        window.sandbox
          .stub(Services, 'consentPolicyServiceForDocOrNull')
          .returns(
            Promise.resolve({
              whenPolicyResolved: () => {
                throw new Error('consent err!');
              },
              getConsentStringInfo: () => {
                throw new Error('consent err!');
              },
              getConsentMetadata: () => {
                throw new Error('consent err!');
              },
            })
          );

        const getAdUrlSpy = window.sandbox.spy(a4a, 'getAdUrl');
        const tryExecuteRealTimeConfigSpy = window.sandbox.spy(
          a4a,
          'tryExecuteRealTimeConfig_'
        );

        a4a.buildCallback();
        a4a.onLayoutMeasure();
        await a4a.layoutCallback();
        expect(
          getAdUrlSpy.withArgs({
            consentState: CONSENT_POLICY_STATE.UNKNOWN,
            consentString: null,
            gdprApplies: null,
          })
        ).calledOnce;
        expect(
          tryExecuteRealTimeConfigSpy.withArgs(
            CONSENT_POLICY_STATE.UNKNOWN,
            null,
            null
          )
        ).calledOnce;
      });
    });

    describe('protectFunctionWrapper', () => {
      it('works properly with no error', () => {
        let errorCalls = 0;
        expect(
          protectFunctionWrapper(
            (name) => {
              return `hello ${name}`;
            },
            null,
            () => {
              errorCalls++;
            }
          )('world')
        ).to.equal('hello world');
        expect(errorCalls).to.equal(0);
      });

      it('handles error properly', () => {
        const err = new Error('test fail');
        expect(
          protectFunctionWrapper(
            (name, suffix) => {
              expect(name).to.equal('world');
              expect(suffix).to.equal('!');
              throw err;
            },
            null,
            (currErr, name, suffix) => {
              expect(currErr).to.equal(err);
              expect(name).to.equal('world');
              expect(suffix).to.equal('!');
              return 'pass';
            }
          )('world', '!')
        ).to.equal('pass');
      });

      it('returns undefined if error thrown in error handler', () => {
        const err = new Error('test fail within fn');
        expect(
          protectFunctionWrapper(
            (name, suffix) => {
              expect(name).to.equal('world');
              expect(suffix).to.be.undefined;
              throw err;
            },
            null,
            (currErr, name, suffix) => {
              expect(currErr).to.equal(err);
              expect(name).to.equal('world');
              expect(suffix).to.be.undefined;
              throw new Error('test fail within error fn');
            }
          )('world')
        ).to.be.undefined;
      });
    });
  });

  describe('error handler', () => {
    let a4aElement;
    let a4a;
    let userErrorStub;
    let userWarnStub;
    let devExpectedErrorStub;

    beforeEach(async () => {
      userErrorStub = window.sandbox.stub(user(), 'error');
      userWarnStub = window.sandbox.stub(user(), 'warn');
      devExpectedErrorStub = window.sandbox.stub(dev(), 'expectedError');
      const fixture = await createIframePromise();
      setupForAdTesting(fixture);
      const {doc} = fixture;
      a4aElement = createA4aElement(doc);
      a4a = new MockA4AImpl(a4aElement);
      a4a.adUrl_ = 'https://acme.org?query';
    });

    it('should rethrow cancellation', () => {
      expect(() => {
        a4a.promiseErrorHandler_(cancellation());
      }).to.throw(/CANCELLED/);
    });

    it('should create an error if needed', () => {
      window.__AMP_MODE = {development: true};
      a4a.promiseErrorHandler_('intentional');
      expect(userErrorStub).to.be.calledOnce;
      expect(userErrorStub.args[0][1]).to.be.instanceOf(Error);
      expect(userErrorStub.args[0][1].message).to.be.match(/intentional/);
      expect(userErrorStub.args[0][1].ignoreStack).to.be.undefined;
    });

    it('should configure ignoreStack when specified', () => {
      window.__AMP_MODE = {development: true};
      a4a.promiseErrorHandler_('intentional', /* ignoreStack */ true);
      expect(userErrorStub).to.be.calledOnce;
      expect(userErrorStub.args[0][1]).to.be.instanceOf(Error);
      expect(userErrorStub.args[0][1].message).to.be.match(/intentional/);
      expect(userErrorStub.args[0][1].ignoreStack).to.equal(true);
    });

    it('should route error to user.error in dev mode', () => {
      const error = new Error('intentional');
      window.__AMP_MODE = {development: true};
      a4a.promiseErrorHandler_(error);
      expect(userErrorStub).to.be.calledOnce;
      expect(userErrorStub.args[0][1]).to.be.equal(error);
      expect(error.message).to.equal('amp-a4a: adsense: intentional');
      expect(error.args).to.deep.equal({au: 'query'});
      expect(devExpectedErrorStub).to.not.be.called;
    });

    it('should route error to user.warn in prod mode', () => {
      const error = new Error('intentional');
      window.__AMP_MODE = {development: false};
      a4a.promiseErrorHandler_(error);
      expect(userWarnStub).to.be.calledOnce;
      expect(userWarnStub.args[0][1]).to.be.equal(error);
      expect(error.message).to.equal('amp-a4a: adsense: intentional');
      expect(error.args).to.deep.equal({au: 'query'});
    });

    it('should send an expected error in prod mode with sampling', () => {
      const error = new Error('intentional');
      window.sandbox.stub(Math, 'random').callsFake(() => 0.005);
      window.__AMP_MODE = {development: false};
      a4a.promiseErrorHandler_(error);
      expect(devExpectedErrorStub).to.be.calledOnce;
      expect(devExpectedErrorStub.args[0][1]).to.be.equal(error);
      expect(error.message).to.equal('amp-a4a: adsense: intentional');
      expect(error.args).to.deep.equal({au: 'query'});
    });

    it('should NOT send an expected error in prod mode with sampling', () => {
      const error = new Error('intentional');
      window.sandbox.stub(Math, 'random').callsFake(() => 0.011);
      window.__AMP_MODE = {development: false};
      a4a.promiseErrorHandler_(error);
      expect(devExpectedErrorStub).to.not.be.called;
    });
  });

  describe('block-rtc attribute', () => {
    describes.realWin('block-rtc attribute', {}, (env) => {
      let geoService, a4a, element, fixture;

      beforeEach(async () => {
        fixture = await createIframePromise();
        element = createA4aElement(fixture.doc);
        a4a = new MockA4AImpl(element);
        geoService = {
          isInCountryGroup(country) {
            switch (country) {
              case 'usca':
                return GEO_IN_GROUP.IN;
              case 'gdpr':
                return GEO_IN_GROUP.NOT_IN;
              default:
                return GEO_IN_GROUP.NOT_DEFINED;
            }
          },
        };
        return fixture;
      });

      it('should return false if no attribute found', async () => {
        expect(await a4a.getBlockRtc_()).to.false;
      });

      it('should return false if empty string', async () => {
        element.setAttribute('block-rtc', '');
        expect(await a4a.getBlockRtc_()).to.false;
      });

      it('should return if doc is served from a defined geo group', async () => {
        env.sandbox
          .stub(Services, 'geoForDocOrNull')
          .returns(Promise.resolve(geoService));
        element.setAttribute('block-rtc', 'gdpr,usca');
        expect(await a4a.getBlockRtc_()).to.true;
      });

      it('should return false when doc is in an undefined group or not in', async () => {
        const warnSpy = env.sandbox.stub(user(), 'warn');
        env.sandbox
          .stub(Services, 'geoForDocOrNull')
          .returns(Promise.resolve(geoService));

        // Undefined group
        element.setAttribute('block-rtc', 'tx');
        expect(await a4a.getBlockRtc_()).to.false;
        expect(warnSpy.args[0][0]).to.match(/AMP-AD/);
        expect(warnSpy.args[0][1]).to.match(/Geo group "tx" was not defined./);
        expect(warnSpy).to.have.been.calledOnce;
        // Not in
        element.setAttribute('block-rtc', 'gdpr');
        expect(await a4a.getBlockRtc_()).to.false;
      });

      it('should throw an error when there is no geoService', async () => {
        geoService = null;
        env.sandbox
          .stub(Services, 'geoForDocOrNull')
          .returns(Promise.resolve(geoService));
        element.setAttribute('block-rtc', 'usca');
        await expect(a4a.getBlockRtc_()).to.be.rejectedWith(
          /requires <amp-geo> to use `block-rtc`/
        );
      });

      it('should not execute RealTimeConfig if the attribute is valid', async () => {
        env.sandbox
          .stub(Services, 'geoForDocOrNull')
          .returns(Promise.resolve(geoService));

        const realTimeConfigStub = window.sandbox.stub(
          Services,
          'realTimeConfigForDoc'
        );
        element.setAttribute('block-rtc', 'usca');
        await a4a.tryExecuteRealTimeConfig_();
        expect(realTimeConfigStub).to.not.be.called;
      });
    });
  });

  describe('#assignAdUrlToError', () => {
    it('should attach info to error correctly', () => {
      const error = new Error('foo');
      let queryString = '';
      while (queryString.length < 300) {
        queryString += 'def=abcdefg&';
      }
      const url = 'https://foo.com?' + queryString;
      assignAdUrlToError(error, url);
      expect(error.args).to.jsonEqual({au: queryString.substring(0, 250)});
      // Calling again with different url has no effect.
      assignAdUrlToError(error, 'https://someothersite.com?bad=true');
      expect(error.args).to.jsonEqual({au: queryString.substring(0, 250)});
    });

    it('should not modify if no query string', () => {
      const error = new Error('foo');
      assignAdUrlToError(error, 'https://foo.com');
      expect(error.args).to.not.be.ok;
    });
  });

  describe('#extractSize', () => {
    it('should return a size', () => {
      expect(
        AmpA4A.prototype.extractSize(
          new Headers({
            'X-CreativeSize': '320x50',
          })
        )
      ).to.deep.equal({width: 320, height: 50});
    });

    it('should return no size', () => {
      expect(AmpA4A.prototype.extractSize(new Headers())).to.be.null;
    });
  });

  describe('refresh', () => {
    it('should effectively reset the slot and invoke given callback', async () => {
      const fixture = await createIframePromise();
      setupForAdTesting(fixture);
      const a4aElement = createA4aElement(fixture.doc);
      const a4a = new MockA4AImpl(a4aElement);
      a4a.adPromise_ = Promise.resolve();
      a4a.getAmpDoc = () => fixture.ampdoc;
      a4a.getResource = () => {
        return {
          layoutCanceled: () => {},
        };
      };
      a4a.mutateElement = (func) => func();
      a4a.togglePlaceholder = window.sandbox.spy();

      // We don't really care about the behavior of the following methods, so
      // long as they're called the appropriate number of times. We stub them
      // out here because they would otherwise throw errors unrelated to the
      // behavior actually being tested.
      const initiateAdRequestMock = window.sandbox.stub(
        AmpA4A.prototype,
        'initiateAdRequest'
      );
      initiateAdRequestMock.returns(undefined);
      const tearDownSlotMock = window.sandbox.stub(
        AmpA4A.prototype,
        'tearDownSlot'
      );
      tearDownSlotMock.returns(undefined);
      const destroyFrameMock = window.sandbox.stub(
        AmpA4A.prototype,
        'destroyFrame'
      );
      destroyFrameMock.returns(undefined);
      window.sandbox.stub(analytics, 'triggerAnalyticsEvent');

      expect(a4a.isRefreshing).to.be.false;
      await a4a.refresh(() => {});
      expect(initiateAdRequestMock).to.be.calledOnce;
      expect(tearDownSlotMock).to.be.calledOnce;
      expect(a4a.togglePlaceholder).to.be.calledOnce;
      expect(a4a.isRefreshing).to.be.true;
      expect(a4a.isRelayoutNeededFlag).to.be.true;
    });

    it('should fire an analytics event when refreshing', async () => {
      const fixture = await createIframePromise();
      setupForAdTesting(fixture);
      const a4aElement = createA4aElement(fixture.doc);
      const a4a = new MockA4AImpl(a4aElement);
      a4a.adPromise_ = Promise.resolve();
      a4a.getAmpDoc = () => fixture.ampdoc;
      a4a.getResource = () => {
        return {
          layoutCanceled: () => {},
        };
      };
      a4a.mutateElement = (func) => func();
      a4a.togglePlaceholder = window.sandbox.spy();

      // We don't really care about the behavior of the following methods, so
      // long as they're called the appropriate number of times. We stub them
      // out here because they would otherwise throw errors unrelated to the
      // behavior actually being tested.
      const initiateAdRequestMock = window.sandbox.stub(
        AmpA4A.prototype,
        'initiateAdRequest'
      );
      initiateAdRequestMock.returns(undefined);
      const tearDownSlotMock = window.sandbox.stub(
        AmpA4A.prototype,
        'tearDownSlot'
      );
      tearDownSlotMock.returns(undefined);
      const destroyFrameMock = window.sandbox.stub(
        AmpA4A.prototype,
        'destroyFrame'
      );
      destroyFrameMock.returns(undefined);

      const triggerAnalyticsEventStub = window.sandbox.stub(
        analytics,
        'triggerAnalyticsEvent'
      );

      expect(a4a.isRefreshing).to.be.false;
      await a4a.refresh(() => {});
      expect(triggerAnalyticsEventStub).calledWith(a4a.element, 'ad-refresh');
    });

    it('should fail gracefully if race conditions nullify adPromise', async () => {
      const fixture = await createIframePromise();
      setupForAdTesting(fixture);
      const a4aElement = createA4aElement(fixture.doc);
      const a4a = new MockA4AImpl(a4aElement);
      a4a.adPromise_ = null;
      a4a.getAmpDoc = () => fixture.ampdoc;
      a4a.getResource = () => {
        return {
          layoutCanceled: () => {},
        };
      };
      a4a.mutateElement = (func) => func();
      a4a.togglePlaceholder = window.sandbox.spy();

      window.sandbox
        .stub(AmpA4A.prototype, 'initiateAdRequest')
        .returns(undefined);
      window.sandbox.stub(AmpA4A.prototype, 'tearDownSlot').returns(undefined);
      const callback = window.sandbox.spy();
      await a4a.refresh(callback);
      expect(callback).to.not.be.called;
    });
  });

  describe('buildCallback', () => {
    it('should set isSinglePageStoryAd to false', async () => {
      const fixture = await createIframePromise();
      const element = createA4aElement(fixture.doc);
      const a4a = new MockA4AImpl(element);
      a4a.buildCallback();
      expect(a4a.isSinglePageStoryAd).to.be.false;
    });

    it('should set isSinglePageStoryAd to true', async () => {
      const fixture = await createIframePromise();
      const element = createA4aElement(fixture.doc);
      element.setAttribute('amp-story', 1);
      const a4a = new MockA4AImpl(element);
      a4a.buildCallback();
      expect(a4a.isSinglePageStoryAd).to.be.true;
    });
  });

  describe('pause and resume', () => {
    let a4a;
    let pauseStub, resumeStub;

    beforeEach(async () => {
      const fixture = await createIframePromise();
      const element = createA4aElement(fixture.doc);
      a4a = new MockA4AImpl(element);
      await a4a.buildCallback();
      a4a.onLayoutMeasure();
      await a4a.layoutCallback();

      // Never resolve
      window.sandbox
        ./*OK*/ stub(FriendlyIframeEmbed.prototype, 'whenIniLoaded')
        .callsFake(() => {
          return new Promise(() => {});
        });
      const creativeString = buildCreativeString();
      const metaData = a4a.getAmpAdMetadata(creativeString);
      await a4a.renderAmpCreative_(metaData);

      pauseStub = window.sandbox./*OK*/ stub(
        FriendlyIframeEmbed.prototype,
        'pause'
      );
      resumeStub = window.sandbox./*OK*/ stub(
        FriendlyIframeEmbed.prototype,
        'resume'
      );
    });

    it('should pause the embed', () => {
      expect(pauseStub).to.not.be.called;
      expect(resumeStub).to.not.be.called;

      a4a.pauseCallback();
      expect(pauseStub).to.be.calledOnce;

      a4a.resumeCallback();
      expect(resumeStub).to.be.calledOnce;
    });
  });

  describe('canonical AMP', () => {
    describe('preferential rendering', () => {
      let a4aElement;
      let a4a;
      let fixture;
      beforeEach(async () => {
        fixture = await createIframePromise();
        setupForAdTesting(fixture);
        fetchMock.getOnce(
          TEST_URL + '&__amp_source_origin=about%3Asrcdoc',
          () => adResponse,
          {name: 'ad'}
        );
        a4aElement = createA4aElement(fixture.doc);
        a4a = new MockA4AImpl(a4aElement);
        a4a.releaseType_ = '0';
        return fixture;
      });

      // TODO(ccordry): delete crypto tests when launched.
      it('by default not allowed if crypto signature present but no SSL', async () => {
        // eslint-disable-next-line no-undef
        if (NO_SIGNING_RTV) {
          return;
        }
        window.sandbox
          .stub(Services.cryptoFor(fixture.win), 'isPkcsAvailable')
          .returns(false);
        a4a.buildCallback();
        a4a.onLayoutMeasure();
        await a4a.layoutCallback();
        expect(a4aElement.querySelector('iframe[src]')).to.be.ok;
        expect(a4aElement.querySelector('iframe[srcdoc]')).to.not.be.ok;
      });

      it(
        'allowed if crypto signature present, no SSL, and overrided' +
          ' shouldPreferentialRenderWithoutCrypto',
        async () => {
          window.sandbox
            .stub(Services.cryptoFor(fixture.win), 'isPkcsAvailable')
            .returns(false);
          window.sandbox
            .stub(AmpA4A.prototype, 'shouldPreferentialRenderWithoutCrypto')
            .callsFake(() => true);
          a4a.buildCallback();
          a4a.onLayoutMeasure();
          await a4a.layoutCallback();
          verifyA4ARender(a4aElement);
        }
      );

      it('not allowed if no crypto signature present', async () => {
        // eslint-disable-next-line no-undef
        if (NO_SIGNING_RTV) {
          return;
        }
        delete adResponse.headers['AMP-Fast-Fetch-Signature'];
        delete adResponse.headers[AMP_SIGNATURE_HEADER];
        window.sandbox
          .stub(AmpA4A.prototype, 'shouldPreferentialRenderWithoutCrypto')
          .callsFake(() => true);
        a4a.buildCallback();
        a4a.onLayoutMeasure();
        await a4a.layoutCallback();
        expect(a4aElement.querySelector('iframe[src]')).to.be.ok;
        expect(a4aElement.querySelector('iframe[srcdoc]')).to.not.be.ok;
      });
    });

    it('shouldPreferentialRenderWithoutCrypto returns false by default', async () => {
      const fixture = await createIframePromise();
      setupForAdTesting(fixture);
      const {doc} = fixture;
      const a4aElement = createA4aElement(doc);
      const a4a = new AmpA4A(a4aElement);
      expect(a4a.shouldPreferentialRenderWithoutCrypto()).to.be.false;
    });
  });

  // TODO(tdrl): Other cases to handle for parsing JSON metadata:
  //   - Metadata tag(s) missing
  //   - JSON parse failure
  //   - Tags present, but JSON empty
  // Other cases to handle for CSS reformatting:
  //   - CSS embedded in larger doc
  //   - Multiple replacement offsets
  //   - Erroneous replacement offsets
  // Other cases to handle for body reformatting:
  //   - All
});

describes.realWin('AmpA4a-RTC', {amp: true}, (env) => {
  let element;
  let a4a;

  beforeEach(() => {
    // ensures window location == AMP cache passes
    env.win.__AMP_MODE.test = true;
    const doc = env.win.document;
    element = createElementWithAttributes(env.win.document, 'amp-ad', {
      'width': '200',
      'height': '50',
      'type': 'doubleclick',
      'layout': 'fixed',
    });
    doc.body.appendChild(element);
    a4a = new AmpA4A(element);
  });

  describe('#tryExecuteRealTimeConfig', () => {
    it('should not execute if RTC never imported', () => {
      expect(a4a.tryExecuteRealTimeConfig_()).to.be.undefined;
    });
  });

  describe('#getCustomRealTimeConfigMacros_', () => {
    it('should return empty object', () => {
      expect(a4a.getCustomRealTimeConfigMacros_()).to.deep.equal({});
    });
  });

  describe('#inNonAmpPreferenceExp', () => {
    [
      {},
      {type: 'doubleclick', prefVal: true, expected: true},
      {type: 'adsense', prefVal: true, expected: true},
      {type: 'adsense', prefVal: 'true', expected: true},
      {type: 'doubleclick', prefVal: false},
      {type: 'adsense', prefVal: false},
      {type: 'doubleclick'},
      {type: 'doubleclick', prefVal: ''},
      {type: 'otherNetwork', prefVal: true},
    ].forEach((test) =>
      it(JSON.stringify(test), () => {
        const {type, prefVal, expected} = test;
        if (type) {
          a4a.element.setAttribute('type', type);
        }
        a4a.postAdResponseExperimentFeatures['pref_neutral_enabled'] = prefVal;
        expect(a4a.inNonAmpPreferenceExp()).to.equal(!!expected);
      })
    );
  });
});<|MERGE_RESOLUTION|>--- conflicted
+++ resolved
@@ -1731,26 +1731,12 @@
         }
       }
     }
-<<<<<<< HEAD
+
     it('#layoutCallback valid AMP', () => executeLayoutCallbackTest(true));
     it('#layoutCallback not valid AMP', () => executeLayoutCallbackTest(false));
     it('#layoutCallback AMP render fail, recover non-AMP', () =>
       executeLayoutCallbackTest(true, true));
-=======
-
-    it('#layoutCallback valid AMP', () => {
-      return executeLayoutCallbackTest(true);
-    });
-
-    it('#layoutCallback not valid AMP', () => {
-      return executeLayoutCallbackTest(false);
-    });
-
-    it('#layoutCallback AMP render fail, recover non-AMP', () => {
-      return executeLayoutCallbackTest(true, true);
-    });
-
->>>>>>> 69e28239
+
     it('should run end-to-end in the presence of an XHR error', async () => {
       const fixture = await createIframePromise();
       setupForAdTesting(fixture);
