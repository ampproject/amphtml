--- conflicted
+++ resolved
@@ -1189,8 +1189,32 @@
           });
         });
       });
-    });
-<<<<<<< HEAD
+
+      it('should process safeframe version header properly', () => {
+        headers[SAFEFRAME_VERSION_HEADER] = '1-2-3';
+        headers[RENDERING_TYPE_HEADER] = 'safeframe';
+        delete headers[SIGNATURE_HEADER];
+        xhrMock.onFirstCall().returns(Promise.resolve(mockResponse));
+        return createIframePromise().then(fixture => {
+          setupForAdTesting(fixture);
+          const doc = fixture.doc;
+          const a4aElement = createA4aElement(doc);
+          const a4a = new MockA4AImpl(a4aElement);
+          a4a.buildCallback();
+          a4a.onLayoutMeasure();
+          return a4a.adPromise_.then(() => {
+            expect(xhrMock).to.be.calledOnce;
+            return a4a.layoutCallback().then(() => {
+              verifySafeFrameRender(a4aElement, '1-2-3');
+              // Verify preload to safeframe with header version.
+              expect(doc.querySelector('link[rel=preload]' +
+                '[href="https://tpc.googlesyndication.com/safeframe/' +
+                '1-2-3/html/container.html"]')).to.be.ok;
+            });
+          });
+        });
+      });
+    });
 
     describe('delay request experiment', () => {
       let getAdUrlSpy;
@@ -1242,28 +1266,6 @@
           whenWithinRenderOutsideViewportResolve();
           return a4a.adPromise_.then(() => {
             expect(getAdUrlSpy).to.be.calledOnce;
-=======
-    it('should process safeframe version header properly', () => {
-      headers[SAFEFRAME_VERSION_HEADER] = '1-2-3';
-      headers[RENDERING_TYPE_HEADER] = 'safeframe';
-      delete headers[SIGNATURE_HEADER];
-      xhrMock.onFirstCall().returns(Promise.resolve(mockResponse));
-      return createIframePromise().then(fixture => {
-        setupForAdTesting(fixture);
-        const doc = fixture.doc;
-        const a4aElement = createA4aElement(doc);
-        const a4a = new MockA4AImpl(a4aElement);
-        a4a.buildCallback();
-        a4a.onLayoutMeasure();
-        return a4a.adPromise_.then(() => {
-          expect(xhrMock).to.be.calledOnce;
-          return a4a.layoutCallback().then(() => {
-            verifySafeFrameRender(a4aElement, '1-2-3');
-            // Verify preload to safeframe with header version.
-            expect(doc.querySelector('link[rel=preload]' +
-              '[href="https://tpc.googlesyndication.com/safeframe/' +
-              '1-2-3/html/container.html"]')).to.be.ok;
->>>>>>> 45e687bd
           });
         });
       });
