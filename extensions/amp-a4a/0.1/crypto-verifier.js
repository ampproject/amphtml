--- conflicted
+++ resolved
@@ -14,28 +14,14 @@
  * limitations under the License.
  */
 
-<<<<<<< HEAD
+import {base64UrlDecodeToBytes} from '../../../src/utils/base64';
 import {utf8Encode} from '../../../src/utils/bytes';
-import {base64UrlDecodeToBytes} from '../../../src/utils/base64';
-=======
-import {base64UrlDecodeToBytes} from '../../../src/utils/base64';
-import {stringToBytes} from '../../../src/utils/bytes';
-import {dev} from '../../../src/log';
-
-const TAG_ = 'CryptoVerifier';
->>>>>>> 1cf62887
 
 /** @const {boolean} */
 const isWebkit = window.crypto && 'webkitSubtle' in window.crypto;
-<<<<<<< HEAD
-=======
+
 const crossCrypto = isWebkit ? window.crypto['webkitSubtle'] :
                                window.crypto.subtle;
->>>>>>> 1cf62887
-
-/** @const {?SubtleCrypto} */
-const crossCrypto = window.crypto ?
-    (isWebkit ? window.crypto.webkitSubtle : window.crypto.subtle) : null;
 
 /** @const {number} */
 const VERSION = 0x00;
@@ -44,14 +30,9 @@
  * An object holding the public key and its hash.
  *
  * @typedef {{
-<<<<<<< HEAD
- *   hash: !Uint8Array,
- *   cryptoKey: !CryptoKey
-=======
  *   publicKey: !Object,
  *   hash: Uint8Array,
  *   cryptoKey: webCrypto.CryptoKey
->>>>>>> 1cf62887
  * }}
  */
 export let PublicKeyInfoDef;
@@ -100,43 +81,11 @@
 }
 
 /**
-<<<<<<< HEAD
-=======
- * Verifies RSA signature corresponds to the data given a list of public keys.
- * @param {!Uint8Array} data the data that was signed.
- * @param {!Uint8Array} signature the RSA signature.
- * @param {Array<!Promise<!PublicKeyInfoDef>>} publicKeyInfos
- *     The RSA public keys, with hash and CryptoKey.
- * @return {!Promise<!boolean>} whether the signature is valid for one of
- *     the public keys.
- */
-export function verifySignature(data, signature, publicKeyInfos) {
-  // Try all the public keys.
-  return /** @type {!Promise<!boolean>} */ (Promise.all(publicKeyInfos
-        .map(promise => promise.then(
-            publicKeyInfo => verifyWithOnePublicKey(data, signature,
-                publicKeyInfo))))
-            // If any public key verifies, then the signature verifies.
-            .then(results => results.some(x => x))
-            .catch(error => {
-              // Note if anything goes wrong.
-              dev().error(TAG_, 'Error while verifying:', error);
-              throw error;
-            }));
-}
-
-
-/**
->>>>>>> 1cf62887
  * Verifies RSA signature corresponds to the data, given a public key.
  * @param {!Uint8Array} data the data that was signed.
  * @param {!Uint8Array} signature the RSA signature.
  * @param {!PublicKeyInfoDef} publicKeyInfo the RSA public key.
-<<<<<<< HEAD
- * @return {!Promise<boolean>} whether the signature is valid for
-=======
  * @return {!Promise<!boolean>} whether the signature is valid for
->>>>>>> 1cf62887
  *     the public key.
  */
 export function verifySignature(data, signature, publicKeyInfo) {
@@ -145,11 +94,7 @@
   // the raw RSA signature is computed over (data || 1-byte version).
   // If the hash doesn't match, don't bother checking this key.
   if (!(signature.length > 5 && signature[0] == VERSION &&
-<<<<<<< HEAD
       hashesEqual(signature, publicKeyInfo.hash))) {
-=======
-          hashesEqual(signature, publicKeyInfo.hash))) {
->>>>>>> 1cf62887
     return Promise.resolve(false);
   }
   // Verify that the data matches the raw RSA signature, using the
@@ -208,4 +153,4 @@
     }
   }
   return true;
-}
+}