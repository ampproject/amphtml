/**
 * Copyright 2018 The AMP HTML Authors. All Rights Reserved.
 *
 * Licensed under the Apache License, Version 2.0 (the "License");
 * you may not use this file except in compliance with the License.
 * You may obtain a copy of the License at
 *
 *      http://www.apache.org/licenses/LICENSE-2.0
 *
 * Unless required by applicable law or agreed to in writing, software
 * distributed under the License is distributed on an "AS-IS" BASIS,
 * WITHOUT WARRANTIES OR CONDITIONS OF ANY KIND, either express or implied.
 * See the License for the specific language governing permissions and
 * limitations under the License.
 */

import {Renderer} from './amp-ad-type-defs';
import {devAssert} from '../../../src/log';
import {getAmpAdTemplateHelper} from './template-validator';
import {renderCreativeIntoFriendlyFrame} from './friendly-frame-util';

/**
 * @typedef {{
 *   size: ./amp-ad-type-defs.LayoutInfoDef,
 *   adUrl: string,
 *   creativeMetadata: ./amp-ad-type-defs.CreativeMetaDataDef,
 *   templateData: ./amp-ad-type-defs.AmpTemplateCreativeDef,
 * }}
 */
export let CreativeData;

/**
 * Render AMP creative into FriendlyFrame via templatization.
 */
export class TemplateRenderer extends Renderer {
  /**
   * Constructs a TemplateRenderer instance.
   */
  constructor() {
    super();
  }

  /**
   * Retrieve the content document depending on browser support
   *
   * @param {*} iframe
   *   The iframe to retrieve the document of
   * @return {*}
   */
  getDocument(iframe) {
    return iframe.contentDocument || iframe.contentWindow.document;
  }

  /** @override */
  render(context, element, creativeData) {
    creativeData = /** @type {CreativeData} */ (creativeData);

    const {size, adUrl} = context;
    const {creativeMetadata} = creativeData;

    devAssert(size, 'missing creative size');
    devAssert(adUrl, 'missing ad request url');

    return renderCreativeIntoFriendlyFrame(
      adUrl,
      size,
      element,
      creativeMetadata
    ).then((iframe) => {
      const templateData = /** @type {!./amp-ad-type-defs.AmpTemplateCreativeDef} */ (creativeData.templateData);
      const {data} = templateData;
      if (!data) {
        return Promise.resolve();
      }
      const templateHelper = getAmpAdTemplateHelper(context.win);
      return templateHelper
<<<<<<< HEAD
        .render(data, this.getDocument(iframe).body)
        .then(renderedElement => {
=======
        .render(data, iframe.contentWindow.document.body)
        .then((renderedElement) => {
>>>>>>> ffc71a8a
          const {analytics} = templateData;
          if (analytics) {
            templateHelper.insertAnalytics(renderedElement, analytics);
          }
          // This element must exist, or #render() would have thrown.
          const templateElement = this.getDocument(iframe).querySelector(
            'template'
          );
          templateElement.parentNode.replaceChild(
            renderedElement,
            templateElement
          );
        });
    });
  }
}<|MERGE_RESOLUTION|>--- conflicted
+++ resolved
@@ -74,13 +74,8 @@
       }
       const templateHelper = getAmpAdTemplateHelper(context.win);
       return templateHelper
-<<<<<<< HEAD
         .render(data, this.getDocument(iframe).body)
         .then(renderedElement => {
-=======
-        .render(data, iframe.contentWindow.document.body)
-        .then((renderedElement) => {
->>>>>>> ffc71a8a
           const {analytics} = templateData;
           if (analytics) {
             templateHelper.insertAnalytics(renderedElement, analytics);
