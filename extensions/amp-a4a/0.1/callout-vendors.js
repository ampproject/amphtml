--- conflicted
+++ resolved
@@ -150,17 +150,15 @@
     macros: ['ADSLOT_ID'],
     disableKeyAppend: true,
   },
-<<<<<<< HEAD
+  automatad: {
+    url: 'https://pbs01.automatad.com/openrtb2/amp?tag_id=TAG_ID',
+    macros: ['TAG_ID'],
+    disableKeyAppend: true,
+  },
   browsi: {
     url: 'https://amp.browsiprod.com/predict?pv=PAGE_VIEW_ID_64&pk=PUB_KEY&sk=SITE_KEY&w=ATTR(width)&h=ATTR(height)&ow=ATTR(data-override-width)&oh=ATTR(data-override-height)&ms=ATTR(data-multi-size)&ai=ATTR(data-amp-slot-index)&aq=ATTR(data-google-query-id)&t=ATTR(type)&slot=ATTR(data-slot)&tgt=TGT&curl=CANONICAL_URL&to=TIMEOUT&purl=HREF',
     disableKeyAppend: true,
     macros: ['PUB_KEY', 'SITE_KEY'],
-=======
-  automatad: {
-    url: 'https://pbs01.automatad.com/openrtb2/amp?tag_id=TAG_ID',
-    macros: ['TAG_ID'],
-    disableKeyAppend: true,
->>>>>>> 8719419e
   },
 });
 
