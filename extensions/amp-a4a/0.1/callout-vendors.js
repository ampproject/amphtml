--- conflicted
+++ resolved
@@ -201,13 +201,8 @@
     disableKeyAppend: true,
   },
   freestar: {
-<<<<<<< HEAD
     url: 'https://prebid-amp.pub.network/openrtb2/amp?tag_id=TAG_ID&gdpr_consent=CONSENT_STRING',
     macros: ['TAG_ID', 'CONSENT_STRING'],
-=======
-    url: 'https://prebid-amp.pub.network/openrtb2/amp?tag_id=TAG_ID',
-    macros: ['TAG_ID'],
->>>>>>> 7e215599
     disableKeyAppend: true,
   },
   hubvisor: {
