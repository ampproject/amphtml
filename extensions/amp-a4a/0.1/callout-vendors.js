/**
 * Copyright 2017 The AMP HTML Authors. All Rights Reserved.
 *
 * Licensed under the Apache License, Version 2.0 (the "License");
 * you may not use this file except in compliance with the License.
 * You may obtain a copy of the License at
 *
 *      http://www.apache.org/licenses/LICENSE-2.0
 *
 * Unless required by applicable law or agreed to in writing, software
 * distributed under the License is distributed on an "AS-IS" BASIS,
 * WITHOUT WARRANTIES OR CONDITIONS OF ANY KIND, either express or implied.
 * See the License for the specific language governing permissions and
 * limitations under the License.
 */
import {getMode} from '../../../src/mode';

//////////////////////////////////////////////////////////////////
//                                                              //
//     IMPORTANT: All keys in RTC_VENDORS must be lowercase     //
//       otherwise the vendor endpoint will not be used.        //
//                                                              //
//////////////////////////////////////////////////////////////////

// Note: disableKeyAppend is an option specifically for DoubleClick's
// implementation of RTC. It prevents the vendor ID from being
// appended onto each key of the RTC response, for each vendor.
// This appending is done to prevent a collision case during merge
// that would cause one RTC response to overwrite another if they
// share key names.
/** @typedef {{
    url: string,
    macros: Array<string>,
    disableKeyAppend: boolean}} */
let RtcVendorDef;

/** @const {!Object<string, RtcVendorDef>} */
export const RTC_VENDORS = {
  // Add vendors here
  medianet: {
    url: 'https://amprtc.media.net/rtb/getrtc?cid=CID&w=ATTR(width)&h=ATTR(height)&ow=ATTR(data-override-width)&oh=ATTR(data-override-height)&ms=ATTR(data-multi-size)&slot=ATTR(data-slot)&tgt=TGT&curl=CANONICAL_URL&to=TIMEOUT&purl=HREF',
    macros: ['CID'],
    disableKeyAppend: true,
  },
  prebidappnexus: {
    url: 'https://prebid.adnxs.com/pbs/v1/openrtb2/amp?tag_id=PLACEMENT_ID',
    macros: ['PLACEMENT_ID'],
    disableKeyAppend: true,
  },
<<<<<<< HEAD
  prebidrubicon: {
    url: 'https://prebid-server.rubiconproject.com/openrtb2/amp?tag_id=REQUEST_ID',
    macros: ['REQUEST_ID'],
=======
  indexexchange: {
    url: 'https://amp.casalemedia.com/amprtc?v=1&w=ATTR(width)&h=ATTR(height)&ow=ATTR(data-override-width)&oh=ATTR(data-override-height)&ms=ATTR(data-multi-size)&s=SITE_ID&p=HREF',
    macros: ['SITE_ID'],
>>>>>>> f6f1cf78
    disableKeyAppend: true,
  },
};

// DO NOT MODIFY: Setup for tests
if (getMode().localDev || getMode().test) {
  RTC_VENDORS['fakevendor'] = /** @type {RtcVendorDef} */({
    url: 'https://localhost:8000/examples/rtcE1.json?slot_id=SLOT_ID&page_id=PAGE_ID&foo_id=FOO_ID',
    macros: ['SLOT_ID', 'PAGE_ID', 'FOO_ID'],
  });
  RTC_VENDORS['fakevendor2'] = /** @type {RtcVendorDef} */({
    url: 'https://localhost:8000/examples/rtcE1.json?slot_id=SLOT_ID&page_id=PAGE_ID&foo_id=FOO_ID',
    disableKeyAppend: true,
  });
}<|MERGE_RESOLUTION|>--- conflicted
+++ resolved
@@ -47,15 +47,14 @@
     macros: ['PLACEMENT_ID'],
     disableKeyAppend: true,
   },
-<<<<<<< HEAD
   prebidrubicon: {
     url: 'https://prebid-server.rubiconproject.com/openrtb2/amp?tag_id=REQUEST_ID',
     macros: ['REQUEST_ID'],
-=======
+    disableKeyAppend: true,
+  },
   indexexchange: {
     url: 'https://amp.casalemedia.com/amprtc?v=1&w=ATTR(width)&h=ATTR(height)&ow=ATTR(data-override-width)&oh=ATTR(data-override-height)&ms=ATTR(data-multi-size)&s=SITE_ID&p=HREF',
     macros: ['SITE_ID'],
->>>>>>> f6f1cf78
     disableKeyAppend: true,
   },
 };
