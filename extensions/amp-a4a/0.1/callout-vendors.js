/**
 * Copyright 2017 The AMP HTML Authors. All Rights Reserved.
 *
 * Licensed under the Apache License, Version 2.0 (the "License");
 * you may not use this file except in compliance with the License.
 * You may obtain a copy of the License at
 *
 *      http://www.apache.org/licenses/LICENSE-2.0
 *
 * Unless required by applicable law or agreed to in writing, software
 * distributed under the License is distributed on an "AS-IS" BASIS,
 * WITHOUT WARRANTIES OR CONDITIONS OF ANY KIND, either express or implied.
 * See the License for the specific language governing permissions and
 * limitations under the License.
 */
import {getMode} from '../../../src/mode';

//////////////////////////////////////////////////////////////////
//                                                              //
//     IMPORTANT: All keys in RTC_VENDORS must be lowercase     //
//       otherwise the vendor endpoint will not be used.        //
//                                                              //
//////////////////////////////////////////////////////////////////

// Note: disableKeyAppend is an option specifically for DoubleClick's
// implementation of RTC. It prevents the vendor ID from being
// appended onto each key of the RTC response, for each vendor.
// This appending is done to prevent a collision case during merge
// that would cause one RTC response to overwrite another if they
// share key names.
/** @typedef {{
    url: string,
    macros: Array<string>,
    errorReportingUrl: (string|undefined),
    disableKeyAppend: boolean}} */
let RtcVendorDef;

/** @const {!Object<string, RtcVendorDef>} */
export const RTC_VENDORS = {
  ////////////////////////////////////////////////////////////////////
  //                                                                //
  //              !!!      IMPORTANT NOTE     !!!                   //
  //                                                                //
  //  If you are adding a new vendor config object to this object,  //
  //  make sure to also update the RTC documentation in these two   //
  //  files under "supported vendors".                              //
  // https://github.com/ampproject/amphtml/blob/master/extensions/amp-a4a/rtc-documentation.md
  // https://github.com/ampproject/amphtml/blob/master/extensions/amp-a4a/rtc-publisher-implementation-guide.md
  ////////////////////////////////////////////////////////////////////

  // Add vendors here
  medianet: {
    url:
      'https://amprtc.media.net/rtb/getrtc?cid=CID&w=ATTR(width)&h=ATTR(height)&ow=ATTR(data-override-width)&oh=ATTR(data-override-height)&ms=ATTR(data-multi-size)&slot=ATTR(data-slot)&tgt=TGT&curl=CANONICAL_URL&to=TIMEOUT&purl=HREF',
    macros: ['CID'],
    errorReportingUrl:
      'https://qsearch-a.akamaihd.net/log?logid=kfk&evtid=projectevents&project=amprtc_error&error=ERROR_TYPE&rd=HREF',
    disableKeyAppend: true,
  },
  prebidappnexus: {
    url:
      'https://prebid.adnxs.com/pbs/v1/openrtb2/amp?tag_id=PLACEMENT_ID&w=ATTR(width)&h=ATTR(height)&ow=ATTR(data-override-width)&oh=ATTR(data-override-height)&ms=ATTR(data-multi-size)&slot=ATTR(data-slot)&targeting=TGT&curl=CANONICAL_URL&timeout=TIMEOUT&adcid=ADCID&purl=HREF',
    macros: ['PLACEMENT_ID'],
    disableKeyAppend: true,
  },
  prebidrubicon: {
    url:
      'https://prebid-server.rubiconproject.com/openrtb2/amp?tag_id=REQUEST_ID&w=ATTR(width)&h=ATTR(height)&ow=ATTR(data-override-width)&oh=ATTR(data-override-height)&ms=ATTR(data-multi-size)&slot=ATTR(data-slot)&targeting=TGT&curl=CANONICAL_URL&timeout=TIMEOUT&adc=ADCID&purl=HREF',
    macros: ['REQUEST_ID'],
    disableKeyAppend: true,
  },
  indexexchange: {
    url:
      'https://amp.casalemedia.com/amprtc?v=1&w=ATTR(width)&h=ATTR(height)&ow=ATTR(data-override-width)&oh=ATTR(data-override-height)&ms=ATTR(data-multi-size)&s=SITE_ID&p=CANONICAL_URL',
    macros: ['SITE_ID'],
    disableKeyAppend: true,
  },
  lotame: {
    url: 'https://ad.crwdcntrl.net/5/pe=y/c=CLIENT_ID/an=AD_NETWORK',
    macros: ['CLIENT_ID', 'AD_NETWORK'],
    disableKeyAppend: true,
  },
  yieldbot: {
    url:
      'https://i.yldbt.com/m/YB_PSN/v1/amp/init?curl=CANONICAL_URL&sn=YB_SLOT&w=ATTR(width)&h=ATTR(height)&ow=ATTR(data-override-width)&oh=ATTR(data-override-height)&ms=ATTR(data-multi-size)&aup=ATTR(data-slot)&pvi=PAGEVIEWID&tgt=TGT&adcid=ADCID&href=HREF',
    macros: ['YB_PSN', 'YB_SLOT'],
    disableKeyAppend: true,
  },
  salesforcedmp: {
    url:
      'https://cdn.krxd.net/userdata/v2/amp/ORGANIZATION_ID?segments_key=SEGMENTS_KEY&kuid_key=USER_KEY',
    macros: ['ORGANIZATION_ID', 'SEGMENTS_KEY', 'USER_KEY'],
    disableKeyAppend: true,
  },
  purch: {
    url:
      'https://ads.servebom.com/tmntag.js?v=1.2&fmt=amp&o={%22p%22%3APLACEMENT_ID}&div_id=DIV_ID',
    macros: ['PLACEMENT_ID', 'DIV_ID'],
    disableKeyAppend: true,
  },
  aps: {
    url:
      'https://aax.amazon-adsystem.com/e/dtb/bid?src=PUB_ID&pubid=PUB_UUID&amp=1&u=CANONICAL_URL&slots=%5B%7B%22sd%22%3A%22ATTR(data-slot)%22%2C%22s%22%3A%5B%22ATTR(width)xATTR(height)%22%5D%2C%22ms%22%3A%22ATTR(data-multi-size)%22%7D%5D&pj=PARAMS',
    macros: ['PUB_ID', 'PARAMS', 'PUB_UUID'],
    disableKeyAppend: true,
  },
  openwrap: {
    // PubMatic OpenWrap
    url:
      'https://ow.pubmatic.com/amp?v=1&w=ATTR(width)&h=ATTR(height)&ms=ATTR(data-multi-size)&auId=ATTR(data-slot)&purl=HREF&pubId=PUB_ID&profId=PROFILE_ID',
    macros: ['PUB_ID', 'PROFILE_ID'],
    errorReportingUrl: 'https://ow.pubmatic.com/amp_error?e=ERROR_TYPE&h=HREF',
    disableKeyAppend: true,
  },
  criteo: {
    url:
      'https://bidder.criteo.com/amp/rtc?zid=ZONE_ID&nid=NETWORK_ID&psubid=PUBLISHER_SUB_ID&lir=LINE_ITEM_RANGES&w=ATTR(width)&h=ATTR(height)&ow=ATTR(data-override-width)&oh=ATTR(data-override-height)&ms=ATTR(data-multi-size)&slot=ATTR(data-slot)&timeout=TIMEOUT&curl=CANONICAL_URL&href=HREF',
    macros: ['ZONE_ID', 'NETWORK_ID', 'PUBLISHER_SUB_ID', 'LINE_ITEM_RANGES'],
    disableKeyAppend: true,
  },
  navegg: {
    url: 'https://amp.navdmp.com/usr?acc=NVG_ACC&wst=0&v=10',
    macros: ['NVG_ACC'],
  },
  sonobi: {
    url:
      'https://apex.go.sonobi.com/trinity.json?key_maker=%7B%22_DIVIDER_ATTR(data-slot)%7C1%22%3A%22PLACEMENT_ID_DIVIDER_ATTR(width)xATTR(height)%2CATTR(data-multi-size)%22%7D&ref=CANONICAL_URL&lib_name=amp&lib_v=0.1&pv=PAGEVIEWID&amp=1',
    disableKeyAppend: true,
    macros: ['PLACEMENT_ID', '_DIVIDER_'],
  },
<<<<<<< HEAD
  yieldlab: {
    url: 'https://ad.yieldlab.net/yp/ADSLOT_ID?content=amp&t=amp%3D1',
    macros: ['ADSLOT_ID'],
=======
  kargo: {
    url:
      'https://krk.kargo.com/api/v1/amprtc?slot=SLOT_ID&w=ATTR(width)&h=ATTR(height)&ow=ATTR(data-override-width)&oh=ATTR(data-override-height)&ms=ATTR(data-multi-size)&pslot=ATTR(data-slot)&pvid=PAGEVIEWID&targeting=TGT&curl=CANONICAL_URL&timeout=TIMEOUT&acid=ADCID&purl=HREF',
    macros: ['SLOT_ID'],
    errorReportingUrl:
      'https://krk.kargo.com/api/v1/event/amprtc-error?error_type=ERROR_TYPE&url=HREF',
>>>>>>> 4080f6f5
    disableKeyAppend: true,
  },
};

// DO NOT MODIFY: Setup for tests
if (getMode().localDev || getMode().test) {
  RTC_VENDORS['fakevendor'] = /** @type {RtcVendorDef} */ ({
    url:
      'https://localhost:8000/examples/rtcE1.json?slot_id=SLOT_ID&page_id=PAGE_ID&foo_id=FOO_ID',
    macros: ['SLOT_ID', 'PAGE_ID', 'FOO_ID'],
  });
  RTC_VENDORS['fakevendor2'] = /** @type {RtcVendorDef} */ ({
    url:
      'https://localhost:8000/examples/rtcE1.json?slot_id=SLOT_ID&page_id=PAGE_ID&foo_id=FOO_ID',
    errorReportingUrl: 'https://localhost:8000/examples/ERROR_TYPE',
    disableKeyAppend: true,
  });
}<|MERGE_RESOLUTION|>--- conflicted
+++ resolved
@@ -128,18 +128,17 @@
     disableKeyAppend: true,
     macros: ['PLACEMENT_ID', '_DIVIDER_'],
   },
-<<<<<<< HEAD
-  yieldlab: {
-    url: 'https://ad.yieldlab.net/yp/ADSLOT_ID?content=amp&t=amp%3D1',
-    macros: ['ADSLOT_ID'],
-=======
   kargo: {
     url:
       'https://krk.kargo.com/api/v1/amprtc?slot=SLOT_ID&w=ATTR(width)&h=ATTR(height)&ow=ATTR(data-override-width)&oh=ATTR(data-override-height)&ms=ATTR(data-multi-size)&pslot=ATTR(data-slot)&pvid=PAGEVIEWID&targeting=TGT&curl=CANONICAL_URL&timeout=TIMEOUT&acid=ADCID&purl=HREF',
     macros: ['SLOT_ID'],
     errorReportingUrl:
       'https://krk.kargo.com/api/v1/event/amprtc-error?error_type=ERROR_TYPE&url=HREF',
->>>>>>> 4080f6f5
+    disableKeyAppend: true,
+  },
+  yieldlab: {
+    url: 'https://ad.yieldlab.net/yp/ADSLOT_ID?content=amp&t=amp%3D1',
+    macros: ['ADSLOT_ID'],
     disableKeyAppend: true,
   },
 };
