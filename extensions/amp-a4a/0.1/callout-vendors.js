--- conflicted
+++ resolved
@@ -83,17 +83,16 @@
     macros: ['PUB_ID', 'PARAMS'],
     disableKeyAppend: true,
   },
-<<<<<<< HEAD
   openwrap: {
     // PubMatic OpenWrap
     url: 'https://ow.pubmatic.com/amp?v=1&w=ATTR(width)&h=ATTR(height)&ms=ATTR(data-multi-size)&auId=ATTR(data-slot)&purl=HREF&pubId=PUB_ID&profId=PROFILE_ID',
     macros: ['PUB_ID', 'PROFILE_ID'],
     errorReportingUrl: 'https://ow.pubmatic.com/amp_error?e=ERROR_TYPE&h=HREF',
-=======
+    disableKeyAppend: true,
+  },
   criteo: {
     url: 'https://bidder.criteo.com/amp/rtc?zid=ZONE_ID&nid=NETWORK_ID&psubid=PUBLISHER_SUB_ID&lir=LINE_ITEM_RANGES&w=ATTR(width)&h=ATTR(height)&ow=ATTR(data-override-width)&oh=ATTR(data-override-height)&ms=ATTR(data-multi-size)&slot=ATTR(data-slot)&timeout=TIMEOUT&href=HREF',
     macros: ['ZONE_ID', 'NETWORK_ID', 'PUBLISHER_SUB_ID', 'LINE_ITEM_RANGES'],
->>>>>>> 85e69dc3
     disableKeyAppend: true,
   },
 };
