/**
 * Copyright 2016 The AMP HTML Authors. All Rights Reserved.
 *
 * Licensed under the Apache License, Version 2.0 (the "License");
 * you may not use this file except in compliance with the License.
 * You may obtain a copy of the License at
 *
 *      http://www.apache.org/licenses/LICENSE-2.0
 *
 * Unless required by applicable law or agreed to in writing, software
 * distributed under the License is distributed on an "AS-IS" BASIS,
 * WITHOUT WARRANTIES OR CONDITIONS OF ANY KIND, either express or implied.
 * See the License for the specific language governing permissions and
 * limitations under the License.
 */

import {Services} from '../../../src/services';
import {
  VariableSource,
  getNavigationData,
  getTimingDataAsync,
  getTimingDataSync,
} from '../../../src/service/variable-source';
import {user, userAssert} from '../../../src/log';

const ALLOWLISTED_VARIABLES = [
  'AMPDOC_HOST',
  'AMPDOC_HOSTNAME',
  'AMPDOC_URL',
  'AMP_VERSION',
  'AVAILABLE_SCREEN_HEIGHT',
  'AVAILABLE_SCREEN_WIDTH',
  'BACKGROUND_STATE',
  'BROWSER_LANGUAGE',
  'CANONICAL_HOST',
  'CANONICAL_HOSTNAME',
  'CANONICAL_PATH',
  'CANONICAL_URL',
  'COUNTER',
  'DOCUMENT_CHARSET',
  'DOCUMENT_REFERRER',
  'PAGE_VIEW_ID',
  'RANDOM',
  'SCREEN_COLOR_DEPTH',
  'SCREEN_HEIGHT',
  'SCREEN_WIDTH',
  'SCROLL_HEIGHT',
  'SCROLL_WIDTH',
  'SHARE_TRACKING_INCOMING',
  'SHARE_TRACKING_OUTGOING',
  'SOURCE_HOST',
  'SOURCE_HOSTNAME',
  'SOURCE_PATH',
  'SOURCE_URL',
  'TIMESTAMP',
  'TIMEZONE',
  'TITLE',
  'TOTAL_ENGAGED_TIME',
  'USER_AGENT',
  'VARIANT',
  'VARIANTS',
  'VIEWER',
  'VIEWPORT_HEIGHT',
  'VIEWPORT_WIDTH',
];

/** Provides A4A specific variable substitution. */
export class A4AVariableSource extends VariableSource {
  /**
   * @param  {!../../../src/service/ampdoc-impl.AmpDoc} parentAmpdoc
   * @param  {!Window} embedWin
   */
  constructor(parentAmpdoc, embedWin) {
    super(parentAmpdoc);

    // Use parent URL replacements service for fallback.
    const headNode = parentAmpdoc.getHeadNode();
    const urlReplacements = Services.urlReplacementsForDoc(headNode);

    /** @private {VariableSource} global variable source for fallback. */
    this.globalVariableSource_ = urlReplacements.getVariableSource();

    /** @private {!Window} */
    this.win_ = embedWin;
  }

  /** @override */
  initialize() {
<<<<<<< HEAD
    // Initiate allowlisted varaibles first in case the resolver function needs
=======
    // Initiate allowed varaibles first in case the resolver function needs
>>>>>>> 21219087
    // to be overwritten.
    for (let v = 0; v < ALLOWLISTED_VARIABLES.length; v++) {
      const varName = ALLOWLISTED_VARIABLES[v];
      const resolvers = this.globalVariableSource_.get(varName);
      this.set(varName, resolvers.sync).setAsync(varName, resolvers.async);
    }

    this.set('NAV_TIMING', (startAttribute, endAttribute) => {
      userAssert(
        startAttribute,
        'The first argument to NAV_TIMING, the' +
          ' start attribute name, is required'
      );
      return getTimingDataSync(
        this.win_,
        /**@type {string}*/ (startAttribute),
        /**@type {string}*/ (endAttribute)
      );
    }).setAsync('NAV_TIMING', (startAttribute, endAttribute) => {
      userAssert(
        startAttribute,
        'The first argument to NAV_TIMING, the' +
          ' start attribute name, is required'
      );
      return getTimingDataAsync(
        this.win_,
        /**@type {string}*/ (startAttribute),
        /**@type {string}*/ (endAttribute)
      );
    });

    this.set('NAV_TYPE', () => {
      return getNavigationData(this.win_, 'type');
    });

    this.set('NAV_REDIRECT_COUNT', () => {
      return getNavigationData(this.win_, 'redirectCount');
    });

    this.set(
      'HTML_ATTR',
      /** @type {function(...*)} */ (this.htmlAttributeBinding_.bind(this))
    );

    this.set('CLIENT_ID', () => null);
  }

  /**
   * Provides a binding for getting attributes from the DOM.
   * Most such bindings are provided in src/service/url-replacements-impl, but
   * this one needs access to this.win_.document, which if the amp-analytics
   * tag is contained within an amp-ad tag will NOT be the parent/publisher
   * page. Hence the need to put it here.
   * @param {string} cssSelector Elements matching this selector will be
   *     included, provided they have at least one of the attributeNames
   *     set, up to a max of 10. May be URI encoded.
   * @param {...string} var_args Additional params will be the names of
   *     attributes whose values will be returned. There should be at least 1.
   * @return {string} A stringified JSON array containing one member for each
   *     matching element. Each member will contain the names and values of the
   *     specified attributes, if the corresponding element has that attribute.
   *     Note that if an element matches the cssSelected but has none of the
   *     requested attributes, then nothing will be included in the array
   *     for that element.
   */
  htmlAttributeBinding_(cssSelector, var_args) {
    // Generate an error if cssSelector matches more than this many elements
    const HTML_ATTR_MAX_ELEMENTS_TO_TRAVERSE = 20;

    // Of the elements matched by cssSelector, see which contain one or more
    // of the specified attributes, and return an array of at most this many.
    const HTML_ATTR_MAX_ELEMENTS_TO_RETURN = 10;

    // Only allow at most this many attributeNames to be specified.
    const HTML_ATTR_MAX_ATTRS = 10;

    const TAG = 'A4AVariableSource';

    const attributeNames = Array.prototype.slice.call(arguments, 1);
    if (!cssSelector || !attributeNames.length) {
      return '[]';
    }
    if (attributeNames.length > HTML_ATTR_MAX_ATTRS) {
      user().error(TAG, `At most ${HTML_ATTR_MAX_ATTRS} may be requested.`);
      return '[]';
    }
    cssSelector = decodeURI(cssSelector);
    let elements;
    try {
      elements = this.win_.document.querySelectorAll(cssSelector);
    } catch (e) {
      user().error(TAG, `Invalid selector: ${cssSelector}`);
      return '[]';
    }
    if (elements.length > HTML_ATTR_MAX_ELEMENTS_TO_TRAVERSE) {
      user().error(
        TAG,
        'CSS selector may match at most ' +
          `${HTML_ATTR_MAX_ELEMENTS_TO_TRAVERSE} elements.`
      );
      return '[]';
    }
    const result = [];
    for (
      let i = 0;
      i < elements.length && result.length < HTML_ATTR_MAX_ELEMENTS_TO_RETURN;
      ++i
    ) {
      const currentResult = {};
      let foundAtLeastOneAttr = false;
      for (let j = 0; j < attributeNames.length; ++j) {
        const attributeName = attributeNames[j];
        if (elements[i].hasAttribute(attributeName)) {
          currentResult[attributeName] = elements[i].getAttribute(
            attributeName
          );
          foundAtLeastOneAttr = true;
        }
      }
      if (foundAtLeastOneAttr) {
        result.push(currentResult);
      }
    }
    return JSON.stringify(result);
  }
}<|MERGE_RESOLUTION|>--- conflicted
+++ resolved
@@ -86,11 +86,7 @@
 
   /** @override */
   initialize() {
-<<<<<<< HEAD
-    // Initiate allowlisted varaibles first in case the resolver function needs
-=======
     // Initiate allowed varaibles first in case the resolver function needs
->>>>>>> 21219087
     // to be overwritten.
     for (let v = 0; v < ALLOWLISTED_VARIABLES.length; v++) {
       const varName = ALLOWLISTED_VARIABLES[v];
