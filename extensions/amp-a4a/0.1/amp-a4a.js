--- conflicted
+++ resolved
@@ -167,11 +167,7 @@
     // from cache' issue.  See https://github.com/ampproject/amphtml/issues/5614
     /** @private {?ArrayBuffer} */
     this.creativeBody_ = null;
-<<<<<<< HEAD
-
-    /** @private {?string} */
-    this.experimentalNonAmpCreativeRenderMethod_ = null;
-=======
+
     /**
      * Note(keithwrightbos) - ensure the default here is null so that ios
      * uses safeframe when response header is not specified.
@@ -179,7 +175,6 @@
      */
     this.experimentalNonAmpCreativeRenderMethod_ =
       platformFor(this.win).isIos() ? 'safeframe' : null;
->>>>>>> f351980a
 
     this.emitLifecycleEvent('adSlotBuilt');
   }
@@ -524,7 +519,6 @@
     if (!this.adPromise_) {
       return Promise.resolve();
     }
-<<<<<<< HEAD
     // Promise chain will have determined if creative is valid AMP.
     return this.adPromise_.then(promiseResult => {
       if (promiseResult) {
@@ -535,33 +529,6 @@
           // Failed to render via AMP creative path so fallback to non-AMP
           // rendering within cross domain iframe.
           success => success || this.renderNonAmpCreative_());
-=======
-    // Layoutcallback only executes if ad is within viewport or render
-    // outside viewport returned true.  This is only relevant for non-AMP
-    // creatives which rendered via the buildCallback promise chain.  Ensure
-    // slot counts towards 3p loading count until we know that the creative is
-    // valid AMP.
-    return this.adPromise_.then(rendered => {
-      if (rendered instanceof Error || !rendered) {
-        this.emitLifecycleEvent('preAdThrottle');
-        incrementLoadingAds(this.win);
-        // Haven't rendered yet, so try rendering via one of our
-        // cross-domain iframe solutions.
-        if (this.experimentalNonAmpCreativeRenderMethod_ == 'safeframe' &&
-            this.creativeBody_) {
-          const renderPromise = this.renderViaSafeFrame_(this.creativeBody_);
-          this.creativeBody_ = null;  // Free resources.
-          return renderPromise;
-        } else if (this.adUrl_) {
-          return this.renderViaCachedContentIframe_(this.adUrl_);
-        } else {
-          throw new Error('No creative or URL available -- A4A can\'t render' +
-              ' any ad');
-        }
-      }
-      if (rendered instanceof Error) {
-        throw rendered;
->>>>>>> f351980a
       }
       // Non-AMP creative case.
       return this.renderNonAmpCreative_();
@@ -589,14 +556,9 @@
       this.adPromise_ = null;
       this.adUrl_ = null;
       this.creativeBody_ = null;
-<<<<<<< HEAD
       this.isVerifiedAmpCreative_ = false;
-      this.experimentalNonAmpCreativeRenderMethod_ = null;
-=======
       this.experimentalNonAmpCreativeRenderMethod_ =
           platformFor(this.win).isIos() ? 'safeframe' : null;
-      this.rendered_ = false;
->>>>>>> f351980a
       if (this.xOriginIframeHandler_) {
         this.xOriginIframeHandler_.freeXOriginIframe();
         this.xOriginIframeHandler_ = null;
@@ -756,7 +718,6 @@
         this.creativeBody_) {
       const renderPromise = this.renderViaSafeFrame_(this.creativeBody_);
       this.creativeBody_ = null;  // Free resources.
-      this.experimentalNonAmpCreativeRenderMethod_ = null;
       return renderPromise;
     } else if (this.adUrl_) {
       return this.renderViaCachedContentIframe_(this.adUrl_);
