--- conflicted
+++ resolved
@@ -166,11 +166,7 @@
   visLoadAndOneSec: '25',
   iniLoad: '26',
   resumeCallback: '27',
-<<<<<<< HEAD
-=======
-  sraBuildRequestDelay: '28',
   visIniLoad: '29',
->>>>>>> 5f69c782
 };
 
 /**
