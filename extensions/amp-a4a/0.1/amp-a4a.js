--- conflicted
+++ resolved
@@ -790,7 +790,6 @@
       const url = signingServerURLs[serviceName];
       const currServiceName = serviceName;
       if (url) {
-<<<<<<< HEAD
         // Set disableAmpSourceOrigin so that __amp_source_origin is not
         // included in XHR CORS request allowing for keyset to be cached
         // across pages.
@@ -801,40 +800,22 @@
           disableAmpSourceOrigin: true,
           credentials: 'omit',
         }).then(jwkSetObj => {
+          const result = {serviceName: currServiceName};
           if (isObject(jwkSetObj) && Array.isArray(jwkSetObj.keys) &&
               jwkSetObj.keys.every(isObject)) {
-            return jwkSetObj.keys;
+            result.keys = jwkSetObj.keys;
           } else {
             user().error(TAG, this.element.getAttribute('type'),
-                'Invalid response from signing server.',
+                `Invalid response from signing server ${currServiceName}`,
                 this.element);
-            return [];
+            result.keys = [];
           }
+          return result;
         }).catch(err => {
           user().error(
               TAG, this.element.getAttribute('type'), err, this.element);
-          return [];
+          return {serviceName: currServiceName};
         });
-=======
-        return xhrFor(this.win).fetchJson(url, {mode: 'cors', method: 'GET'})
-            .then(jwkSetObj => {
-              const result = {serviceName: currServiceName};
-              if (isObject(jwkSetObj) && Array.isArray(jwkSetObj.keys) &&
-                  jwkSetObj.keys.every(isObject)) {
-                result.keys = jwkSetObj.keys;
-              } else {
-                user().error(TAG, this.element.getAttribute('type'),
-                    `Invalid response from signing server ${currServiceName}`,
-                    this.element);
-                result.keys = [];
-              }
-              return result;
-            }).catch(err => {
-              user().error(
-                  TAG, this.element.getAttribute('type'), err, this.element);
-              return {serviceName: currServiceName};
-            });
->>>>>>> 098b4902
       } else {
         // The given serviceName does not have a corresponding URL in
         // _a4a-config.js.
