/**
 * Copyright 2016 The AMP HTML Authors. All Rights Reserved.
 *
 * Licensed under the Apache License, Version 2.0 (the "License");
 * you may not use this file except in compliance with the License.
 * You may obtain a copy of the License at
 *
 *      http://www.apache.org/licenses/LICENSE-2.0
 *
 * Unless required by applicable law or agreed to in writing, software
 * distributed under the License is distributed on an "AS-IS" BASIS,
 * WITHOUT WARRANTIES OR CONDITIONS OF ANY KIND, either express or implied.
 * See the License for the specific language governing permissions and
 * limitations under the License.
 */
import {
  is3pThrottled,
  getAmpAdRenderOutsideViewport,
  incrementLoadingAds,
} from '../../amp-ad/0.1/concurrent-load';
import {adConfig} from '../../../ads/_config';
import {signingServerURLs} from '../../../ads/_a4a-config';
import {
  closestByTag,
  removeChildren,
  createElementWithAttributes,
} from '../../../src/dom';
import {cancellation} from '../../../src/error';
import {installFriendlyIframeEmbed} from '../../../src/friendly-iframe-embed';
import {isLayoutSizeDefined} from '../../../src/layout';
import {isAdPositionAllowed} from '../../../src/ad-helper';
import {dev, user} from '../../../src/log';
import {getMode} from '../../../src/mode';
import {isArray, isObject, isEnumValue} from '../../../src/types';
import {urlReplacementsForDoc} from '../../../src/url-replacements';
import {some} from '../../../src/utils/promise';
import {utf8Decode} from '../../../src/utils/bytes';
import {viewerForDoc} from '../../../src/viewer';
import {xhrFor} from '../../../src/xhr';
import {endsWith} from '../../../src/string';
import {platformFor} from '../../../src/platform';
import {
  importPublicKey,
  isCryptoAvailable,
  verifySignature,
  PublicKeyInfoDef,
} from './crypto-verifier';
import {isExperimentOn} from '../../../src/experiments';
import {setStyle} from '../../../src/style';
import {handleClick} from '../../../ads/alp/handler';
import {AdDisplayState} from '../../../extensions/amp-ad/0.1/amp-ad-ui';
import {getDefaultBootstrapBaseUrl} from '../../../src/3p-frame';
import {installUrlReplacementsForEmbed,}
    from '../../../src/service/url-replacements-impl';
import {A4AVariableSource} from './a4a-variable-source';
import {rethrowAsync} from '../../../src/log';

/** @private @const {string} */
const ORIGINAL_HREF_ATTRIBUTE = 'data-a4a-orig-href';

/** @type {string} */
const METADATA_STRING = '<script type="application/json" amp-ad-metadata>';

// TODO(tdrl): Temporary, while we're verifying whether SafeFrame is an
// acceptable solution to the 'Safari on iOS doesn't fetch iframe src from
// cache' issue.  See https://github.com/ampproject/amphtml/issues/5614
/** @type {string} */
const SAFEFRAME_VERSION = '1-0-4';
/** @type {string} @visibleForTesting */
export const SAFEFRAME_IMPL_PATH =
    'https://tpc.googlesyndication.com/safeframe/' + SAFEFRAME_VERSION +
    '/html/container.html';

/** @type {string} @visibleForTesting */
export const RENDERING_TYPE_HEADER = 'X-AmpAdRender';

/** @enum {string} */
export const XORIGIN_MODE = {
  CLIENT_CACHE: 'client_cache',
  SAFEFRAME: 'safeframe',
  NAMEFRAME: 'nameframe',
};

/** @type {!Object} @private */
const SHARED_IFRAME_PROPERTIES = {
  frameborder: '0',
  allowfullscreen: '',
  allowtransparency: '',
  scrolling: 'no',
  marginwidth: '0',
  marginheight: '0',
};

/** @typedef {{creative: ArrayBuffer, signature: ?Uint8Array}} */
export let AdResponseDef;

/** @typedef {{
      minifiedCreative: string,
      customElementExtensions: Array<string>,
      customStylesheets: Array<!{href: string}>
    }} */
let CreativeMetaDataDef;

/** @private */
export const LIFECYCLE_STAGES = {
  // Note: Use strings as values here, rather than numbers, so that "0" does
  // not test as `false` later.
  adSlotBuilt: '0',
  urlBuilt: '1',
  adRequestStart: '2',
  adRequestEnd: '3',
  extractCreativeAndSignature: '4',
  adResponseValidateStart: '5',
  renderFriendlyStart: '6',
  renderCrossDomainStart: '7',
  renderFriendlyEnd: '8',
  renderCrossDomainEnd: '9',
  preAdThrottle: '10',
  renderSafeFrameStart: '11',
  throttled3p: '12',
  adSlotCleared: '20',
};


export class AmpA4A extends AMP.BaseElement {
  // TODO: Add more error handling throughout code.
  // TODO: Handle creatives that do not fill.

  /**
   * @param {!Element} element
   */
  constructor(element) {
    super(element);
    dev().assert(AMP.AmpAdUIHandler);
    dev().assert(AMP.AmpAdXOriginIframeHandler);

    /** @const @private{string} tag to be used for dev/user logging */
    this.logTag_ =
      ('AMP-A4A-' + this.element.getAttribute('type')).toUpperCase();

    /** @private {?Promise<?CreativeMetaDataDef>} */
    this.adPromise_ = null;

    /**
     * @private {number} unique ID of the currently executing promise to allow
     * for cancellation.
     */
    this.promiseId_ = 0;

    /** {?Object} */
    this.config = null;

    /** @private {?string} */
    this.adUrl_ = null;

    /** {?AMP.AmpAdUIHandler} */
    this.uiHandler = null;

    /** @private {?AMP.AmpAdXOriginIframeHandler} */
    this.xOriginIframeHandler_ = null;

    /** @private {boolean} whether layoutMeasure has been executed. */
    this.layoutMeasureExecuted_ = false;

    /** @const @private {!../../../src/service/vsync-impl.Vsync} */
    this.vsync_ = this.getVsync();

    /** @private {boolean} whether creative has been verified as AMP */
    this.isVerifiedAmpCreative_ = false;

    /** @private {Array<!Promise<!Array<!Promise<?PublicKeyInfoDef>>>>} */
    this.win.ampA4aValidationKeys =
      this.win.ampA4aValidationKeys || this.getKeyInfoSets_();

    /** @private {?ArrayBuffer} */
    this.creativeBody_ = null;

    /**
     * Note(keithwrightbos) - ensure the default here is null so that ios
     * uses safeframe when response header is not specified.
     * @private {?XORIGIN_MODE}
     */
    this.experimentalNonAmpCreativeRenderMethod_ =
      platformFor(this.win).isIos() ? XORIGIN_MODE.SAFEFRAME : null;

    this.emitLifecycleEvent('adSlotBuilt');
  }

  /** @override */
  getPriority() {
    // Priority used for scheduling preload and layout callback.  Because
    // AMP creatives will be injected as part of the promise chain created
    // within onLayoutMeasure, this is only relevant to non-AMP creatives
    // therefore we want this to match the 3p priority.
    return 2;
  }

  /** @override */
  isLayoutSupported(layout) {
    return isLayoutSizeDefined(layout);
  }

  /** @override */
  buildCallback() {
    const adType = this.element.getAttribute('type');
    this.config = adConfig[adType] || {};
    this.uiHandler = new AMP.AmpAdUIHandler(this);
    this.uiHandler.init();
  }

  /** @override */
  renderOutsideViewport() {
    // Ensure non-verified AMP creatives are throttled.
    if (!this.isVerifiedAmpCreative_ && is3pThrottled(this.win)) {
      this.emitLifecycleEvent('throttled3p');
      return false;
    }
    // Otherwise the ad is good to go.
    const elementCheck = getAmpAdRenderOutsideViewport(this.element);
    return typeof elementCheck == 'number' ?
        elementCheck : super.renderOutsideViewport();
  }

  /**
   * To be overridden by network specific implementation indicating if element
   * (and environment generally) are valid for sending XHR queries.
   * @return {boolean} whether element is valid and ad request should be
   *    sent.  If false, no ad request is sent and slot will be collapsed if
   *    possible.
   */
  isValidElement() {
    return true;
  }

  /**
   * Returns true if this element was loaded from an amp-ad element.  For use by
   * network-specific implementations that don't want to allow themselves to be
   * embedded directly into a page.
   * @return {boolean}
   */
  isAmpAdElement() {
    return this.element.tagName == 'AMP-AD' ||
        this.element.tagName == 'AMP-EMBED';
  }

  /**
   * Prefetches and preconnects URLs related to the ad using adPreconnect
   * registration which assumes ad request domain used for 3p is applicable.
   * @param {boolean=} unusedOnLayout
   * @override
   */
  preconnectCallback(unusedOnLayout) {
    this.preconnect.url(SAFEFRAME_IMPL_PATH);
    this.preconnect.url(getDefaultBootstrapBaseUrl(this.win, 'nameframe'));
    if (!this.config) {
      return;
    }
    const preconnect = this.config.preconnect;
    // NOTE(keithwrightbos): using onLayout to indicate if preconnect should be
    // given preferential treatment.  Currently this would be false when
    // relevant (i.e. want to preconnect on or before onLayoutMeasure) which
    // causes preconnect to delay for 1 sec (see custom-element#preconnect)
    // therefore hard coding to true.
    // NOTE(keithwrightbos): Does not take isValidElement into account so could
    // preconnect unnecessarily, however it is assumed that isValidElement
    // matches amp-ad loader predicate such that A4A impl does not load.
    if (typeof preconnect == 'string') {
      this.preconnect.url(preconnect, true);
    } else if (preconnect) {
      preconnect.forEach(p => {
        this.preconnect.url(p, true);
      });
    }
  }

  /** @override */
  onLayoutMeasure() {
    if (this.xOriginIframeHandler_) {
      this.xOriginIframeHandler_.onLayoutMeasure();
    }
    if (this.layoutMeasureExecuted_ || !isCryptoAvailable()) {
      // onLayoutMeasure gets called multiple times.
      return;
    }
    this.layoutMeasureExecuted_ = true;
    user().assert(isAdPositionAllowed(this.element, this.win),
        '<%s> is not allowed to be placed in elements with ' +
        'position:fixed: %s', this.element.tagName, this.element);
    // OnLayoutMeasure can be called when page is in prerender so delay until
    // visible.  Assume that it is ok to call isValidElement as it should
    // only being looking at window, immutable properties (i.e. location) and
    // its element ancestry.
    if (!this.isValidElement()) {
      // TODO(kjwright): collapse?
      user().warn(
        this.logTag_, 'Amp ad element ignored as invalid', this.element);
      return;
    }

    // Increment unique promise ID so that if its value changes within the
    // promise chain due to cancel from unlayout, the promise will be rejected.
    this.promiseId_++;
    const promiseId = this.promiseId_;
    // Shorthand for: reject promise if current promise chain is out of date.
    const checkStillCurrent = promiseId => {
      if (promiseId != this.promiseId_) {
        throw cancellation();
      }
    };

    // Return value from this chain: True iff rendering was "successful"
    // (i.e., shouldn't try to render later via iframe); false iff should
    // try to render later in iframe.
    // Cases to handle in this chain:
    //   - Everything ok  => Render; return true
    //   - Empty network response returned => Don't render; return true
    //   - Can't parse creative out of response => Don't render; return false
    //   - Can parse, but creative is empty => Don't render; return true
    //   - Validation fails => return false
    //   - Rendering fails => return false
    //   - Chain cancelled => don't return; drop error
    //   - Uncaught error otherwise => don't return; percolate error up
    this.adPromise_ = viewerForDoc(this.getAmpDoc()).whenFirstVisible()
        // This block returns the ad URL, if one is available.
        /** @return {!Promise<?string>} */
        .then(() => {
          checkStillCurrent(promiseId);
          return /** @type {!Promise<?string>} */ (this.getAdUrl());
        })
        // This block returns the (possibly empty) response to the XHR request.
        /** @return {!Promise<?Response>} */
        .then(adUrl => {
          checkStillCurrent(promiseId);
          this.adUrl_ = adUrl;
          this.emitLifecycleEvent('urlBuilt', adUrl);
          return adUrl && this.sendXhrRequest_(adUrl);
        })
        // The following block returns either the response (as a {bytes, headers}
        // object), or null if no response is available / response is empty.
        /** @return {?Promise<?{bytes: !ArrayBuffer, headers: !Headers}>} */
        .then(fetchResponse => {
          checkStillCurrent(promiseId);
          if (!fetchResponse || !fetchResponse.arrayBuffer) {
            return null;
          }
          this.emitLifecycleEvent('adRequestEnd', fetchResponse);
          // TODO(tdrl): Temporary, while we're verifying whether SafeFrame is
          // an acceptable solution to the 'Safari on iOS doesn't fetch
          // iframe src from cache' issue.  See
          // https://github.com/ampproject/amphtml/issues/5614
          const method = fetchResponse.headers.get(RENDERING_TYPE_HEADER) ||
              this.experimentalNonAmpCreativeRenderMethod_;
          this.experimentalNonAmpCreativeRenderMethod_ = method;
          if (!isEnumValue(XORIGIN_MODE, method)) {
            dev().error('AMP-A4A', `cross-origin render mode header ${method}`);
          }
          // Note: Resolving a .then inside a .then because we need to capture
          // two fields of fetchResponse, one of which is, itself, a promise,
          // and one of which isn't.  If we just return
          // fetchResponse.arrayBuffer(), the next step in the chain will
          // resolve it to a concrete value, but we'll lose track of
          // fetchResponse.headers.
          return fetchResponse.arrayBuffer().then(bytes => {
            return {
              bytes,
              headers: fetchResponse.headers,
            };
          });
        })
        // This block returns the ad creative and signature, if available; null
        // otherwise.
        /**
         * @return {!Promise<?{creative: !ArrayBuffer, signature: !ArrayBuffer}>}
         */
        .then(responseParts => {
          checkStillCurrent(promiseId);
          if (responseParts) {
            this.emitLifecycleEvent('extractCreativeAndSignature',
                responseParts);
          }
          return responseParts && this.extractCreativeAndSignature(
              responseParts.bytes, responseParts.headers);
        })
        // This block returns the ad creative if it exists and validates as AMP;
        // null otherwise.
        /** @return {!Promise<?string>} */
        .then(creativeParts => {
          checkStillCurrent(promiseId);
          // Keep a handle to the creative body so that we can render into
          // SafeFrame or NameFrame later, if necessary.  TODO(tdrl): Temporary,
          // while we
          // assess whether this is the right solution to the Safari+iOS iframe
          // src cache issue.  If we decide to keep a SafeFrame-like solution,
          // we should restructure the promise chain to pass this info along
          // more cleanly, without use of an object variable outside the chain.
          if (this.experimentalNonAmpCreativeRenderMethod_ !=
              XORIGIN_MODE.CLIENT_CACHE &&
              creativeParts &&
              creativeParts.creative) {
            this.creativeBody_ = creativeParts.creative;
          }
          if (!creativeParts || !creativeParts.signature) {
            return /** @type {!Promise<?string>} */ (Promise.resolve(null));
          }
          this.emitLifecycleEvent('adResponseValidateStart', creativeParts);
          return this.verifyCreativeSignature_(
              creativeParts.creative, creativeParts.signature)
              .then(creative => {
                if (creative) {
                  return creative;
                }
                // Attempt to re-fetch the keys in case our locally cached
                // batch has expired.
                this.win.ampA4aValidationKeys = this.getKeyInfoSets_();
                return this.verifyCreativeSignature_(
                    creativeParts.creative, creativeParts.signature);
              });
        })
        // This block returns true iff the creative was rendered in the shadow
        // DOM.
        /** @return {!Promise<?CreativeMetaDataDef>} */
        .then(creative => {
          checkStillCurrent(promiseId);
          // Note: It's critical that #getAmpAdMetadata_ be called
          // on precisely the same creative that was validated
          // via #validateAdResponse_.  See GitHub issue
          // https://github.com/ampproject/amphtml/issues/4187

          // TODO(levitzky) If creative comes back null, we should consider re-
          // fetching the signing server public keys and try the verification
          // step again.

          // Only return amp metadata if valid AMP creative.
          if (!creative) {
            return Promise.resolve();
          }
          // Need to know if creative was verified as part of render outside
          // viewport but cannot wait on promise.  Sadly, need a state a
          // variable.
          this.isVerifiedAmpCreative_ = true;
          return utf8Decode(creative).then(
            creative => this.getAmpAdMetadata_(creative));
        }).catch(error => {
          // If error in chain occurs, report it and return null so that
          // layoutCallback can render via cross domain iframe assuming ad
          // url or creative exist.
          rethrowAsync(this.promiseErrorHandler_(error));
          return null;
        });
  }

  /**
   * Attempts to validate the creative signature against every key currently in
   * our possession. This should never be called before at least one key fetch
   * attempt is made.
   *
   * @param {!ArrayBuffer} creative
   * @param {!Uint8Array} signature
   * @return {!Promise<!ArrayBuffer>} The creative.
   */
  verifyCreativeSignature_(creative, signature) {
    // For each signing service, we have exactly one Promise,
    // keyInfoSetPromise, that holds an Array of Promises of signing keys.
    // So long as any one of these signing services can verify the
    // signature, then the creative is valid AMP.
    const keyInfoSetPromises = this.win.ampA4aValidationKeys;
    return some(keyInfoSetPromises.map(keyInfoSetPromise => {
      // Resolve Promise into Array of Promises of signing keys.
      return keyInfoSetPromise.then(keyInfoSet => {
        // As long as any one individual key of a particular signing
        // service, keyInfoPromise, can verify the signature, then the
        // creative is valid AMP.
        return some(keyInfoSet.map(keyInfoPromise => {
          // Resolve Promise into signing key.
          return keyInfoPromise.then(keyInfo => {
            if (!keyInfo) {
              return Promise.reject('Promise resolved to null key.');
            }
            // If the key exists, try verifying with it.
            return verifySignature(
                new Uint8Array(creative),
                signature,
                keyInfo)
                .then(isValid => {
                  if (isValid) {
                    return creative;
                  }
                  return Promise.reject(
                      'Key failed to validate creative\'s signature.');
                },
                err => {
                  user().error(this.logTag_, err, this.element);
                });
          });
        }))
        // some() returns an array of which we only need a single value.
        .then(returnedArray => returnedArray[0]);
      });
    }))
    .then(returnedArray => returnedArray[0]);
  }

  /**
   * Handles uncaught errors within promise flow.
   * @param {*} error
   * @return {*}
   * @private
   */
  promiseErrorHandler_(error) {
    if (error && error.message) {
      if (error.message.indexOf(this.logTag_) == 0) {
        // caught previous call to promiseErrorHandler?  Infinite loop?
        return error;
      }
      if (error.message == cancellation().message) {
        // Rethrow if cancellation
        throw error;
      }
    }
    // Returning promise reject should trigger unhandledrejection which will
    // trigger reporting via src/error.js
    const adQueryIdx = this.adUrl_ ? this.adUrl_.indexOf('?') : -1;
    const state = {
      'm': error instanceof Error ? error.message : error,
      'tag': this.element.tagName,
      'type': this.element.getAttribute('type'),
      'au': adQueryIdx < 0 ? '' :
          this.adUrl_.substring(adQueryIdx + 1, adQueryIdx + 251),
    };
    return new Error(this.logTag_ + ': ' + JSON.stringify(state));
  }

  /** @override */
  layoutCallback() {
    // Promise may be null if element was determined to be invalid for A4A.
    if (!this.adPromise_) {
      return Promise.resolve();
    }
<<<<<<< HEAD
    // Promise chain will have determined if creative is valid AMP.
    return this.adPromise_.then(creativeMetaData => {
      if (creativeMetaData) {
        dev().assert(creativeMetaData.minifiedCreative);
        // Must be an AMP creative.
        return this.renderAmpCreative_(creativeMetaData).catch(err => {
          // Failed to render via AMP creative path so fallback to non-AMP
          // rendering within cross domain iframe.
          user().error(
            this.logTag_, 'Error injecting creative in friendly frame', err);
          rethrowAsync(this.promiseErrorHandler_(err));
          return this.renderNonAmpCreative_();
        });
=======
    // Layoutcallback only executes if ad is within viewport or render
    // outside viewport returned true.  This is only relevant for non-AMP
    // creatives which rendered via the buildCallback promise chain.  Ensure
    // slot counts towards 3p loading count until we know that the creative is
    // valid AMP.
    return this.adPromise_.then(rendered => {
      if (rendered instanceof Error || !rendered) {
        this.emitLifecycleEvent('preAdThrottle');
        incrementLoadingAds(this.win);
        // Haven't rendered yet, so try rendering via one of our
        // cross-domain iframe solutions.
        let renderPromise;
        const method = this.experimentalNonAmpCreativeRenderMethod_;
        if ((method == XORIGIN_MODE.SAFEFRAME ||
             method == XORIGIN_MODE.NAMEFRAME) &&
            this.creativeBody_) {
          renderPromise = this.renderViaNameAttrOfXOriginIframe_(
              this.creativeBody_);
        } else if (this.adUrl_) {
          renderPromise = this.renderViaCachedContentIframe_(this.adUrl_);
        } else {
          throw new Error(
              'No creative or URL available -- A4A can\'t render any ad');
        }
        this.creativeBody_ = null;  // Free resources.
        return renderPromise;
>>>>>>> b3384c75
      }
      // Non-AMP creative case, will verify ad url existence.
      return this.renderNonAmpCreative_();
    }).catch(error => this.promiseErrorHandler_(error));
  }

  /** @override  */
  unlayoutCallback() {
    this.emitLifecycleEvent('adSlotCleared');
    this.uiHandler.setDisplayState(AdDisplayState.NOT_LAID_OUT);
    // Remove creative and reset to allow for creation of new ad.
    if (!this.layoutMeasureExecuted_) {
      return true;
    }
    // TODO(keithwrightbos): is mutate necessary?  Could this lead to a race
    // condition where unlayoutCallback fires and during/after subsequent
    // layoutCallback execution, the mutate operation executes causing our
    // state to be destroyed?
    this.vsync_.mutate(() => {
      removeChildren(this.element);
      this.adPromise_ = null;
      this.adUrl_ = null;
      this.creativeBody_ = null;
      this.isVerifiedAmpCreative_ = false;
      this.experimentalNonAmpCreativeRenderMethod_ =
<<<<<<< HEAD
          platformFor(this.win).isIos() ? 'safeframe' : null;
=======
          platformFor(this.win).isIos() ? XORIGIN_MODE.SAFEFRAME : null;
      this.rendered_ = false;
>>>>>>> b3384c75
      if (this.xOriginIframeHandler_) {
        this.xOriginIframeHandler_.freeXOriginIframe();
        this.xOriginIframeHandler_ = null;
      }
      this.layoutMeasureExecuted_ = false;
    });
    // Increment promiseId to cause any pending promise to cancel.
    this.promiseId_++;
    return true;
  }

  /** @override  */
  viewportCallback(inViewport) {
    if (this.xOriginIframeHandler_) {
      this.xOriginIframeHandler_.viewportCallback(inViewport);
    }
  }

  /**
   * Gets the Ad URL to send an XHR Request to.  To be implemented
   * by network.
   * @return {!Promise<string>|string}
   */
  getAdUrl() {
    throw new Error('getAdUrl not implemented!');
  }

  /**
   * Extracts creative and verification signature (if present) from
   * XHR response body and header.  To be implemented by network.
   *
   * In the returned value, the `creative` field should be an `ArrayBuffer`
   * containing the utf-8 encoded bytes of the creative itself, while the
   * `signature` field should be a `Uint8Array` containing the raw signature
   * bytes.  The `signature` field may be null if no signature was available
   * for this creative / the creative is not valid AMP.
   *
   * @param {!ArrayBuffer} unusedResponseArrayBuffer content as array buffer
   * @param {!Headers} unusedResponseHeaders Fetch API Headers object (or polyfill
   *     for it) containing the response headers.
   * @return {!Promise<!AdResponseDef>}
   */
  extractCreativeAndSignature(unusedResponseArrayBuffer,
      unusedResponseHeaders) {
    throw new Error('extractCreativeAndSignature not implemented!');
  }

  /**
   * Callback executed when AMP creative has successfully rendered within the
   * publisher page.  To be overridden by network implementations as needed.
   */
  onAmpCreativeRender() {
    this.emitLifecycleEvent('renderFriendlyEnd');
  }

  /**
   * @param {!Element} iframe that was just created.  To be overridden for
   * testing.
   * @visibleForTesting
   */
  onCrossDomainIframeCreated(iframe) {
    dev().info(this.logTag_, `onCrossDomainIframeCreated ${iframe}`);
  }

  /**
   * Send ad request, extract the creative and signature from the response.
   * @param {string} adUrl Request URL to send XHR to.
   * @return {!Promise<?../../../src/service/xhr-impl.FetchResponse>}
   * @private
   */
  sendXhrRequest_(adUrl) {
    this.emitLifecycleEvent('adRequestStart');
    const xhrInit = {
      mode: 'cors',
      method: 'GET',
      credentials: 'include',
      requireAmpResponseSourceOrigin: true,
    };
    return xhrFor(this.win)
        .fetch(adUrl, xhrInit)
        .catch(unusedReason => {
          // If an error occurs, let the ad be rendered via iframe after delay.
          // TODO(taymonbeal): Figure out a more sophisticated test for deciding
          // whether to retry with an iframe after an ad request failure or just
          // give up and render the fallback content (or collapse the ad slot).
          return null;
        });
  }

  /**
   * To be overridden by network specific implementation indicating which
   * signing service(s) is to be used.
   * @return {!Array<string>} A list of signing services.
   */
  getSigningServiceNames() {
    return getMode().localDev ? ['google', 'google-dev'] : ['google'];
  }

  /**
   * Retrieves all public keys, as specified in _a4a-config.js.
   * None of the (inner or outer) promises returned by this function can reject.
   *
   * @return {!Array<!Promise<!Array<!Promise<?PublicKeyInfoDef>>>>}
   * @private
   */
  getKeyInfoSets_() {
    if (!isCryptoAvailable()) {
      return [];
    }
    const jwkSetPromises = this.getSigningServiceNames().map(serviceName => {
      dev().assert(getMode().localDev || !endsWith(serviceName, '-dev'));
      const url = signingServerURLs[serviceName];
      if (url) {
        return xhrFor(this.win).fetchJson(url, {mode: 'cors', method: 'GET'})
            .then(jwkSetObj => {
              if (isObject(jwkSetObj) && Array.isArray(jwkSetObj.keys) &&
                  jwkSetObj.keys.every(isObject)) {
                return jwkSetObj.keys;
              } else {
                user().error(this.logTag_,
                    'Invalid response from signing server.',
                    this.element);
                return [];
              }
            }).catch(err => {
              user().error(this.logTag_, err, this.element);
              return [];
            });
      } else {
        // The given serviceName does not have a corresponding URL in
        // _a4a-config.js.
        const reason = `Signing service '${serviceName}' does not exist.`;
        user().error(this.logTag_, reason, this.element);
        return [];
      }
    });
    return jwkSetPromises.map(jwkSetPromise =>
        jwkSetPromise.then(jwkSet =>
          jwkSet.map(jwk =>
            importPublicKey(jwk).catch(err => {
              user().error(this.logTag_, err, this.element);
              return null;
            }))));
  }

  /**
   * Render non-AMP creative within cross domain iframe.
   * @return {Promise} awaiting ad completed insertion.
   * @private
   */
  renderNonAmpCreative_() {
    this.emitLifecycleEvent('preAdThrottle');
    incrementLoadingAds(this.win);
    // Haven't rendered yet, so try rendering via one of our
    // cross-domain iframe solutions.
    if (this.experimentalNonAmpCreativeRenderMethod_ == 'safeframe' &&
        this.creativeBody_) {
      const renderPromise = this.renderViaSafeFrame_(this.creativeBody_);
      this.creativeBody_ = null;  // Free resources.
      return renderPromise;
    } else if (this.adUrl_) {
      return this.renderViaCachedContentIframe_(this.adUrl_);
    } else {
      // Ad URL may not exist if buildAdUrl throws error or returns empty.
      // If error occurred, it would have already been reported but let's
      // report to user in case of empty.
      user().warn(this.logTag_,
        'No creative or URL available -- A4A can\'t render any ad');
      return Promise.resolve();
    }
  }

  /**
   * Render a validated AMP creative directly in the parent page.
   * @param {!CreativeMetaDataDef} creativeMetaData Metadata required to render
   *     AMP creative.
   * @return {Promise} Whether the creative was successfully
   *     rendered.
   * @private
   */
  renderAmpCreative_(creativeMetaData) {
    try {
      this.emitLifecycleEvent('renderFriendlyStart', creativeMetaData);
      // Create and setup friendly iframe.
      dev().assert(!!this.element.ownerDocument, 'missing owner document?!');
      const iframe = /** @type {!HTMLIFrameElement} */(
        createElementWithAttributes(
          /** @type {!Document} */(this.element.ownerDocument), 'iframe', {
            frameborder: '0', allowfullscreen: '', allowtransparency: '',
            scrolling: 'no'}));
      this.applyFillContent(iframe);
      const fontsArray = [];
      if (creativeMetaData.customStylesheets) {
        creativeMetaData.customStylesheets.forEach(s => {
          const href = s['href'];
          if (href) {
            fontsArray.push(href);
          }
        });
      }
      return installFriendlyIframeEmbed(
        iframe, this.element, {
          url: this.adUrl_,
          html: creativeMetaData.minifiedCreative,
          extensionIds: creativeMetaData.customElementExtensions || [],
          fonts: fontsArray,
        }, embedWin => {
          installUrlReplacementsForEmbed(this.getAmpDoc(), embedWin,
            new A4AVariableSource(this.getAmpDoc(), embedWin));
        }).then(friendlyIframeEmbed => {
          // Ensure visibility hidden has been removed (set by boilerplate).
          const frameDoc = friendlyIframeEmbed.iframe.contentDocument ||
            friendlyIframeEmbed.win.document;
          setStyle(frameDoc.body, 'visibility', 'visible');
          // Capture phase click handlers on the ad.
          this.registerExpandUrlParams_(friendlyIframeEmbed.win);
          // Bubble phase click handlers on the ad.
          this.registerAlpHandler_(friendlyIframeEmbed.win);
          this.onAmpCreativeRender();
        });
    } catch (err) {
      return Promise.reject(err);
    }
  }

  /**
   * Shared functionality for cross-domain iframe-based rendering methods.
   * @param {!Element} iframe Iframe to render.  Should be fully configured
   * (all attributes set), but not yet attached to DOM.
   * @return {!Promise} awaiting load event for ad frame
   * @private
   */
  iframeRenderHelper_(iframe) {
    // TODO(keithwrightbos): noContentCallback?
    this.xOriginIframeHandler_ = new AMP.AmpAdXOriginIframeHandler(this);
    return this.xOriginIframeHandler_.init(iframe, /* opt_isA4A */ true);
  }

  /**
   * Creates iframe whose src matches that of the ad URL.  The response should
   * have been cached causing the browser to render without callout.  However,
   * it is possible for cache miss to occur which can be detected server-side
   * by missing ORIGIN header.
   *
   * Note: As of 2016-10-18, the fill-from-cache assumption appears to fail on
   * Safari-on-iOS, which issues a fresh network request, even though the
   * content is already in cache.
   *
   * @param {string} adUrl  Ad request URL, as sent to #sendXhrRequest_ (i.e.,
   *    before any modifications that XHR module does to it.)
   * @return {!Promise} awaiting ad completed insertion.
   * @private
   */
  renderViaCachedContentIframe_(adUrl) {
    this.emitLifecycleEvent('renderCrossDomainStart');
    /** @const {!Element} */
    const iframe = createElementWithAttributes(
        /** @type {!Document} */(this.element.ownerDocument),
        'iframe', Object.assign({
          'height': this.element.getAttribute('height'),
          'width': this.element.getAttribute('width'),
          // XHR request modifies URL by adding origin as parameter.  Need to
          // append ad URL, otherwise cache will miss.
          // TODO: remove call to getCorsUrl and instead have fetch API return
          // modified url.
          'src': xhrFor(this.win).getCorsUrl(this.win, adUrl),
        }, SHARED_IFRAME_PROPERTIES));
    return this.iframeRenderHelper_(iframe);
  }

  /**
<<<<<<< HEAD
   * Render creative via SafeFrame.
   * @param {!ArrayBuffer} creativeBody  The creative, as raw bytes.
   * @return {!Promise} awaiting ad completed insertion.
=======
   * Render the creative via some "cross domain iframe that accepts the creative
   * in the name attribute".  This could be SafeFrame or the AMP-native
   * NameFrame.
   *
   * @param {!ArrayBuffer} creativeBody
   * @return {!Promise} awaiting load event for ad frame
>>>>>>> b3384c75
   * @private
   */
  renderViaNameAttrOfXOriginIframe_(creativeBody) {
    const method = this.experimentalNonAmpCreativeRenderMethod_;
    dev().assert(method == XORIGIN_MODE.SAFEFRAME ||
        method == XORIGIN_MODE.NAMEFRAME,
        'Unrecognized A4A cross-domain rendering mode: %s', method);
    this.emitLifecycleEvent('renderSafeFrameStart');
    return utf8Decode(creativeBody).then(creative => {
      let srcPath;
      let nameData;
      switch (method) {
        case XORIGIN_MODE.SAFEFRAME:
          srcPath = SAFEFRAME_IMPL_PATH + '?n=0';
          nameData = `${SAFEFRAME_VERSION};${creative.length};${creative}`;
          break;
        case XORIGIN_MODE.NAMEFRAME:
          srcPath = getDefaultBootstrapBaseUrl(this.win, 'nameframe');
          nameData = JSON.stringify({creative});
          break;
        default:
          // Shouldn't be able to get here, but...  Because of the assert, above,
          // we can only get here in non-dev mode, so give user feedback.
          user().error('A4A', 'A4A received unrecognized cross-domain name'
              + ' attribute iframe rendering mode request: %s.  Unable to'
              + ' render a creative for'
              + ' slot %s.', method, this.element.getAttribute('id'));
          return Promise.reject('Unrecognized rendering mode request');
      }
      /** @const {!Element} */
      const iframe = createElementWithAttributes(
          /** @type {!Document} */(this.element.ownerDocument),
          'iframe', Object.assign({
            'height': this.element.getAttribute('height'),
            'width': this.element.getAttribute('width'),
            'src': srcPath,
            'name': nameData,
          }, SHARED_IFRAME_PROPERTIES));
      return this.iframeRenderHelper_(iframe);
    });
  }

  /**
   *
   * Throws {@code SyntaxError} if the metadata block delimiters are missing
   * or corrupted or if the metadata content doesn't parse as JSON.
   * @param {string} creative from which CSS is extracted
   * @return {?CreativeMetaDataDef} Object result of parsing JSON data blob inside
   *     the metadata markers on the ad text, or null if no metadata markers are
   *     found.
   * @private
   * TODO(keithwrightbos@): report error cases
   */
  getAmpAdMetadata_(creative) {
    const metadataStart = creative.lastIndexOf(METADATA_STRING);
    if (metadataStart < 0) {
      // Couldn't find a metadata blob.
      dev().warn(this.logTag_,
          'Could not locate start index for amp meta data in: %s', creative);
      return null;
    }
    const metadataEnd = creative.lastIndexOf('</script>');
    if (metadataEnd < 0) {
      // Couldn't find a metadata blob.
      dev().warn(this.logTag_,
          'Could not locate closing script tag for amp meta data in: %s',
          creative);
      return null;
    }
    try {
      const metaDataObj = JSON.parse(
        creative.slice(metadataStart + METADATA_STRING.length, metadataEnd));
      const ampRuntimeUtf16CharOffsets =
        metaDataObj['ampRuntimeUtf16CharOffsets'];
      if (!isArray(ampRuntimeUtf16CharOffsets) ||
          ampRuntimeUtf16CharOffsets.length != 2 ||
          typeof ampRuntimeUtf16CharOffsets[0] !== 'number' ||
          typeof ampRuntimeUtf16CharOffsets[1] !== 'number') {
        throw new Error('Invalid runtime offsets');
      }
      const metaData = {};
      if (metaDataObj['customElementExtensions']) {
        metaData.customElementExtensions =
          metaDataObj['customElementExtensions'];
        if (!isArray(metaData.customElementExtensions)) {
          throw new Error('Invalid extensions');
        }
      }
      if (metaDataObj['customStylesheets']) {
        // Expect array of objects with at least one key being 'href' whose
        // value is URL.
        metaData.customStylesheets = metaDataObj['customStylesheets'];
        const errorMsg = 'Invalid custom stylesheets';
        if (!isArray(metaData.customStylesheets)) {
          throw new Error(errorMsg);
        }
        metaData.customStylesheets.forEach(stylesheet => {
          if (!isObject(stylesheet) || !stylesheet['href'] ||
              typeof stylesheet['href'] !== 'string' ||
              !/^https:\/\//i.test(stylesheet['href'])) {
            throw new Error(errorMsg);
          }
        });
      }
      // TODO(keithwrightbos): OK to assume ampRuntimeUtf16CharOffsets is before
      // metadata as its in the head?
      metaData.minifiedCreative =
        creative.slice(0, ampRuntimeUtf16CharOffsets[0]) +
        creative.slice(ampRuntimeUtf16CharOffsets[1], metadataStart) +
        creative.slice(metadataEnd + '</script>'.length);
      return metaData;
    } catch (err) {
      dev().warn(this.logTag_, 'Invalid amp metadata: %s',
        creative.slice(metadataStart + METADATA_STRING.length, metadataEnd));
      return null;
    }
  }

  /**
   * Registers a click handler for "A2A" (AMP-to-AMP navigation where the AMP
   * viewer navigates to an AMP destination on our behalf.
   * @param {!Window} iframeWin
   */
  registerAlpHandler_(iframeWin) {
    if (!isExperimentOn(this.win, 'alp-for-a4a')) {
      return;
    }
    iframeWin.document.documentElement.addEventListener('click', event => {
      handleClick(event, url => {
        viewerForDoc(this.getAmpDoc()).navigateTo(url, 'a4a');
      });
    });
  }

  /**
   * Registers a handler that performs URL replacement on the href
   * of an ad click.
   * @param {!Window} iframeWin
   */
  registerExpandUrlParams_(iframeWin) {
    iframeWin.document.documentElement.addEventListener('click',
        this.maybeExpandUrlParams_.bind(this), /* capture */ true);
  }

  /**
   * Handle click on links and replace variables in the click URL.
   * The function changes the actual href value and stores the
   * template in the ORIGINAL_HREF_ATTRIBUTE attribute
   * @param {!Event} e
   */
  maybeExpandUrlParams_(e) {
    const target = closestByTag(dev().assertElement(e.target), 'A');
    if (!target || !target.href) {
      // Not a click on a link.
      return;
    }
    const hrefToExpand =
    target.getAttribute(ORIGINAL_HREF_ATTRIBUTE) || target.getAttribute('href');
    if (!hrefToExpand) {
      return;
    }
    const vars = {
      'CLICK_X': () => {
        return e.pageX;
      },
      'CLICK_Y': () => {
        return e.pageY;
      },
    };
    const newHref = urlReplacementsForDoc(this.getAmpDoc()).expandSync(
        hrefToExpand, vars, undefined, /* opt_whitelist */ {
          // For now we only allow to replace the click location vars
          // and nothing else.
          // NOTE: Addition to this whitelist requires additional review.
          'CLICK_X': true,
          'CLICK_Y': true,
        });
    if (newHref != hrefToExpand) {
      // Store original value so that later clicks can be processed with
      // freshest values.
      if (!target.getAttribute(ORIGINAL_HREF_ATTRIBUTE)) {
        target.setAttribute(ORIGINAL_HREF_ATTRIBUTE, hrefToExpand);
      }
      target.setAttribute('href', newHref);
    }
  }

  /**
   * To be overriden by network specific implementation.
   * This function will be called for each lifecycle event as specified in the
   * LIFECYCLE_STAGES enum declaration. For certain events, an optional
   * associated piece of data will be passed.
   *
   * @param {string} eventName
   * @param {!Object=} opt_associatedEventData
   */
  emitLifecycleEvent(eventName, opt_associatedEventData) {}
}<|MERGE_RESOLUTION|>--- conflicted
+++ resolved
@@ -536,7 +536,6 @@
     if (!this.adPromise_) {
       return Promise.resolve();
     }
-<<<<<<< HEAD
     // Promise chain will have determined if creative is valid AMP.
     return this.adPromise_.then(creativeMetaData => {
       if (creativeMetaData) {
@@ -550,34 +549,6 @@
           rethrowAsync(this.promiseErrorHandler_(err));
           return this.renderNonAmpCreative_();
         });
-=======
-    // Layoutcallback only executes if ad is within viewport or render
-    // outside viewport returned true.  This is only relevant for non-AMP
-    // creatives which rendered via the buildCallback promise chain.  Ensure
-    // slot counts towards 3p loading count until we know that the creative is
-    // valid AMP.
-    return this.adPromise_.then(rendered => {
-      if (rendered instanceof Error || !rendered) {
-        this.emitLifecycleEvent('preAdThrottle');
-        incrementLoadingAds(this.win);
-        // Haven't rendered yet, so try rendering via one of our
-        // cross-domain iframe solutions.
-        let renderPromise;
-        const method = this.experimentalNonAmpCreativeRenderMethod_;
-        if ((method == XORIGIN_MODE.SAFEFRAME ||
-             method == XORIGIN_MODE.NAMEFRAME) &&
-            this.creativeBody_) {
-          renderPromise = this.renderViaNameAttrOfXOriginIframe_(
-              this.creativeBody_);
-        } else if (this.adUrl_) {
-          renderPromise = this.renderViaCachedContentIframe_(this.adUrl_);
-        } else {
-          throw new Error(
-              'No creative or URL available -- A4A can\'t render any ad');
-        }
-        this.creativeBody_ = null;  // Free resources.
-        return renderPromise;
->>>>>>> b3384c75
       }
       // Non-AMP creative case, will verify ad url existence.
       return this.renderNonAmpCreative_();
@@ -603,12 +574,7 @@
       this.creativeBody_ = null;
       this.isVerifiedAmpCreative_ = false;
       this.experimentalNonAmpCreativeRenderMethod_ =
-<<<<<<< HEAD
-          platformFor(this.win).isIos() ? 'safeframe' : null;
-=======
           platformFor(this.win).isIos() ? XORIGIN_MODE.SAFEFRAME : null;
-      this.rendered_ = false;
->>>>>>> b3384c75
       if (this.xOriginIframeHandler_) {
         this.xOriginIframeHandler_.freeXOriginIframe();
         this.xOriginIframeHandler_ = null;
@@ -764,9 +730,12 @@
     incrementLoadingAds(this.win);
     // Haven't rendered yet, so try rendering via one of our
     // cross-domain iframe solutions.
-    if (this.experimentalNonAmpCreativeRenderMethod_ == 'safeframe' &&
+    const method = this.experimentalNonAmpCreativeRenderMethod_;
+    if ((method == XORIGIN_MODE.SAFEFRAME ||
+         method == XORIGIN_MODE.NAMEFRAME) &&
         this.creativeBody_) {
-      const renderPromise = this.renderViaSafeFrame_(this.creativeBody_);
+      renderPromise = this.renderViaNameAttrOfXOriginIframe_(
+          this.creativeBody_);
       this.creativeBody_ = null;  // Free resources.
       return renderPromise;
     } else if (this.adUrl_) {
@@ -880,18 +849,12 @@
   }
 
   /**
-<<<<<<< HEAD
-   * Render creative via SafeFrame.
-   * @param {!ArrayBuffer} creativeBody  The creative, as raw bytes.
-   * @return {!Promise} awaiting ad completed insertion.
-=======
    * Render the creative via some "cross domain iframe that accepts the creative
    * in the name attribute".  This could be SafeFrame or the AMP-native
    * NameFrame.
    *
    * @param {!ArrayBuffer} creativeBody
    * @return {!Promise} awaiting load event for ad frame
->>>>>>> b3384c75
    * @private
    */
   renderViaNameAttrOfXOriginIframe_(creativeBody) {
