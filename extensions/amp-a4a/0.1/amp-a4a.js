--- conflicted
+++ resolved
@@ -1084,12 +1084,7 @@
    * Render a validated AMP creative directly in the parent page.
    * @param {!CreativeMetaDataDef} creativeMetaData Metadata required to render
    *     AMP creative.
-<<<<<<< HEAD
    * @return {Promise} Whether the creative was successfully rendered.
-=======
-   * @return {!Promise} Whether the creative was successfully
-   *     rendered.
->>>>>>> 7ce017c7
    * @private
    */
   renderAmpCreative_(creativeMetaData) {
