--- conflicted
+++ resolved
@@ -304,16 +304,7 @@
      * cause promise chain to reject.
      * @private {?function(string, !Object=)}
      */
-<<<<<<< HEAD
-    this.protectedEmitLifecycleEvent_ = protectFunctionWrapper(
-        this.emitLifecycleEvent, this,
-        (err, varArgs) => {
-          dev().error(TAG, this.element.getAttribute('type'),
-              'Error on emitLifecycleEvent', err, varArgs);
-        });
-=======
     this.protectedEmitLifecycleEvent_ = null;
->>>>>>> d475cedc
 
     /** @const {string} */
     this.sentinel = generateSentinel(window);
@@ -340,7 +331,6 @@
      */
     this.fromResumeCallback = false;
 
-<<<<<<< HEAD
     const type = (this.element.getAttribute('type') || 'notype').toLowerCase();
     /**
      * @private @const{boolean} whether request should only be sent when slot is
@@ -350,8 +340,6 @@
         (type == 'adsense' && isInExperiment(this.element, '117152655')) ||
         (type == 'doubleclick' && isInExperiment(this.element, '117152665'));
 
-=======
->>>>>>> d475cedc
     /** @private {string} */
     this.safeframeVersion_ = DEFAULT_SAFEFRAME_VERSION;
   }
@@ -678,16 +666,11 @@
           if (!responseParts) {
             return null;
           }
-<<<<<<< HEAD
-          return responseParts && this.extractCreativeAndSignature(
-                  responseParts.bytes, responseParts.headers);
-=======
           this.protectedEmitLifecycleEvent_('extractCreativeAndSignature');
           const size = this.extractSize(responseParts.headers);
           return this.extractCreativeAndSignature(
               responseParts.bytes, responseParts.headers)
               .then(creativeParts => ({creativeParts, size}));
->>>>>>> d475cedc
         })
         // This block returns the ad creative if it exists and validates as AMP;
         // null otherwise.
