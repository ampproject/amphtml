--- conflicted
+++ resolved
@@ -2298,50 +2298,29 @@
    * @return {Promise<!Array<!rtcResponseDef>>|undefined}
    */
   tryExecuteRealTimeConfig_(consentState, consentString, consentMetadata) {
-<<<<<<< HEAD
-    if (!!AMP.RealTimeConfigManager) {
-      return this.getBlockRtc_().then((shouldBlock) => {
-        try {
-          if (shouldBlock) {
-            return;
-          }
-          return new AMP.RealTimeConfigManager(
-            this.getAmpDoc()
-          ).maybeExecuteRealTimeConfig(
-=======
     if (this.element.getAttribute('rtc-config')) {
       installRealTimeConfigServiceForDoc(this.getAmpDoc());
-      try {
-        return Services.realTimeConfigForDoc(
-          this.getAmpDoc()
-        ).then((realTimeConfig) =>
-          realTimeConfig.maybeExecuteRealTimeConfig(
->>>>>>> 59d57b3c
-            this.element,
-            this.getCustomRealTimeConfigMacros_(),
-            consentState,
-            consentString,
-            consentMetadata,
-            this.verifyStillCurrent()
-<<<<<<< HEAD
+      return this.getBlockRtc_().then((shouldBlock) => {
+        if (shouldBlock) {
+          return;
+        }
+        try {
+          return Services.realTimeConfigForDoc(
+            this.getAmpDoc()
+          ).then((realTimeConfig) =>
+            realTimeConfig.maybeExecuteRealTimeConfig(
+              this.element,
+              this.getCustomRealTimeConfigMacros_(),
+              consentState,
+              consentString,
+              consentMetadata,
+              this.verifyStillCurrent()
+            )
           );
         } catch (err) {
           user().error(TAG, 'Could not perform Real Time Config.', err);
         }
       });
-    } else if (this.element.getAttribute('rtc-config')) {
-      user().error(
-        TAG,
-        'RTC not supported for ad network ' +
-          `${this.element.getAttribute('type')}`
-      );
-=======
-          )
-        );
-      } catch (err) {
-        user().error(TAG, 'Could not perform Real Time Config.', err);
-      }
->>>>>>> 59d57b3c
     }
   }
 
