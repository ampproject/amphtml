/**
 * Copyright 2016 The AMP HTML Authors. All Rights Reserved.
 *
 * Licensed under the Apache License, Version 2.0 (the "License");
 * you may not use this file except in compliance with the License.
 * You may obtain a copy of the License at
 *
 *      http://www.apache.org/licenses/LICENSE-2.0
 *
 * Unless required by applicable law or agreed to in writing, software
 * distributed under the License is distributed on an "AS-IS" BASIS,
 * WITHOUT WARRANTIES OR CONDITIONS OF ANY KIND, either express or implied.
 * See the License for the specific language governing permissions and
 * limitations under the License.
 */
import {
  allowRenderOutsideViewport,
  incrementLoadingAds,
} from '../../amp-ad/0.1/concurrent-load';
import {adConfig} from '../../../ads/_config';
import {signingServerURLs} from '../../../ads/_a4a-config';
import {
  closestByTag,
  removeChildren,
  createElementWithAttributes,
} from '../../../src/dom';
import {cancellation} from '../../../src/error';
import {installFriendlyIframeEmbed} from '../../../src/friendly-iframe-embed';
import {isLayoutSizeDefined} from '../../../src/layout';
import {isAdPositionAllowed} from '../../../src/ad-helper';
import {dev, user} from '../../../src/log';
import {getMode} from '../../../src/mode';
import {isArray, isObject} from '../../../src/types';
import {urlReplacementsForDoc} from '../../../src/url-replacements';
import {some} from '../../../src/utils/promise';
import {utf8Decode} from '../../../src/utils/bytes';
import {viewerForDoc} from '../../../src/viewer';
import {xhrFor} from '../../../src/xhr';
import {endsWith} from '../../../src/string';
import {
  importPublicKey,
  isCryptoAvailable,
  verifySignature,
  PublicKeyInfoDef,
} from './crypto-verifier';
import {isExperimentOn} from '../../../src/experiments';
import {handleClick} from '../../../ads/alp/handler';
import {AdDisplayState} from '../../../extensions/amp-ad/0.1/amp-ad-ui';

/** @private @const {string} */
const ORIGINAL_HREF_ATTRIBUTE = 'data-a4a-orig-href';

/**
 * @param {*} ary
 * @return {boolean} whether input is array of 2 numeric elements.
 * @private
 */
function isValidOffsetArray(ary) {
  return isArray(ary) && ary.length == 2 &&
      typeof ary[0] === 'number' &&
      typeof ary[1] === 'number';
}

/** @type {string} */
const METADATA_STRING = '<script type="application/json" amp-ad-metadata>';

// TODO(tdrl): Temporary, while we're verifying whether SafeFrame is an
// acceptable solution to the 'Safari on iOS doesn't fetch iframe src from
// cache' issue.  See https://github.com/ampproject/amphtml/issues/5614
/** @type {string} */
const SAFEFRAME_VERSION = '1-0-4';
/** @type {string} */
const SAFEFRAME_IMPL_PATH =
    'https://tpc.googlesyndication.com/safeframe/' + SAFEFRAME_VERSION +
    '/html/container.html';
/** @type {string} @visibleForTesting */
export const RENDERING_TYPE_HEADER = 'X-AmpAdRender';
/** @type {!Object} @private */
const SHARED_IFRAME_PROPERTIES = {
  frameborder: '0',
  allowfullscreen: '',
  allowtransparency: '',
  scrolling: 'no',
};

/** @typedef {{creative: ArrayBuffer, signature: ?Uint8Array}} */
export let AdResponseDef;

/** @typedef {{
      cssUtf16CharOffsets: Array<number>,
      bodyUtf16CharOffsets: !Array<number>,
      bodyAttributes: ?string,
      customElementExtensions: Array<string>,
      customStylesheets: Array<string>
    }} */
let CreativeMetaDataDef;

/** @private */
export const LIFECYCLE_STAGES = {
  // Note: Use strings as values here, rather than numbers, so that "0" does
  // not test as `false` later.
  adSlotBuilt: '0',
  urlBuilt: '1',
  adRequestStart: '2',
  adRequestEnd: '3',
  extractCreativeAndSignature: '4',
  adResponseValidateStart: '5',
  renderFriendlyStart: '6',
  renderCrossDomainStart: '7',
  renderFriendlyEnd: '8',
  renderCrossDomainEnd: '9',
  preAdThrottle: '10',
  renderSafeFrameStart: '11',
  adSlotCleared: '20',
};


export class AmpA4A extends AMP.BaseElement {
  // TODO: Add more error handling throughout code.
  // TODO: Handle creatives that do not fill.

  /**
   * @param {!Element} element
   */
  constructor(element) {
    super(element);
    dev().assert(AMP.AmpAdUIHandler);
    dev().assert(AMP.AmpAdXOriginIframeHandler);

    /** @private {?Promise<!boolean>} */
    this.adPromise_ = null;

    /**
     * @private {number} unique ID of the currently executing promise to allow
     * for cancellation.
     */
    this.promiseId_ = 0;

    /** {?Object} */
    this.config = null;

    /** @private {?string} */
    this.adUrl_ = null;

    /** {?AMP.AmpAdUIHandler} */
    this.uiHandler = null;

    /** @private {?AMP.AmpAdXOriginIframeHandler} */
    this.xOriginIframeHandler_ = null;

    /** @private {boolean} */
    this.rendered_ = false;

    /** @private {boolean} whether layoutMeasure has been executed. */
    this.layoutMeasureExecuted_ = false;

    /** @const @private {!../../../src/service/vsync-impl.Vsync} */
    this.vsync_ = this.getVsync();

    /** @private {!Array<!Promise<!Array<!Promise<?PublicKeyInfoDef>>>>} */
    this.keyInfoSetPromises_ = this.getKeyInfoSets_();

    // TODO(tdrl): Temporary, while we're verifying whether this is an
    // acceptable solution to the 'Safari on iOS doesn't fetch iframe src
    // from cache' issue.  See https://github.com/ampproject/amphtml/issues/5614
    /** @private {?ArrayBuffer} */
    this.creativeBody_ = null;
    /** @private {?string} */
    this.experimentalNonAmpCreativeRenderMethod_ = null;

    this.emitLifecycleEvent('adSlotBuilt');
  }

  /** @override */
  getPriority() {
    // Priority used for scheduling preload and layout callback.  Because
    // AMP creatives will be injected as part of the promise chain created
    // within onLayoutMeasure, this is only relevant to non-AMP creatives
    // therefore we want this to match the 3p priority.
    return 2;
  }

  /** @override */
  isLayoutSupported(layout) {
    return isLayoutSizeDefined(layout);
  }

  /** @override */
  buildCallback() {
    const adType = this.element.getAttribute('type');
    this.config = adConfig[adType] || {};
    this.uiHandler = new AMP.AmpAdUIHandler(this);
    this.uiHandler.init();
  }

  /** @override */
  renderOutsideViewport() {
    // Only relevant if non-AMP as AMP creative will be injected within
    // buildCallback promise chain.
    // If another ad is currently loading we only load ads that are currently
    // in viewport.
    const allowRender = allowRenderOutsideViewport(this.element, this.win);
    if (allowRender !== true) {
      return allowRender;
    }
    // Otherwise the ad is good to go.
    return super.renderOutsideViewport();
  }

  /**
   * To be overridden by network specific implementation indicating if element
   * (and environment generally) are valid for sending XHR queries.
   * @return {boolean} whether element is valid and ad request should be
   *    sent.  If false, no ad request is sent and slot will be collapsed if
   *    possible.
   */
  isValidElement() {
    return true;
  }

  /**
   * Returns true if this element was loaded from an amp-ad element.  For use by
   * network-specific implementations that don't want to allow themselves to be
   * embedded directly into a page.
   * @return {boolean}
   */
  isAmpAdElement() {
    return this.element.tagName == 'AMP-AD' ||
        this.element.tagName == 'AMP-EMBED';
  }

  /**
   * Prefetches and preconnects URLs related to the ad using adPreconnect
   * registration which assumes ad request domain used for 3p is applicable.
   * @param {boolean=} unusedOnLayout
   * @override
   */
  preconnectCallback(unusedOnLayout) {
    // TODO(tdrl): Temporary, while we're verifying whether SafeFrame is an
    // acceptable solution to the 'Safari on iOS doesn't fetch iframe src from
    // cache' issue.  See https://github.com/ampproject/amphtml/issues/5614
    this.preconnect.url(SAFEFRAME_IMPL_PATH);
    if (!this.config) {
      return;
    }
    const preconnect = this.config.preconnect;
    // NOTE(keithwrightbos): using onLayout to indicate if preconnect should be
    // given preferential treatment.  Currently this would be false when
    // relevant (i.e. want to preconnect on or before onLayoutMeasure) which
    // causes preconnect to delay for 1 sec (see custom-element#preconnect)
    // therefore hard coding to true.
    // NOTE(keithwrightbos): Does not take isValidElement into account so could
    // preconnect unnecessarily, however it is assumed that isValidElement
    // matches amp-ad loader predicate such that A4A impl does not load.
    if (typeof preconnect == 'string') {
      this.preconnect.url(preconnect, true);
    } else if (preconnect) {
      preconnect.forEach(p => {
        this.preconnect.url(p, true);
      });
    }
  }

  /** @override */
  onLayoutMeasure() {
    if (this.xOriginIframeHandler_) {
      this.xOriginIframeHandler_.onLayoutMeasure();
    }
    if (this.layoutMeasureExecuted_ || !isCryptoAvailable()) {
      // onLayoutMeasure gets called multiple times.
      return;
    }
    this.layoutMeasureExecuted_ = true;
    user().assert(isAdPositionAllowed(this.element, this.win),
        '<%s> is not allowed to be placed in elements with ' +
        'position:fixed: %s', this.element.tagName, this.element);
    // OnLayoutMeasure can be called when page is in prerender so delay until
    // visible.  Assume that it is ok to call isValidElement as it should
    // only being looking at window, immutable properties (i.e. location) and
    // its element ancestry.
    if (!this.isValidElement()) {
      // TODO(kjwright): collapse?
      user().warn('Amp Ad', 'Amp ad element ignored as invalid', this.element);
      return;
    }

    // Increment unique promise ID so that if its value changes within the
    // promise chain due to cancel from unlayout, the promise will be rejected.
    this.promiseId_++;
    const promiseId = this.promiseId_;
    // Shorthand for: reject promise if current promise chain is out of date.
    const checkStillCurrent = promiseId => {
      if (promiseId != this.promiseId_) {
        throw cancellation();
      }
    };

    // Return value from this chain: True iff rendering was "successful"
    // (i.e., shouldn't try to render later via iframe); false iff should
    // try to render later in iframe.
    // Cases to handle in this chain:
    //   - Everything ok  => Render; return true
    //   - Empty network response returned => Don't render; return true
    //   - Can't parse creative out of response => Don't render; return false
    //   - Can parse, but creative is empty => Don't render; return true
    //   - Validation fails => return false
    //   - Rendering fails => return false
    //   - Chain cancelled => don't return; drop error
    //   - Uncaught error otherwise => don't return; percolate error up
    this.adPromise_ = viewerForDoc(this.getAmpDoc()).whenFirstVisible()
        // This block returns the ad URL, if one is available.
        /** @return {!Promise<?string>} */
        .then(() => {
          checkStillCurrent(promiseId);
          return /** @type {!Promise<?string>} */ (this.getAdUrl());
        })
        // This block returns the (possibly empty) response to the XHR request.
        /** @return {!Promise<?Response>} */
        .then(adUrl => {
          checkStillCurrent(promiseId);
          this.adUrl_ = adUrl;
          this.emitLifecycleEvent('urlBuilt', adUrl);
          return adUrl && this.sendXhrRequest_(adUrl);
        })
        // The following block returns either the response (as a {bytes, headers}
        // object), or null if no response is available / response is empty.
        /** @return {?Promise<?{bytes: !ArrayBuffer, headers: !Headers}>} */
        .then(fetchResponse => {
          checkStillCurrent(promiseId);
          if (!fetchResponse || !fetchResponse.arrayBuffer) {
            return null;
          }
          this.emitLifecycleEvent('adRequestEnd', fetchResponse);
          // TODO(tdrl): Temporary, while we're verifying whether SafeFrame is
          // an acceptable solution to the 'Safari on iOS doesn't fetch
          // iframe src from cache' issue.  See
          // https://github.com/ampproject/amphtml/issues/5614
          this.experimentalNonAmpCreativeRenderMethod_ =
              fetchResponse.headers.get(RENDERING_TYPE_HEADER);
          // Note: Resolving a .then inside a .then because we need to capture
          // two fields of fetchResponse, one of which is, itself, a promise,
          // and one of which isn't.  If we just return
          // fetchResponse.arrayBuffer(), the next step in the chain will
          // resolve it to a concrete value, but we'll lose track of
          // fetchResponse.headers.
          return fetchResponse.arrayBuffer().then(bytes => {
            return {
              bytes,
              headers: fetchResponse.headers,
            };
          });
        })
        // This block returns the ad creative and signature, if available; null
        // otherwise.
        /**
         * @return {!Promise<?{creative: !ArrayBuffer, signature: !ArrayBuffer}>}
         */
        .then(responseParts => {
          checkStillCurrent(promiseId);
          if (responseParts) {
            this.emitLifecycleEvent('extractCreativeAndSignature',
                responseParts);
          }
          return responseParts && this.extractCreativeAndSignature(
              responseParts.bytes, responseParts.headers);
        })
        // This block returns the ad creative if it exists and validates as AMP;
        // null otherwise.
        /** @return {!Promise<?string>} */
        .then(creativeParts => {
          checkStillCurrent(promiseId);
          // Keep a handle to the creative body so that we can render into
          // SafeFrame later, if necessary.  TODO(tdrl): Temporary, while we
          // assess whether this is the right solution to the Safari+iOS iframe
          // src cache issue.  If we decide to keep a SafeFrame-like solution,
          // we should restructure the promise chain to pass this info along
          // more cleanly, without use of an object variable outside the chain.
          if (this.experimentalNonAmpCreativeRenderMethod_ == 'safeframe' &&
              creativeParts && creativeParts.creative) {
            this.creativeBody_ = creativeParts.creative;
          }
          if (!creativeParts || !creativeParts.signature) {
            return /** @type {!Promise<?string>} */ (Promise.resolve(null));
          }
          this.emitLifecycleEvent('adResponseValidateStart', creativeParts);

          // For each signing service, we have exactly one Promise,
          // keyInfoSetPromise, that holds an Array of Promises of signing keys.
          // So long as any one of these signing services can verify the
          // signature, then the creative is valid AMP.
          return some(this.keyInfoSetPromises_.map(keyInfoSetPromise => {
            // Resolve Promise into Array of Promises of signing keys.
            return keyInfoSetPromise.then(keyInfoSet => {
              // As long as any one individual key of a particular signing
              // service, keyInfoPromise, can verify the signature, then the
              // creative is valid AMP.
              return some(keyInfoSet.map(keyInfoPromise => {
                // Resolve Promise into signing key.
                return keyInfoPromise.then(keyInfo => {
                  if (!keyInfo) {
                    return Promise.reject('Promise resolved to null key.');
                  }
                  // If the key exists, try verifying with it.
                  return verifySignature(
                      new Uint8Array(creativeParts.creative),
                      creativeParts.signature,
                      keyInfo)
                      .then(isValid => {
                        if (isValid) {
                          return creativeParts.creative;
                        }
                        return Promise.reject(
                            'Key failed to validate creative\'s signature.');
                      },
                      err => {
                        user().error('Amp Ad', err, this.element);
                      });
                });
              }))
              // some() returns an array of which we only need a single value.
              .then(returnedArray => returnedArray[0]);
            });
          }))
          .then(returnedArray => returnedArray[0]);
        })
        // This block returns true iff the creative was rendered in the shadow
        // DOM.
        /** @return {!Promise<!boolean>} */
        .then(creative => {
          checkStillCurrent(promiseId);
          // Note: It's critical that #maybeRenderAmpAd_ be called
          // on precisely the same creative that was validated
          // via #validateAdResponse_.  See GitHub issue
          // https://github.com/ampproject/amphtml/issues/4187

          // TODO(levitzky) If creative comes back null, we should consider re-
          // fetching the signing server public keys and try the verification
          // step again.
          return creative && this.maybeRenderAmpAd_(creative);
        })
        .catch(error => this.promiseErrorHandler_(error));
  }

  /**
   * Handles uncaught errors within promise flow.
   * @param {*} error
   * @return {*}
   * @private
   */
  promiseErrorHandler_(error) {
    if (error && error.message) {
      if (error.message.indexOf('amp-a4a: ') == 0) {
        // caught previous call to promiseErrorHandler?  Infinite loop?
        return error;
      }
      if (error.message == cancellation().message) {
        // Rethrow if cancellation
        throw error;
      }
    }
    // Returning promise reject should trigger unhandledrejection which will
    // trigger reporting via src/error.js
    const adQueryIdx = this.adUrl_ ? this.adUrl_.indexOf('?') : -1;
    const state = {
      'm': error instanceof Error ? error.message : error,
      'tag': this.element.tagName,
      'type': this.element.getAttribute('type'),
      'au': adQueryIdx < 0 ? '' :
          this.adUrl_.substring(adQueryIdx + 1, adQueryIdx + 251),
    };
    return new Error('amp-a4a: ' + JSON.stringify(state));
  }

  /** @override */
  layoutCallback() {
    // Promise may be null if element was determined to be invalid for A4A.
    if (!this.adPromise_ || this.rendered_) {
      return Promise.resolve();
    }
    // Layoutcallback only executes if ad is within viewport or render
    // outside viewport returned true.  This is only relevant for non-AMP
    // creatives which rendered via the buildCallback promise chain.  Ensure
    // slot counts towards 3p loading count until we know that the creative is
    // valid AMP.
<<<<<<< HEAD
    this.emitLifecycleEvent('preAdThrottle');
    this.timerId_ = incrementLoadingAds(this.win);
=======
>>>>>>> 399124df
    return this.adPromise_.then(rendered => {
      if (rendered instanceof Error || !rendered) {
        this.lifecycleReporter.sendPing('preAdThrottle');
        incrementLoadingAds(this.win);
        // Haven't rendered yet, so try rendering via one of our
        // cross-domain iframe solutions.
        if (this.experimentalNonAmpCreativeRenderMethod_ == 'safeframe' &&
            this.creativeBody_) {
          const renderPromise = this.renderViaSafeFrame_(this.creativeBody_);
          this.creativeBody_ = null;  // Free resources.
          this.experimentalNonAmpCreativeRenderMethod_ = null;
          return renderPromise;
        } else if (this.adUrl_) {
          return this.renderViaCachedContentIframe_(this.adUrl_);
        } else {
          throw new Error('No creative or URL available -- A4A can\'t render' +
              ' any ad');
        }
      }
      if (rendered instanceof Error) {
        throw rendered;
      }
    }).catch(error => Promise.reject(this.promiseErrorHandler_(error)));
  }

  /** @override  */
  unlayoutCallback() {
    this.emitLifecycleEvent('adSlotCleared');
    this.uiHandler.setDisplayState(AdDisplayState.NOT_LAID_OUT);
    // Remove creative and reset to allow for creation of new ad.
    if (!this.layoutMeasureExecuted_) {
      return true;
    }
    // TODO(keithwrightbos): is mutate necessary?  Could this lead to a race
    // condition where unlayoutCallback fires and during/after subsequent
    // layoutCallback execution, the mutate operation executes causing our
    // state to be destroyed?
    this.vsync_.mutate(() => {
      removeChildren(this.element);

      this.adPromise_ = null;
      this.adUrl_ = null;
      this.creativeBody_ = null;
      this.experimentalNonAmpCreativeRenderMethod_ = null;
      this.rendered_ = false;
      if (this.xOriginIframeHandler_) {
        this.xOriginIframeHandler_.freeXOriginIframe();
        this.xOriginIframeHandler_ = null;
      }
      this.layoutMeasureExecuted_ = false;
    });
    // Increment promiseId to cause any pending promise to cancel.
    this.promiseId_++;
    return true;
  }

  /** @override  */
  viewportCallback(inViewport) {
    if (this.xOriginIframeHandler_) {
      this.xOriginIframeHandler_.viewportCallback(inViewport);
    }
  }

  /**
   * Gets the Ad URL to send an XHR Request to.  To be implemented
   * by network.
   * @return {!Promise<string>|string}
   */
  getAdUrl() {
    throw new Error('getAdUrl not implemented!');
  }

  /**
   * Extracts creative and verification signature (if present) from
   * XHR response body and header.  To be implemented by network.
   *
   * In the returned value, the `creative` field should be an `ArrayBuffer`
   * containing the utf-8 encoded bytes of the creative itself, while the
   * `signature` field should be a `Uint8Array` containing the raw signature
   * bytes.  The `signature` field may be null if no signature was available
   * for this creative / the creative is not valid AMP.
   *
   * @param {!ArrayBuffer} unusedResponseArrayBuffer content as array buffer
   * @param {!Headers} unusedResponseHeaders Fetch API Headers object (or polyfill
   *     for it) containing the response headers.
   * @return {!Promise<!AdResponseDef>}
   */
  extractCreativeAndSignature(unusedResponseArrayBuffer,
      unusedResponseHeaders) {
    throw new Error('extractCreativeAndSignature not implemented!');
  }

  /**
   * Callback executed when AMP creative has successfully rendered within the
   * publisher page.  To be overridden by network implementations as needed.
   */
  onAmpCreativeRender() {
    this.emitLifecycleEvent('renderFriendlyEnd');
  }

  /**
   * @param {!Element} iframe that was just created.  To be overridden for
   * testing.
   * @visibleForTesting
   */
  onCrossDomainIframeCreated(iframe) {
    dev().info('A4A', `onCrossDomainIframeCreated ${iframe}`);
  }

  /**
   * Send ad request, extract the creative and signature from the response.
   * @param {string} adUrl Request URL to send XHR to.
   * @return {!Promise<?../../../src/service/xhr-impl.FetchResponse>}
   * @private
   */
  sendXhrRequest_(adUrl) {
    this.emitLifecycleEvent('adRequestStart');
    const xhrInit = {
      mode: 'cors',
      method: 'GET',
      credentials: 'include',
      requireAmpResponseSourceOrigin: true,
    };
    return xhrFor(this.win)
        .fetch(adUrl, xhrInit)
        .catch(unusedReason => {
          // If an error occurs, let the ad be rendered via iframe after delay.
          // TODO(taymonbeal): Figure out a more sophisticated test for deciding
          // whether to retry with an iframe after an ad request failure or just
          // give up and render the fallback content (or collapse the ad slot).
          return null;
        });
  }

  /**
   * To be overridden by network specific implementation indicating which
   * signing service(s) is to be used.
   * @return {!Array<string>} A list of signing services.
   */
  getSigningServiceNames() {
    return getMode().localDev ? ['google', 'google-dev'] : ['google'];
  }

  /**
   * Retrieves all public keys, as specified in _a4a-config.js.
   * None of the (inner or outer) promises returned by this function can reject.
   *
   * @return {!Array<!Promise<!Array<!Promise<?PublicKeyInfoDef>>>>}
   * @private
   */
  getKeyInfoSets_() {
    if (!isCryptoAvailable()) {
      return [];
    }
    const jwkSetPromises = this.getSigningServiceNames().map(serviceName => {
      dev().assert(getMode().localDev || !endsWith(serviceName, '-dev'));
      const url = signingServerURLs[serviceName];
      if (url) {
        return xhrFor(this.win).fetchJson(url, {mode: 'cors', method: 'GET'})
            .then(jwkSetObj => {
              if (isObject(jwkSetObj) && Array.isArray(jwkSetObj.keys) &&
                  jwkSetObj.keys.every(isObject)) {
                return jwkSetObj.keys;
              } else {
                user().error(
                    'Amp Ad',
                    'Invalid response from signing server.',
                    this.element);
                return [];
              }
            }).catch(err => {
              user().error('Amp Ad', err, this.element);
              return [];
            });
      } else {
        // The given serviceName does not have a corresponding URL in
        // _a4a-config.js.
        const reason = `Signing service '${serviceName}' does not exist.`;
        user().error('Amp Ad', reason, this.element);
        return [];
      }
    });
    return jwkSetPromises.map(jwkSetPromise =>
        jwkSetPromise.then(jwkSet =>
          jwkSet.map(jwk =>
            importPublicKey(jwk).catch(err => {
              user().error('Amp Ad', err, this.element);
              return null;
            }))));
  }

  /**
   * Render a validated AMP creative directly in the parent page.
   * @param {!ArrayBuffer} bytes The creative, as raw bytes.
   * @return {Promise<boolean>} Whether the creative was successfully
   *     rendered.
   * @private
   */
  maybeRenderAmpAd_(bytes) {
<<<<<<< HEAD
    this.emitLifecycleEvent('renderFriendlyStart', bytes);
    // Timer id will be set if we have entered layoutCallback at which point
    // 3p throttling count was incremented.  We want to "release" the throttle
    // immediately since we now know we are not a 3p ad.
    if (this.timerId_) {
      decrementLoadingAds(this.timerId_, this.win);
    }
=======
    this.lifecycleReporter.sendPing('renderFriendlyStart');
>>>>>>> 399124df
    // AMP documents are required to be UTF-8
    return utf8Decode(bytes).then(creative => {
      // Find the json blob located at the end of the body and parse it.
      const creativeMetaData = this.getAmpAdMetadata_(creative);
      if (!creativeMetaData) {
        // Could not find appropriate markers within the creative therefore
        // load within cross domain iframe. Iframe is created immediately
        // (as opposed to waiting for layoutCallback) as the the creative has
        // been verified as AMP and will run efficiently.  Render inside a
        // vsync block so that AMP can coordinate visual impact.
        this.vsync_.mutate(() => {
          dev().assert(this.adUrl_, 'Ad URL missing in A4A creative rendering');
          this.renderViaCachedContentIframe_(this.adUrl_);
        });
        return true;
      } else {
        try {
          // Create and setup friendly iframe.
          dev().assert(!!this.element.ownerDocument);
          const iframe = /** @type {!HTMLIFrameElement} */(
            createElementWithAttributes(
              /** @type {!Document} */(this.element.ownerDocument), 'iframe', {
                'frameborder': '0', 'allowfullscreen': '',
                'allowtransparency': '', 'scrolling': 'no'}));
          this.applyFillContent(iframe);

          const cssBlock = this.formatCSSBlock_(creative, creativeMetaData);
          const bodyBlock = this.formatBody_(creative, creativeMetaData);
          const bodyAttrString = creativeMetaData.bodyAttributes ?
                  ' ' + creativeMetaData.bodyAttributes : '';
          const fontsArray = [];
          if (creativeMetaData.customStylesheets) {
            creativeMetaData.customStylesheets.forEach(s => {
              const href = s['href'];
              if (href) {
                fontsArray.push(href);
              }
            });
          }
          const modifiedCreative =
            `<!doctype html><html ⚡4ads>
            <head>
              <style amp-custom>${cssBlock}</style>
              </head>
            <body ${bodyAttrString}>${bodyBlock}</body>
            </html>`;
          return installFriendlyIframeEmbed(
            iframe, this.element, {
              url: this.adUrl_,
              html: modifiedCreative,
              extensionIds: creativeMetaData.customElementExtensions || [],
              fonts: fontsArray,
            }).then(friendlyIframeEmbed => {
              // Capture phase click handlers on the ad.
              this.registerExpandUrlParams_(friendlyIframeEmbed.win);
              // Bubble phase click handlers on the ad.
              this.registerAlpHandler_(friendlyIframeEmbed.win);
              this.rendered_ = true;
              this.onAmpCreativeRender();
              return true;
            });
        } catch (e) {
          // If we fail on any of the steps of Shadow DOM construction, just
          // render in iframe.
          // TODO: report!
          return false;
        }
      }
    });
  }

  /**
   * Shared functionality for cross-domain iframe-based rendering methods.
   * @param {!Element} iframe Iframe to render.  Should be fully configured
   * (all attributes set), but not yet attached to DOM.
   * @return {!Promise} awaiting load event for ad frame
   * @private
   */
  iframeRenderHelper_(iframe) {
    // TODO(keithwrightbos): noContentCallback?
    this.xOriginIframeHandler_ = new AMP.AmpAdXOriginIframeHandler(this);
    this.rendered_ = true;
    // Set opt_defaultVisible to true as 3p draw code never executed causing
    // render-start event never to fire which will remove visiblity hidden.
    const handlerPromise = this.xOriginIframeHandler_.init(
      iframe, /* opt_isA4A */ true);
    if (getMode().localDev || getMode().test) {
      this.onCrossDomainIframeCreated(iframe);
    }
    return handlerPromise;
  }

  /**
   * Creates iframe whose src matches that of the ad URL.  The response should
   * have been cached causing the browser to render without callout.  However,
   * it is possible for cache miss to occur which can be detected server-side
   * by missing ORIGIN header.
   *
   * Note: As of 2016-10-18, the fill-from-cache assumption appears to fail on
   * Safari-on-iOS, which issues a fresh network request, even though the
   * content is already in cache.
   *
   * @param {string} adUrl  Ad request URL, as sent to #sendXhrRequest_ (i.e.,
   *    before any modifications that XHR module does to it.)
   * @return {!Promise} awaiting load event for ad frame
   * @private
   */
<<<<<<< HEAD
  renderViaCachedContentIframe_(adUrl, opt_isNonAmpCreative) {
    this.emitLifecycleEvent('renderCrossDomainStart');
=======
  renderViaCachedContentIframe_(adUrl) {
    this.lifecycleReporter.sendPing('renderCrossDomainStart');
>>>>>>> 399124df
    /** @const {!Element} */
    const iframe = createElementWithAttributes(
        /** @type {!Document} */(this.element.ownerDocument),
        'iframe', Object.assign({
          'height': this.element.getAttribute('height'),
          'width': this.element.getAttribute('width'),
          // XHR request modifies URL by adding origin as parameter.  Need to
          // append ad URL, otherwise cache will miss.
          // TODO: remove call to getCorsUrl and instead have fetch API return
          // modified url.
          'src': xhrFor(this.win).getCorsUrl(this.win, adUrl),
        }, SHARED_IFRAME_PROPERTIES));
    return this.iframeRenderHelper_(iframe);
  }

  /**
   * Render creative via SafeFrame.
   * @param {!ArrayBuffer} creativeBody  The creative, as raw bytes.
   * @return {!Promise} awaiting load event for ad frame
   * @private
   */
  renderViaSafeFrame_(creativeBody) {
<<<<<<< HEAD
    this.emitLifecycleEvent('renderSafeFrameStart');
    utf8Decode(creativeBody).then(creative => {
=======
    this.lifecycleReporter.sendPing('renderSafeFrameStart');
    return utf8Decode(creativeBody).then(creative => {
>>>>>>> 399124df
      /** @const {!Element} */
      const iframe = createElementWithAttributes(
          /** @type {!Document} */(this.element.ownerDocument),
          'iframe', Object.assign({
            'height': this.element.getAttribute('height'),
            'width': this.element.getAttribute('width'),
            'src': SAFEFRAME_IMPL_PATH + '?n=0',
            'name': `${SAFEFRAME_VERSION};${creative.length};${creative}`,
          }, SHARED_IFRAME_PROPERTIES));
      return this.iframeRenderHelper_(iframe);
    });
  }

  /**
   *
   * Throws {@code SyntaxError} if the metadata block delimiters are missing
   * or corrupted or if the metadata content doesn't parse as JSON.
   * @param {string} creative from which CSS is extracted
   * @return {?CreativeMetaDataDef} Object result of parsing JSON data blob inside
   *     the metadata markers on the ad text, or null if no metadata markers are
   *     found.
   * @private
   * TODO(keithwrightbos@): report error cases
   */
  getAmpAdMetadata_(creative) {
    const metadataStart = creative.lastIndexOf(METADATA_STRING);
    if (metadataStart < 0) {
      // Couldn't find a metadata blob.
      dev().warn('A4A',
          'Could not locate start index for amp meta data in: %s', creative);
      return null;
    }
    const metadataEnd = creative.lastIndexOf('</script>');
    if (metadataEnd < 0) {
      // Couldn't find a metadata blob.
      dev().warn('A4A',
          'Could not locate closing script tag for amp meta data in: %s',
          creative);
      return null;
    }
    try {
      return this.buildCreativeMetaData_(/** @type {!Object} */ (JSON.parse(
        creative.slice(metadataStart + METADATA_STRING.length, metadataEnd))));
    } catch (err) {
      dev().warn('A4A', 'Invalid amp metadata: %s',
        creative.slice(metadataStart + METADATA_STRING.length, metadataEnd));
      return null;
    }
  }

  /**
   * @param {!Object} metaDataObj JSON extraced from creative
   * @return {!CreativeMetaDataDef} if valid, null otherwise
   * @private
   */
  buildCreativeMetaData_(metaDataObj) {
    const metaData = {};
    metaData.bodyUtf16CharOffsets = metaDataObj['bodyUtf16CharOffsets'];
    if (!isValidOffsetArray(metaData.bodyUtf16CharOffsets)) {
      // Invalid/Missing body offsets array.
      throw new Error('Invalid/missing body offsets');
    }
    if (metaDataObj['cssUtf16CharOffsets']) {
      metaData.cssUtf16CharOffsets = metaDataObj['cssUtf16CharOffsets'];
      if (!isValidOffsetArray(metaData.cssUtf16CharOffsets)) {
        throw new Error('Invalid CSS offsets');
      }
    }
    if (metaDataObj['bodyAttributes']) {
      metaData.bodyAttributes = metaDataObj['bodyAttributes'];
      if (typeof metaData.bodyAttributes !== 'string') {
        throw new Error('Invalid body attributes');
      }
    }
    if (metaDataObj['customElementExtensions']) {
      metaData.customElementExtensions = metaDataObj['customElementExtensions'];
      if (!isArray(metaData.customElementExtensions)) {
        throw new Error('Invalid extensions');
      }
    }
    if (metaDataObj['customStylesheets']) {
      // Expect array of objects with at least one key being 'href' whose value
      // is URL.
      metaData.customStylesheets = metaDataObj['customStylesheets'];
      const errorMsg = 'Invalid custom stylesheets';
      if (!isArray(metaData.customStylesheets)) {
        throw new Error(errorMsg);
      }
      metaData.customStylesheets.forEach(stylesheet => {
        if (!isObject(stylesheet) || !stylesheet['href'] ||
            typeof stylesheet['href'] !== 'string' ||
            !/^https:\/\//i.test(stylesheet['href'])) {
          throw new Error(errorMsg);
        }
      });
    }
    return metaData;
  }

 /**
  * Extracts the body portion of the creative, according to directions in the
  * metaData, and formats it for insertion into Shadow DOM.
  * @param {string} creative from which CSS is extracted
  * @param {!CreativeMetaDataDef} metaData Metadata object extracted from the
  *    reserialized creative.
  * @returns {string}  Body of AMP creative, surrounded by {@code
  *     <amp-ad-body>} tags, and suitable for injection into Shadow DOM.
  * @private
  */
 formatBody_(creative, metaData) {
   return creative.substring(metaData.bodyUtf16CharOffsets[0],
       metaData.bodyUtf16CharOffsets[1]);
 }

 /**
  * Note: destructively reverses the {@code offsets} list as a side effect.
  * @param {string} creative from which CSS is extracted
  * @param {!CreativeMetaDataDef} metaData from creative.
  * @returns {string} CSS to be added to page.
  */
 formatCSSBlock_(creative, metaData) {
   if (!metaData.cssUtf16CharOffsets) {
     return '';
   }
   return creative.substring(
       metaData.cssUtf16CharOffsets[0],
       metaData.cssUtf16CharOffsets[1]);
 }

  /**
   * Registers a click handler for "A2A" (AMP-to-AMP navigation where the AMP
   * viewer navigates to an AMP destination on our behalf.
   * @param {!Window} iframeWin
   */
  registerAlpHandler_(iframeWin) {
    if (!isExperimentOn(this.win, 'alp-for-a4a')) {
      return;
    }
    iframeWin.document.documentElement.addEventListener('click', event => {
      handleClick(event, url => {
        viewerForDoc(this.getAmpDoc()).navigateTo(url, 'a4a');
      });
    });
  }

  /**
   * Registers a handler that performs URL replacement on the href
   * of an ad click.
   * @param {!Window} iframeWin
   */
  registerExpandUrlParams_(iframeWin) {
    iframeWin.document.documentElement.addEventListener('click',
        this.maybeExpandUrlParams_.bind(this), /* capture */ true);
  }

  /**
   * Handle click on links and replace variables in the click URL.
   * The function changes the actual href value and stores the
   * template in the ORIGINAL_HREF_ATTRIBUTE attribute
   * @param {!Event} e
   */
  maybeExpandUrlParams_(e) {
    const target = closestByTag(dev().assertElement(e.target), 'A');
    if (!target || !target.href) {
      // Not a click on a link.
      return;
    }
    const hrefToExpand =
    target.getAttribute(ORIGINAL_HREF_ATTRIBUTE) || target.getAttribute('href');
    if (!hrefToExpand) {
      return;
    }
    const vars = {
      'CLICK_X': () => {
        return e.pageX;
      },
      'CLICK_Y': () => {
        return e.pageY;
      },
    };
    const newHref = urlReplacementsForDoc(this.getAmpDoc()).expandSync(
        hrefToExpand, vars, undefined, /* opt_whitelist */ {
          // For now we only allow to replace the click location vars
          // and nothing else.
          // NOTE: Addition to this whitelist requires additional review.
          'CLICK_X': true,
          'CLICK_Y': true,
        });
    if (newHref != hrefToExpand) {
      // Store original value so that later clicks can be processed with
      // freshest values.
      if (!target.getAttribute(ORIGINAL_HREF_ATTRIBUTE)) {
        target.setAttribute(ORIGINAL_HREF_ATTRIBUTE, hrefToExpand);
      }
      target.setAttribute('href', newHref);
    }
  }

  /**
   * To be overriden by network specific implementation.
   * This function will be called for each lifecycle event as specified in the
   * LIFECYCLE_STAGES enum declaration. For certain events, an optional
   * associated piece of data will be passed.
   *
   * @param {string} eventName
   * @param {!Object=} opt_associatedEventData
   */
  emitLifecycleEvent(eventName, opt_associatedEventData) {}
}<|MERGE_RESOLUTION|>--- conflicted
+++ resolved
@@ -482,14 +482,11 @@
     // creatives which rendered via the buildCallback promise chain.  Ensure
     // slot counts towards 3p loading count until we know that the creative is
     // valid AMP.
-<<<<<<< HEAD
     this.emitLifecycleEvent('preAdThrottle');
     this.timerId_ = incrementLoadingAds(this.win);
-=======
->>>>>>> 399124df
     return this.adPromise_.then(rendered => {
       if (rendered instanceof Error || !rendered) {
-        this.lifecycleReporter.sendPing('preAdThrottle');
+        this.emitLifecycleEvent('preAdThrottle');
         incrementLoadingAds(this.win);
         // Haven't rendered yet, so try rendering via one of our
         // cross-domain iframe solutions.
@@ -686,17 +683,7 @@
    * @private
    */
   maybeRenderAmpAd_(bytes) {
-<<<<<<< HEAD
     this.emitLifecycleEvent('renderFriendlyStart', bytes);
-    // Timer id will be set if we have entered layoutCallback at which point
-    // 3p throttling count was incremented.  We want to "release" the throttle
-    // immediately since we now know we are not a 3p ad.
-    if (this.timerId_) {
-      decrementLoadingAds(this.timerId_, this.win);
-    }
-=======
-    this.lifecycleReporter.sendPing('renderFriendlyStart');
->>>>>>> 399124df
     // AMP documents are required to be UTF-8
     return utf8Decode(bytes).then(creative => {
       // Find the json blob located at the end of the body and parse it.
@@ -804,13 +791,8 @@
    * @return {!Promise} awaiting load event for ad frame
    * @private
    */
-<<<<<<< HEAD
-  renderViaCachedContentIframe_(adUrl, opt_isNonAmpCreative) {
+  renderViaCachedContentIframe_(adUrl) {
     this.emitLifecycleEvent('renderCrossDomainStart');
-=======
-  renderViaCachedContentIframe_(adUrl) {
-    this.lifecycleReporter.sendPing('renderCrossDomainStart');
->>>>>>> 399124df
     /** @const {!Element} */
     const iframe = createElementWithAttributes(
         /** @type {!Document} */(this.element.ownerDocument),
@@ -833,13 +815,8 @@
    * @private
    */
   renderViaSafeFrame_(creativeBody) {
-<<<<<<< HEAD
     this.emitLifecycleEvent('renderSafeFrameStart');
-    utf8Decode(creativeBody).then(creative => {
-=======
-    this.lifecycleReporter.sendPing('renderSafeFrameStart');
     return utf8Decode(creativeBody).then(creative => {
->>>>>>> 399124df
       /** @const {!Element} */
       const iframe = createElementWithAttributes(
           /** @type {!Document} */(this.element.ownerDocument),
