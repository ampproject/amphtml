import {signingServerURLs} from '#ads/_a4a-config';

import {CONSENT_POLICY_STATE} from '#core/constants/consent-state';
import {Deferred, tryResolve} from '#core/data-structures/promise';
import {createElementWithAttributes} from '#core/dom';
import {
  Layout,
  LayoutPriority,
  applyFillContent,
  isLayoutSizeDefined,
} from '#core/dom/layout';
import {intersectionEntryToJson} from '#core/dom/layout/intersection';
import {observeIntersections} from '#core/dom/layout/viewport-observer';
import {DetachedDomStream, streamResponseToWriter} from '#core/dom/stream';
import {setStyle} from '#core/dom/style';
import {duplicateErrorIfNecessary} from '#core/error';
import {isArray, isEnumValue, isObject} from '#core/types';
import {dict} from '#core/types/object';
import {parseJson} from '#core/types/object/json';
import {padStart} from '#core/types/string';
import {utf8Decode} from '#core/types/string/bytes';
import {tryDecodeUriComponent} from '#core/types/string/url';

import {isExperimentOn} from '#experiments';

import {Services} from '#service';
import {installRealTimeConfigServiceForDoc} from '#service/real-time-config/real-time-config-impl';
import {installUrlReplacementsForEmbed} from '#service/url-replacements-impl';

import {A4AVariableSource} from './a4a-variable-source';
import {getExtensionsFromMetadata} from './amp-ad-utils';
import {processHead} from './head-validation';
import {
  createSecureDocSkeleton,
  createSecureFrame,
  isAttributionReportingSupported,
} from './secure-frame';
import {SignatureVerifier, VerificationStatus} from './signature-verifier';
import {whenWithinViewport} from './within-viewport';

import {
  applySandbox,
  generateSentinel,
  getDefaultBootstrapBaseUrl,
} from '../../../src/3p-frame';
import {isAdPositionAllowed} from '../../../src/ad-helper';
import {triggerAnalyticsEvent} from '../../../src/analytics';
import {
  getConsentMetadata,
  getConsentPolicyInfo,
  getConsentPolicyState,
} from '../../../src/consent';
import {cancellation, isCancellation} from '../../../src/error-reporting';
import {listenOnce} from '../../../src/event-helper';
import {insertAnalyticsElement} from '../../../src/extension-analytics';
import {
  installFriendlyIframeEmbed,
  isSrcdocSupported,
  preloadFriendlyIframeEmbedExtensions,
} from '../../../src/friendly-iframe-embed';
import {getContextMetadata} from '../../../src/iframe-attributes';
import {dev, devAssert, logHashParam, user, userAssert} from '../../../src/log';
import {getMode} from '../../../src/mode';
import {assertHttpsUrl} from '../../../src/url';
import {DomTransformStream} from '../../../src/utils/dom-tranform-stream';
import {
  getAmpAdRenderOutsideViewport,
  incrementLoadingAds,
  is3pThrottled,
} from '../../amp-ad/0.1/concurrent-load';
import {GEO_IN_GROUP} from '../../amp-geo/0.1/amp-geo-in-group';

/** @type {Array<string>} */
const METADATA_STRINGS = [
  '<script amp-ad-metadata type=application/json>',
  '<script type="application/json" amp-ad-metadata>',
  '<script type=application/json amp-ad-metadata>',
];

// TODO(tdrl): Temporary, while we're verifying whether SafeFrame is an
// acceptable solution to the 'Safari on iOS doesn't fetch iframe src from
// cache' issue.  See https://github.com/ampproject/amphtml/issues/5614
/** @type {string} */
export const DEFAULT_SAFEFRAME_VERSION = '1-0-37';

/** @const {string} */
export const CREATIVE_SIZE_HEADER = 'X-CreativeSize';

/** @type {string} @visibleForTesting */
export const RENDERING_TYPE_HEADER = 'X-AmpAdRender';

/** @type {string} @visibleForTesting */
export const SAFEFRAME_VERSION_HEADER = 'X-AmpSafeFrameVersion';

/** @type {string} @visibleForTesting */
export const EXPERIMENT_FEATURE_HEADER_NAME = 'amp-ff-exps';

/** @type {string} */
const TAG = 'amp-a4a';

/** @type {string} */
export const NO_CONTENT_RESPONSE = 'NO-CONTENT-RESPONSE';

/** @type {string} */
export const NETWORK_FAILURE = 'NETWORK-FAILURE';

/** @type {string} */
export const INVALID_SPSA_RESPONSE = 'INVALID-SPSA-RESPONSE';

/** @type {string} */
export const IFRAME_GET = 'IFRAME-GET';

/** @enum {string} */
export const XORIGIN_MODE = {
  CLIENT_CACHE: 'client_cache',
  SAFEFRAME: 'safeframe',
  NAMEFRAME: 'nameframe',
  IFRAME_GET: 'iframe_get',
};

/** @type {!Object} @private */
const SHARED_IFRAME_PROPERTIES = dict({
  'frameborder': '0',
  'allowfullscreen': '',
  'allowtransparency': '',
  'scrolling': 'no',
  'marginwidth': '0',
  'marginheight': '0',
});

/** @typedef {{width: number, height: number}} */
export let SizeInfoDef;

/** @typedef {{
      minifiedCreative: string,
      customElementExtensions: !Array<string>,
      customStylesheets: !Array<{href: string}>,
      images: (Array<string>|undefined),
      ctaType: (string|undefined),
      ctaUrl: (string|undefined),
    }} */
export let CreativeMetaDataDef;

/** @typedef {{
      consentState: (?CONSENT_POLICY_STATE|undefined),
      consentString: (?string|undefined),
      consentStringType: (?CONSENT_STRING_TYPE|boolean),
      gdprApplies: (?boolean|undefined),
      additionalConsent: (?string|undefined),
    }} */
export let ConsentTupleDef;

/**
 * Name of A4A lifecycle triggers.
 * @enum {string}
 */
export const AnalyticsTrigger = {
  AD_REQUEST_START: 'ad-request-start',
  AD_RESPONSE_END: 'ad-response-end',
  AD_RENDER_START: 'ad-render-start',
  AD_RENDER_END: 'ad-render-end',
  AD_IFRAME_LOADED: 'ad-iframe-loaded',
  // This trigger is not part of the normal ads lifecycle and only fires when an
  // ad is refreshed.
  AD_REFRESH: 'ad-refresh',
};

/**
 * Maps the names of lifecycle events to analytics triggers.
 * @const {!Object<string, !AnalyticsTrigger>}
 */
const LIFECYCLE_STAGE_TO_ANALYTICS_TRIGGER = {
  'adRequestStart': AnalyticsTrigger.AD_REQUEST_START,
  'adRequestEnd': AnalyticsTrigger.AD_RESPONSE_END,
  'renderFriendlyStart': AnalyticsTrigger.AD_RENDER_START,
  'renderCrossDomainStart': AnalyticsTrigger.AD_RENDER_START,
  'renderSafeFrameStart': AnalyticsTrigger.AD_RENDER_START,
  'renderFriendlyEnd': AnalyticsTrigger.AD_RENDER_END,
  'renderCrossDomainEnd': AnalyticsTrigger.AD_RENDER_END,
  'friendlyIframeIniLoad': AnalyticsTrigger.AD_IFRAME_LOADED,
  'crossDomainIframeLoaded': AnalyticsTrigger.AD_IFRAME_LOADED,
};

/**
 * Utility function that ensures any error thrown is handled by optional
 * onError handler (if none provided or handler throws, error is swallowed and
 * undefined is returned).
 * @param {!Function} fn to protect
 * @param {T=} inThis An optional object to use as the 'this' object
 *    when calling the function.  If not provided, undefined is bound as this
 *    when calling function.
 * @param {function(this:T, !Error, ...*):?=} onError function given error
 *    and arguments provided to function call.
 * @return {!Function} protected function
 * @template T
 * @visibleForTesting
 */
export function protectFunctionWrapper(
  fn,
  inThis = undefined,
  onError = undefined
) {
  return (...fnArgs) => {
    try {
      return fn.apply(inThis, fnArgs);
    } catch (err) {
      if (onError) {
        try {
          // Ideally we could use [err, ...var_args] but linter disallows
          // spread so instead using unshift :(
          fnArgs.unshift(err);
          return onError.apply(inThis, fnArgs);
        } catch (captureErr) {
          // swallow error if error handler throws.
        }
      }
      // In the event of no optional on error function or its execution throws,
      // return undefined.
      return undefined;
    }
  };
}

/** Abstract class for AMP Ad Fast Fetch enabled networks */
export class AmpA4A extends AMP.BaseElement {
  // TODO: Add more error handling throughout code.
  // TODO: Handle creatives that do not fill.

  /**
   * @param {!Element} element
   */
  constructor(element) {
    super(element);
    devAssert(AMP.AmpAdUIHandler);
    devAssert(AMP.AmpAdXOriginIframeHandler);

    /** @private {?Promise<undefined>} */
    this.keysetPromise_ = null;

    /**
     * In no signing experiment metadata will be data from head validation.
     * @private {?Promise<?CreativeMetaDataDef|?./head-validation.ValidatedHeadDef>}
     */
    this.adPromise_ = null;

    /**
     * @private {number} unique ID of the currently executing promise to allow
     * for cancellation.
     */
    this.promiseId_ = 0;

    /** @private {?string} */
    this.adUrl_ = null;

    /** @private {?../../../src/friendly-iframe-embed.FriendlyIframeEmbed} */
    this.friendlyIframeEmbed_ = null;

    /** @type {?AMP.AmpAdUIHandler} */
    this.uiHandler = null;

    /** @private {?AMP.AmpAdXOriginIframeHandler} */
    this.xOriginIframeHandler_ = null;

    /** @private {boolean} whether creative has been verified as AMP */
    this.isVerifiedAmpCreative_ = false;

    /** @private {?ArrayBuffer} */
    this.creativeBody_ = null;

    /**
     * Initialize this with the slot width/height attributes, and override
     * later with what the network implementation returns via extractSize.
     * Note: Either value may be 'auto' (i.e., non-numeric).
     *
     * @private {?({width, height}|../../../src/layout-rect.LayoutRectDef)}
     */
    this.creativeSize_ = null;

    /** @private {?../../../src/layout-rect.LayoutSizeDef} */
    this.originalSlotSize_ = null;

    /**
     * Note(keithwrightbos) - ensure the default here is null so that ios
     * uses safeframe when response header is not specified.
     * @private {?XORIGIN_MODE}
     */
    this.experimentalNonAmpCreativeRenderMethod_ =
      this.getNonAmpCreativeRenderingMethod();

    /**
     * Gets a notion of current time, in ms.  The value is not necessarily
     * absolute, so should be used only for computing deltas.  When available,
     * the performance system will be used; otherwise Date.now() will be
     * returned.
     *
     * @const {function():number}
     */
    this.getNow_ =
      this.win.performance && this.win.performance.now
        ? this.win.performance.now.bind(this.win.performance)
        : Date.now;

    /** @const {string} */
    this.sentinel = generateSentinel(window);

    /**
     * Used to indicate whether this slot should be collapsed or not. Marked
     * true if the ad response has status 204, is null, or has a null
     * arrayBuffer.
     * @private {boolean}
     */
    this.isCollapsed_ = false;

    /**
     * Frame in which the creative renders (friendly if validated AMP, xdomain
     * otherwise).
     * @type {?HTMLIFrameElement}
     */
    this.iframe = null;

    /** @type {string} */
    this.safeframeVersion = DEFAULT_SAFEFRAME_VERSION;

    /**
     * @protected {boolean} Indicates whether the ad is currently in the
     *    process of being refreshed.
     */
    this.isRefreshing = false;

    /** @protected {boolean} */
    this.isRelayoutNeededFlag = false;

    /**
     * Mapping of feature name to value extracted from ad response header
     * amp-ff-exps with comma separated pairs of '=' separated key/value.
     * @type {!Object<string,string>}
     */
    this.postAdResponseExperimentFeatures = {};

    /**
     * The configuration for amp-analytics. If null, no amp-analytics element
     * will be inserted and no analytics events will be fired.
     * This will be initialized inside of buildCallback.
     * @private {?JsonObject}
     */
    this.a4aAnalyticsConfig_ = null;

    /**
     * The amp-analytics element that for this impl's analytics config. It will
     * be null before buildCallback() executes or if the impl does not provide
     * an analytice config.
     * @private {?Element}
     * @visibleForTesting
     */
    this.a4aAnalyticsElement_ = null;

    /**
     * Indicates that this slot is a single page ad within an AMP story.
     * @type {boolean}
     */
    this.isSinglePageStoryAd = false;

    /**
     * Transfers elements from the detached body to the given body element.
     * @private {?function(!Element)}
     */
    this.transferDomBody_ = null;

    /** @private {?UnlistenDef} */
    this.unobserveIntersections_ = null;
  }

  /** @override */
  getLayoutPriority() {
    // Priority used for scheduling preload and layout callback.  Because
    // AMP creatives will be injected as part of the promise chain created
    // within onLayoutMeasure, this is only relevant to non-AMP creatives
    // therefore we want this to match the 3p priority.
    const isPWA = !this.element.getAmpDoc().isSingleDoc();
    // give the ad higher priority if it is inside a PWA
    return isPWA ? LayoutPriority.METADATA : LayoutPriority.ADS;
  }

  /** @override */
  isLayoutSupported(layout) {
    return isLayoutSizeDefined(layout);
  }

  /** @override */
  isRelayoutNeeded() {
    return this.isRelayoutNeededFlag;
  }

  /** @override
      @return {!Promise|undefined}
  */
  buildCallback() {
    this.creativeSize_ = {
      width: this.element.getAttribute('width'),
      height: this.element.getAttribute('height'),
    };
    const upgradeDelayMs = Math.round(this.getResource().getUpgradeDelayMs());
    dev().info(
      TAG,
      `upgradeDelay ${this.element.getAttribute('type')}: ${upgradeDelayMs}`
    );

    this.uiHandler = new AMP.AmpAdUIHandler(this);
    this.uiHandler.validateStickyAd();

    // Disable crypto key fetching if we are not going to use it in no-signing path.
    // TODO(ccordry): clean up with no-signing launch.
    if (!this.isInNoSigningExp()) {
      const verifier = signatureVerifierFor(this.win);
      this.keysetPromise_ = this.getAmpDoc()
        .whenFirstVisible()
        .then(() => {
          this.getSigningServiceNames().forEach((signingServiceName) => {
            verifier.loadKeyset(signingServiceName);
          });
        });
    }

    this.a4aAnalyticsConfig_ = this.getA4aAnalyticsConfig();
    if (this.a4aAnalyticsConfig_) {
      // TODO(warrengm): Consider having page-level singletons for networks that
      // use the same config for all ads.
      this.a4aAnalyticsElement_ = insertAnalyticsElement(
        this.element,
        this.a4aAnalyticsConfig_,
        true /* loadAnalytics */
      );
    }

    this.isSinglePageStoryAd = this.element.hasAttribute('amp-story');
  }

  /** @override */
  renderOutsideViewport() {
    // Ensure non-verified AMP creatives are throttled.
    if (
      !this.isVerifiedAmpCreative_ &&
      is3pThrottled(this.win) &&
      !this.inNonAmpPreferenceExp()
    ) {
      return false;
    }
    // Otherwise the ad is good to go.
    const elementCheck = getAmpAdRenderOutsideViewport(this.element);
    return elementCheck !== null ? elementCheck : super.renderOutsideViewport();
  }

  /**
   * To be overridden by network specific implementation indicating if element
   * (and environment generally) are valid for sending XHR queries.
   * @return {boolean} whether element is valid and ad request should be
   *    sent.  If false, no ad request is sent and slot will be collapsed if
   *    possible.
   */
  isValidElement() {
    return true;
  }

  /**
   * Returns the creativeSize, which is the size extracted from the ad response.
   * @return {?({width, height}|../../../src/layout-rect.LayoutRectDef)}
   */
  getCreativeSize() {
    return this.creativeSize_;
  }

  /**
   * @return {boolean|number} whether ad request should be delayed until
   *    renderOutsideViewport is met or if number, the amount of viewports.
   */
  delayAdRequestEnabled() {
    return false;
  }

  /**
   * Returns preconnect urls for A4A. Ad network should overwrite in their
   * Fast Fetch implementation and return an array of urls for the runtime to
   * preconnect to.
   * @return {!Array<string>}
   */
  getPreconnectUrls() {
    return [];
  }

  /**
   * Returns prefetch urls for A4A. Ad network should overwrite in their
   * Fast Fetch implementation and return an array of urls for the runtime to
   * prefetch.
   * @return {!Array<string>}
   */
  getPrefetchUrls() {
    return [];
  }

  /**
   * Returns true if this element was loaded from an amp-ad element.  For use by
   * network-specific implementations that don't want to allow themselves to be
   * embedded directly into a page.
   * @return {boolean}
   */
  isAmpAdElement() {
    return (
      this.element.tagName == 'AMP-AD' || this.element.tagName == 'AMP-EMBED'
    );
  }

  /**
   * Prefetches and preconnects URLs related to the ad using adPreconnect
   * registration which assumes ad request domain used for 3p is applicable.
   * @param {boolean=} unusedOnLayout
   * @override
   */
  preconnectCallback(unusedOnLayout) {
    const preconnect = this.getPreconnectUrls();
    // NOTE(keithwrightbos): Does not take isValidElement into account so could
    // preconnect unnecessarily, however it is assumed that isValidElement
    // matches amp-ad loader predicate such that A4A impl does not load.
    if (preconnect) {
      preconnect.forEach((p) => {
        Services.preconnectFor(this.win).url(
          this.getAmpDoc(),
          p,
          /*opt_preloadAs*/ true
        );
      });
    }
  }

  /** @override */
  pauseCallback() {
    if (this.friendlyIframeEmbed_) {
      this.friendlyIframeEmbed_.pause();
    }
  }

  /** @override */
  resumeCallback() {
    // FIE that was not destroyed on unlayoutCallback does not require a new
    // ad request.
    if (this.friendlyIframeEmbed_) {
      this.friendlyIframeEmbed_.resume();
      return;
    }
    // If layout of page has not changed, onLayoutMeasure will not be called
    // so do so explicitly.
    const resource = this.getResource();
    if (resource.hasBeenMeasured() && !resource.isMeasureRequested()) {
      this.onLayoutMeasure();
    }
  }

  /**
   * @return {!../../../src/service/resource.Resource}
   * @visibleForTesting
   */
  getResource() {
    return this.element.getResources().getResourceForElement(this.element);
  }

  /**
   * @return {boolean} whether adPromise was initialized (indicator of
   *    element validity).
   * @protected
   */
  hasAdPromise() {
    return !!this.adPromise_;
  }

  /**
   * Should only be called after XHR response headers have been processed and
   * postAdResponseExperimentFeatures is populated.
   * @return {boolean} whether in experiment giving non-AMP creatives same
   *    benefits as AMP (increased priority, no throttle)
   * @visibleForTesting
   */
  inNonAmpPreferenceExp() {
    return (
      !!this.postAdResponseExperimentFeatures['pref_neutral_enabled'] &&
      ['adsense', 'doubleclick'].includes(this.element.getAttribute('type'))
    );
  }

  /**
   * @return {boolean} whether environment/element should initialize ad request
   *    promise chain.
   * @private
   */
  shouldInitializePromiseChain_() {
    const slotRect = this.getIntersectionElementLayoutBox();
    const fixedSizeZeroHeightOrWidth =
      this.getLayout() != Layout.FLUID &&
      (slotRect.height == 0 || slotRect.width == 0);
    if (
      fixedSizeZeroHeightOrWidth ||
      this.element.hasAttribute('hidden') ||
      // TODO(levitzky): May need additional checks for other display:hidden cases.
      this.element.classList.contains('i-amphtml-hidden-by-media-query')
    ) {
      dev().fine(
        TAG,
        'onLayoutMeasure canceled due height/width 0',
        this.element
      );
      return false;
    }
    if (
      !this.uiHandler.isStickyAd() &&
      !isAdPositionAllowed(this.element, this.win)
    ) {
      user().warn(
        TAG,
        `<${this.element.tagName}> is not allowed to be ` +
          `placed in elements with position: fixed or sticky: ${this.element}`
      );
      return false;
    }
    // OnLayoutMeasure can be called when page is in prerender so delay until
    // visible.  Assume that it is ok to call isValidElement as it should
    // only being looking at window, immutable properties (i.e. location) and
    // its element ancestry.
    if (!this.isValidElement()) {
      // TODO(kjwright): collapse?
      user().warn(
        TAG,
        this.element.getAttribute('type'),
        'Amp ad element ignored as invalid',
        this.element
      );
      return false;
    }
    return true;
  }

  /** @override */
  onLayoutMeasure() {
    this.initiateAdRequest();
  }

  /**
   * Resolves when underlying element is within the viewport range given or
   * has been loaded already.
   * @param {number|boolean} viewport derived from renderOutsideViewport.
   * @return {!Promise}
   * @protected
   */
  whenWithinViewport(viewport) {
    devAssert(viewport !== false);
    const resource = this.getResource();
    if (WITHIN_VIEWPORT_INOB || getMode().localDev || getMode().test) {
      // Resolve is already laid out or viewport is true.
      if (!resource.isLayoutPending() || viewport === true) {
        return Promise.resolve();
      }
      // Track when within the specified number of viewports.
      const viewportNum = dev().assertNumber(viewport);
      return whenWithinViewport(this.element, viewportNum);
    }
    return resource.whenWithinViewport(viewport);
  }

  /**
   * This is the entry point into the ad promise chain.
   *
   * Calling this function will initiate the following sequence of events: ad
   * url construction, ad request issuance, creative verification, and metadata
   * parsing.
   *
   * @protected
   */
  initiateAdRequest() {
    if (this.xOriginIframeHandler_) {
      this.xOriginIframeHandler_.onLayoutMeasure();
    }
    if (this.adPromise_ || !this.shouldInitializePromiseChain_()) {
      return;
    }

    // Increment unique promise ID so that if its value changes within the
    // promise chain due to cancel from unlayout, the promise will be rejected.
    ++this.promiseId_;

    // Shorthand for: reject promise if current promise chain is out of date.
    const checkStillCurrent = this.verifyStillCurrent();

    // Return value from this chain: True iff rendering was "successful"
    // (i.e., shouldn't try to render later via iframe); false iff should
    // try to render later in iframe.
    // Cases to handle in this chain:
    //   - Everything ok  => Render; return true
    //   - Empty network response returned => Don't render; return true
    //   - Can't parse creative out of response => Don't render; return false
    //   - Can parse, but creative is empty => Don't render; return true
    //   - Validation fails => return false
    //   - Rendering fails => return false
    //   - Chain cancelled => don't return; drop error
    //   - Uncaught error otherwise => don't return; percolate error up
    this.adPromise_ = this.getAmpDoc()
      .whenFirstVisible()
      .then(() => {
        checkStillCurrent();
        // See if experiment that delays request until slot is within
        // renderOutsideViewport. Within render outside viewport will not
        // resolve if already within viewport thus the check for already
        // meeting the definition as opposed to waiting on the promise.
        const delay = this.delayAdRequestEnabled();
        if (delay) {
          return this.whenWithinViewport(
            typeof delay == 'number' ? delay : this.renderOutsideViewport()
          );
        }
      })
      // Possibly block on amp-consent.
      /** @return {!Promise<Array<Promise>>} */
      .then(() => {
        checkStillCurrent();
        const consentPolicyId = super.getConsentPolicy();

        if (consentPolicyId) {
          const consentStatePromise = getConsentPolicyState(
            this.element,
            consentPolicyId
          ).catch((err) => {
            user().error(TAG, 'Error determining consent state', err);
            return CONSENT_POLICY_STATE.UNKNOWN;
          });

          const consentStringPromise = getConsentPolicyInfo(
            this.element,
            consentPolicyId
          ).catch((err) => {
            user().error(TAG, 'Error determining consent string', err);
            return null;
          });

          const consentMetadataPromise = getConsentMetadata(
            this.element,
            consentPolicyId
          ).catch((err) => {
            user().error(TAG, 'Error determining consent metadata', err);
            return null;
          });

          return Promise.all([
            consentStatePromise,
            consentStringPromise,
            consentMetadataPromise,
          ]);
        }

        return Promise.resolve([null, null, null]);
      })
      // This block returns the ad URL, if one is available.
      /** @return {!Promise<?string>} */
      .then((consentResponse) => {
        checkStillCurrent();

        const consentState = consentResponse[0];
        const consentString = consentResponse[1];
        const consentMetadata = consentResponse[2];
        const gdprApplies = consentMetadata
          ? consentMetadata['gdprApplies']
          : consentMetadata;
        const additionalConsent = consentMetadata
          ? consentMetadata['additionalConsent']
          : consentMetadata;
        const consentStringType = consentMetadata
          ? consentMetadata['consentStringType']
          : consentMetadata;

        return /** @type {!Promise<?string>} */ (
          this.getServeNpaSignal().then((npaSignal) =>
            this.getAdUrl(
              {
                consentState,
                consentString,
                consentStringType,
                gdprApplies,
                additionalConsent,
              },
              this.tryExecuteRealTimeConfig_(
                consentState,
                consentString,
                /** @type {?Object<string, string|number|boolean|undefined>} */ (
                  consentMetadata
                )
              ),
              npaSignal
            )
          )
        );
      })
      // This block returns the (possibly empty) response to the XHR request.
      /** @return {!Promise<?Response>} */
      .then((adUrl) => {
        checkStillCurrent();
        this.adUrl_ = adUrl;
        // If we should skip the XHR, we will instead request and render
        // by simply writing a frame into the page using
        // renderViaIframeGet
        if (!this.isXhrAllowed() && !!this.adUrl_) {
          this.experimentalNonAmpCreativeRenderMethod_ =
            XORIGIN_MODE.IFRAME_GET;
          return Promise.reject(IFRAME_GET);
        }
        return adUrl && this.sendXhrRequest(adUrl);
      })
      // The following block returns either the response (as a
      // {bytes, headers} object), or null if no response is available /
      // response is empty.
      /** @return {!Promise<!Response>} */
      .then((fetchResponse) => {
        checkStillCurrent();
        this.maybeTriggerAnalyticsEvent_('adRequestEnd');
        // If the response is null (can occur for non-200 responses)  or
        // arrayBuffer is null, force collapse.
        if (
          !fetchResponse ||
          !fetchResponse.arrayBuffer ||
          fetchResponse.headers.has('amp-ff-empty-creative')
        ) {
          this.forceCollapse();
          return Promise.reject(NO_CONTENT_RESPONSE);
        }
        if (
          fetchResponse.headers &&
          fetchResponse.headers.has(EXPERIMENT_FEATURE_HEADER_NAME)
        ) {
          this.populatePostAdResponseExperimentFeatures_(
            fetchResponse.headers.get(EXPERIMENT_FEATURE_HEADER_NAME)
          );
        }
        if (
          getMode().localDev &&
          this.win.location &&
          this.win.location.search
        ) {
          // Allow for setting experiment features via query param which
          // will potentially override values returned in response.
          const match = /(?:\?|&)a4a_feat_exp=([^&]+)/.exec(
            this.win.location.search
          );
          if (match && match[1]) {
            dev().info(TAG, `Using debug exp features: ${match[1]}`);
            this.populatePostAdResponseExperimentFeatures_(
              tryDecodeUriComponent(match[1])
            );
          }
        }
        // TODO(tdrl): Temporary, while we're verifying whether SafeFrame is
        // an acceptable solution to the 'Safari on iOS doesn't fetch
        // iframe src from cache' issue.  See
        // https://github.com/ampproject/amphtml/issues/5614
        const method = this.getNonAmpCreativeRenderingMethod(
          fetchResponse.headers.get(RENDERING_TYPE_HEADER)
        );
        this.experimentalNonAmpCreativeRenderMethod_ = method;
        if (
          this.experimentalNonAmpCreativeRenderMethod_ == XORIGIN_MODE.NAMEFRAME
        ) {
          Services.preconnectFor(this.win).preload(
            this.getAmpDoc(),
            getDefaultBootstrapBaseUrl(this.win, 'nameframe')
          );
        }
        const safeframeVersionHeader = fetchResponse.headers.get(
          SAFEFRAME_VERSION_HEADER
        );
        if (
          /^[0-9-]+$/.test(safeframeVersionHeader) &&
          safeframeVersionHeader != DEFAULT_SAFEFRAME_VERSION
        ) {
          this.safeframeVersion = safeframeVersionHeader;
          Services.preconnectFor(this.win).preload(
            this.getAmpDoc(),
            this.getSafeframePath()
          );
        }
        return fetchResponse;
      })
      .then((fetchResponse) =>
        this.isInNoSigningExp()
          ? this.streamResponse_(fetchResponse, checkStillCurrent)
          : this.startValidationFlow_(fetchResponse, checkStillCurrent)
      )
      .catch((error) => {
        switch (error.message || error) {
          case IFRAME_GET:
          case NETWORK_FAILURE:
            return null;
          case INVALID_SPSA_RESPONSE:
          case NO_CONTENT_RESPONSE:
            return {
              minifiedCreative: '',
              customElementExtensions: [],
              customStylesheets: [],
            };
        }
        // If error in chain occurs, report it and return null so that
        // layoutCallback can render via cross domain iframe assuming ad
        // url or creative exist.
        this.promiseErrorHandler_(error);
        return null;
      });
  }

  /**
   * @visibleForTesting
   * @return {boolean}
   */
  isInNoSigningExp() {
    return NO_SIGNING_RTV;
  }

  /**
   * Allow subclasses to skip client side validation of non-amp creatives
   * based on http headers for perfomance. When true, ads will fall back to
   * x-domain earlier.
   * @param {!Headers} unusedHeaders
   * @return {boolean}
   */
  skipClientSideValidation(unusedHeaders) {
    return false;
  }

  /**
   * Start streaming response into the detached document.
   * @param {!Response} httpResponse
   * @param {function()} checkStillCurrent
   * @return {Promise<?./head-validation.ValidatedHeadDef>}
   */
  streamResponse_(httpResponse, checkStillCurrent) {
    if (httpResponse.status === 204) {
      this.forceCollapse();
      return Promise.reject(NO_CONTENT_RESPONSE);
    }

    // Extract size will also parse x-ampanalytics header for some subclasses.
    const size = this.extractSize(httpResponse.headers);
    this.creativeSize_ = size || this.creativeSize_;

    if (
      !isPlatformSupported(this.win) ||
      this.skipClientSideValidation(httpResponse.headers)
    ) {
      return this.handleFallback_(httpResponse, checkStillCurrent);
    }

    // Duplicating httpResponse stream as safeframe/nameframe rendering will need the
    // unaltered httpResponse content.
    const fallbackHttpResponse = httpResponse.clone();

    // This transformation consumes the detached DOM chunks and
    // exposes our waitForHead and transferBody methods.
    const transformStream = new DomTransformStream(this.win);
    // Receives chunks of text and writes to detached DOM.
    const detachedStream = new DetachedDomStream(
      this.win,
      (chunk) => transformStream.onChunk(chunk),
      (doc) => transformStream.onEnd(doc)
    );

    this.transferDomBody_ = transformStream.transferBody.bind(transformStream);

    // Decodes our httpResponse bytes and pipes them to the
    // DetachedDomStream.
    return streamResponseToWriter(this.win, httpResponse, detachedStream)
      .then((responseBodyHasContent) => {
        checkStillCurrent();
        // `amp-ff-empty-creative` header is not present, and httpResponse.body
        // is empty.
        if (!responseBodyHasContent) {
          this.forceCollapse();
          return Promise.reject(NO_CONTENT_RESPONSE);
        }
      })
      .then(() => {
        checkStillCurrent();
        return transformStream.waitForHead();
      })
      .then((head) => {
        checkStillCurrent();
        return this.validateHeadElement_(head);
      })
      .then((sanitizedHeadElement) => {
        checkStillCurrent();
        // We should not render as FIE.
        if (!sanitizedHeadElement) {
          return this.handleFallback_(fallbackHttpResponse, checkStillCurrent);
        }
        this.updateLayoutPriority(LayoutPriority.CONTENT);
        this.isVerifiedAmpCreative_ = true;
        return sanitizedHeadElement;
      });
  }

  /**
   * Handles case where creative cannot or has chosen not to be rendered
   * safely in FIE. Returning null forces x-domain render in
   * attemptToRenderCreative
   * @param {!Response} fallbackHttpResponse
   * @param {function()} checkStillCurrent
   * @return {!Promise<null>}
   */
  handleFallback_(fallbackHttpResponse, checkStillCurrent) {
    // Experiment to give non-AMP creatives same benefits as AMP so
    // update priority.
    if (this.inNonAmpPreferenceExp()) {
      this.updateLayoutPriority(LayoutPriority.CONTENT);
    }
    return fallbackHttpResponse.arrayBuffer().then((domTextContent) => {
      checkStillCurrent();
      this.creativeBody_ = domTextContent;
      return null;
    });
  }

  /**
   * Prepare the creative <head> by removing any non-secure elements and
   * exracting extensions
   * @param {!Element} headElement
   * @return {?./head-validation.ValidatedHeadDef} head data or null if we should fall back to xdomain.
   */
  validateHeadElement_(headElement) {
    return processHead(this.win, this.element, headElement);
  }

  /**
   * Encapsulates logic for validation flow starting with resolving res body
   * to array buffer.
   * @param {!Response} fetchResponse
   * @param {function()} checkStillCurrent
   * @return {Promise<?CreativeMetaDataDef>}
   */
  startValidationFlow_(fetchResponse, checkStillCurrent) {
    // Note: Resolving a .then inside a .then because we need to capture
    // two fields of fetchResponse, one of which is, itself, a promise,
    // and one of which isn't.  If we just return
    // fetchResponse.arrayBuffer(), the next step in the chain will
    // resolve it to a concrete value, but we'll lose track of
    // fetchResponse.headers.
    return (
      fetchResponse
        .arrayBuffer()
        .then((bytes) => {
          if (bytes.byteLength == 0) {
            // The server returned no content. Instead of displaying a blank
            // rectangle, we collapse the slot instead.
            this.forceCollapse();
            return Promise.reject(NO_CONTENT_RESPONSE);
          }
          return {
            bytes,
            headers: fetchResponse.headers,
          };
        })
        /** @return {?Promise<?ArrayBuffer>} */
        .then((responseParts) => {
          checkStillCurrent();
          // Keep a handle to the creative body so that we can render into
          // SafeFrame or NameFrame later, if necessary.  TODO(tdrl): Temporary,
          // while we
          // assess whether this is the right solution to the Safari+iOS iframe
          // src cache issue.  If we decide to keep a SafeFrame-like solution,
          // we should restructure the promise chain to pass this info along
          // more cleanly, without use of an object variable outside the chain.
          if (!responseParts) {
            return null;
          }
          const {bytes, headers} = responseParts;
          const size = this.extractSize(responseParts.headers);
          this.creativeSize_ = size || this.creativeSize_;
          if (
            this.experimentalNonAmpCreativeRenderMethod_ !=
              XORIGIN_MODE.CLIENT_CACHE &&
            bytes
          ) {
            this.creativeBody_ = bytes;
          }
          return this.maybeValidateAmpCreative(bytes, headers);
        })
        .then((creative) => {
          checkStillCurrent();
          // Need to know if creative was verified as part of render outside
          // viewport but cannot wait on promise.  Sadly, need a state a
          // variable.
          this.isVerifiedAmpCreative_ = !!creative;
          return creative && utf8Decode(creative);
        })
        // This block returns CreativeMetaDataDef iff the creative was verified
        // as AMP and could be properly parsed for friendly iframe render.
        /** @return {?CreativeMetaDataDef} */
        .then((creativeDecoded) => {
          checkStillCurrent();
          // Note: It's critical that #getAmpAdMetadata be called
          // on precisely the same creative that was validated
          // via #validateAdResponse_.  See GitHub issue
          // https://github.com/ampproject/amphtml/issues/4187
          let creativeMetaDataDef;

          if (
            !isPlatformSupported(this.win) ||
            !creativeDecoded ||
            !(creativeMetaDataDef = this.getAmpAdMetadata(creativeDecoded))
          ) {
            if (this.inNonAmpPreferenceExp()) {
              // Experiment to give non-AMP creatives same benefits as AMP so
              // update priority.
              this.updateLayoutPriority(LayoutPriority.CONTENT);
            }
            return null;
          }

          // Update priority.
          this.updateLayoutPriority(LayoutPriority.CONTENT);

          // Load any extensions; do not wait on their promises as this
          // is just to prefetch.
          const extensions = getExtensionsFromMetadata(creativeMetaDataDef);
          preloadFriendlyIframeEmbedExtensions(this.win, extensions);

          // Preload any fonts.
          (creativeMetaDataDef.customStylesheets || []).forEach((font) =>
            Services.preconnectFor(this.win).preload(
              this.getAmpDoc(),
              font.href
            )
          );

          const urls = Services.urlForDoc(this.element);
          // Preload any AMP images.
          (creativeMetaDataDef.images || []).forEach(
            (image) =>
              urls.isSecure(image) &&
              Services.preconnectFor(this.win).preload(this.getAmpDoc(), image)
          );
          return creativeMetaDataDef;
        })
    );
  }

  /**
   * This block returns the ad creative if it exists and validates as AMP;
   * null otherwise.
   * @param {!ArrayBuffer} bytes
   * @param {!Headers} headers
   * @return {!Promise<?ArrayBuffer>}
   */
  maybeValidateAmpCreative(bytes, headers) {
    const checkStillCurrent = this.verifyStillCurrent();
    return this.keysetPromise_
      .then(() => {
        if (
          this.element.getAttribute('type') == 'fake' &&
          !this.element.getAttribute('checksig')
        ) {
          // do not verify signature for fake type ad, unless the ad
          // specfically requires via 'checksig' attribute
          return Promise.resolve(VerificationStatus.OK);
        }
        return signatureVerifierFor(this.win).verify(bytes, headers);
      })
      .then((status) => {
        checkStillCurrent();
        let result = null;
        switch (status) {
          case VerificationStatus.OK:
            result = bytes;
            break;
          case VerificationStatus.CRYPTO_UNAVAILABLE:
            result = this.shouldPreferentialRenderWithoutCrypto()
              ? bytes
              : null;
            break;
          // TODO(@taymonbeal, #9274): differentiate between these
          case VerificationStatus.ERROR_KEY_NOT_FOUND:
          case VerificationStatus.ERROR_SIGNATURE_MISMATCH:
            user().error(
              TAG,
              this.element.getAttribute('type'),
              'Signature verification failed'
            );
          case VerificationStatus.UNVERIFIED:
        }
        if (this.isSinglePageStoryAd && !result) {
          throw new Error(INVALID_SPSA_RESPONSE);
        }
        return result;
      });
  }

  /**
   * Populates object mapping of feature to value used for post ad response
   * behavior experimentation.  Assumes comma separated, = delimited key/value
   * pairs.  If key appears more than once, last value wins.
   * @param {string} input
   * @private
   */
  populatePostAdResponseExperimentFeatures_(input) {
    input.split(',').forEach((line) => {
      if (!line) {
        return;
      }
      const parts = line.split('=');
      if (parts.length != 2 || !parts[0]) {
        dev().warn(TAG, `invalid experiment feature ${line}`);
        return;
      }
      this.postAdResponseExperimentFeatures[parts[0]] = parts[1];
    });
  }

  /**
   * Refreshes ad slot by fetching a new creative and rendering it. This leaves
   * the current creative displayed until the next one is ready.
   *
   * @param {function()} refreshEndCallback When called, this function will
   *   restart the refresh cycle.
   * @return {Promise} A promise that resolves when all asynchronous portions of
   *   the refresh function complete. This is particularly handy for testing.
   */
  refresh(refreshEndCallback) {
    devAssert(!this.isRefreshing);
    this.isRefreshing = true;
    this.tearDownSlot();
    this.initiateAdRequest();
    if (!this.adPromise_) {
      // For whatever reasons, the adPromise has been nullified, and we will be
      // unable to proceed. The current creative will continue to be displayed.
      return Promise.resolve();
    }
    const promiseId = this.promiseId_;
    return devAssert(this.adPromise_).then(() => {
      if (!this.isRefreshing || promiseId != this.promiseId_) {
        // If this refresh cycle was canceled, such as in a no-content
        // response case, keep showing the old creative.
        refreshEndCallback();
        return;
      }
      return this.mutateElement(() => {
        // Fire an ad-refresh event so that 3rd parties can track when an ad
        // has changed.
        triggerAnalyticsEvent(this.element, AnalyticsTrigger.AD_REFRESH);

        this.togglePlaceholder(true);
        // This delay provides a 1 second buffer where the ad loader is
        // displayed in between the creatives.
        return Services.timerFor(this.win)
          .promise(1000)
          .then(() => {
            this.isRelayoutNeededFlag = true;
            this.getResource().layoutCanceled();
            // Only Require relayout after page visible
            this.getAmpDoc()
              .whenNextVisible()
              .then(() => {
                Services.ownersForDoc(this.getAmpDoc())./*OK*/ requireLayout(
                  this.element
                );
              });
          });
      });
    });
  }

  /**
   * Handles uncaught errors within promise flow.
   * @param {*} error
   * @param {boolean=} opt_ignoreStack
   * @private
   */
  promiseErrorHandler_(error, opt_ignoreStack) {
    if (isCancellation(error)) {
      // Rethrow if cancellation.
      throw error;
    }

    if (error && error.message) {
      error = duplicateErrorIfNecessary(/** @type {!Error} */ (error));
    } else {
      error = new Error('unknown error ' + error);
    }
    if (opt_ignoreStack) {
      error.ignoreStack = opt_ignoreStack;
    }

    // Add `type` to the message. Ensure to preserve the original stack.
    const type = this.element.getAttribute('type') || 'notype';
    if (error.message.indexOf(`${TAG}: ${type}:`) != 0) {
      error.message = `${TAG}: ${type}: ${error.message}`;
    }

    // Additional arguments.
    assignAdUrlToError(/** @type {!Error} */ (error), this.adUrl_);

    if (getMode().development || getMode().localDev || logHashParam()) {
      user().error(TAG, error);
    } else {
      user().warn(TAG, error);
      // Report with 1% sampling as an expected dev error.
      if (Math.random() < 0.01) {
        dev().expectedError(TAG, error);
      }
    }
  }

  /** @override */
  layoutCallback() {
    if (this.isRefreshing) {
      this.destroyFrame(true);
    }
    return this.attemptToRenderCreative().then(() => {
      this.unobserveIntersections_ = observeIntersections(
        this.element,
<<<<<<< HEAD
        ({isIntersecting}) => this.viewportCallbackTemp(isIntersecting)
=======
        ({isIntersecting}) => this.viewportCallback(isIntersecting)
>>>>>>> 07267c21
      );
    });
  }

  /**
   * Attemps to render the returned creative following the resolution of the
   * adPromise.
   *
   * @return {!Promise<boolean>|!Promise<undefined>} A promise that resolves
   *   when the rendering attempt has finished.
   * @protected
   */
  attemptToRenderCreative() {
    // Promise may be null if element was determined to be invalid for A4A.
    if (!this.adPromise_) {
      if (this.shouldInitializePromiseChain_()) {
        dev().error(TAG, 'Null promise in layoutCallback');
      }
      return Promise.resolve();
    }
    const checkStillCurrent = this.verifyStillCurrent();
    // Promise chain will have determined if creative is valid AMP.

    return Promise.all([
      this.adPromise_,
      this.uiHandler.getScrollPromiseForStickyAd(),
    ])
      .then((values) => {
        checkStillCurrent();

        this.uiHandler.maybeInitStickyAd();
        const creativeMetaData = values[0];
        if (this.isCollapsed_) {
          return Promise.resolve();
        }
        // If this.iframe already exists, and we're not currently in the middle
        // of refreshing, bail out here. This should only happen in
        // testing context, not in production.
        if (this.iframe && !this.isRefreshing) {
          return Promise.resolve();
        }

        if (!creativeMetaData) {
          // Non-AMP creative case, will verify ad url existence.
          return this.renderNonAmpCreative();
        }

        let friendlyRenderPromise;

        if (this.isInNoSigningExp()) {
          friendlyRenderPromise = this.renderFriendlyTrustless_(
            /** @type {!./head-validation.ValidatedHeadDef} */ (
              creativeMetaData
            ),
            checkStillCurrent
          );
        } else {
          friendlyRenderPromise = this.renderAmpCreative_(
            /** @type {!CreativeMetaDataDef} */ (creativeMetaData)
          );
        }

        // Must be an AMP creative.
        return friendlyRenderPromise.catch((err) => {
          checkStillCurrent();
          // Failed to render via AMP creative path so fallback to non-AMP
          // rendering within cross domain iframe.
          user().warn(
            TAG,
            this.element.getAttribute('type'),
            'Error injecting creative in friendly frame',
            err
          );
          return this.renderNonAmpCreative();
        });
      })
      .catch((error) => {
        this.promiseErrorHandler_(error);
        throw cancellation();
      });
  }

  /**
   * Returns whether or not the ad request may be sent using XHR.
   * @return {boolean}
   */
  isXhrAllowed() {
    return true;
  }

  /** @override */
  attemptChangeSize(newHeight, newWidth) {
    // Store original size of slot in order to allow re-expansion on
    // unlayoutCallback so that it is reverted to original size in case
    // of resumeCallback.
    this.originalSlotSize_ = this.originalSlotSize_ || this.getLayoutSize();
    return super.attemptChangeSize(newHeight, newWidth);
  }

  /** @override  */
  unlayoutCallback() {
    this.unobserveIntersections_?.();
    this.unobserveIntersections = null;
    this.tearDownSlot();
    return true;
  }

  /**
   * Attempts to tear down and set all state variables to initial conditions.
   * @protected
   */
  tearDownSlot() {
    // Increment promiseId to cause any pending promise to cancel.
    this.promiseId_++;
    this.uiHandler.applyUnlayoutUI();
    if (this.originalSlotSize_) {
      super
        .attemptChangeSize(
          this.originalSlotSize_.height,
          this.originalSlotSize_.width
        )
        .then(() => {
          this.originalSlotSize_ = null;
        })
        .catch((err) => {
          // TODO(keithwrightbos): if we are unable to revert size, on next
          // trigger of promise chain the ad request may fail due to invalid
          // slot size.  Determine how to handle this case.
          dev().warn(TAG, 'unable to revert to original size', err);
        });
    }

    this.isCollapsed_ = false;

    // Remove rendering frame, if it exists.
    this.destroyFrame();
    this.adPromise_ = null;
    this.adUrl_ = null;
    this.creativeBody_ = null;
    this.isVerifiedAmpCreative_ = false;
    this.transferDomBody_ = null;
    this.experimentalNonAmpCreativeRenderMethod_ =
      this.getNonAmpCreativeRenderingMethod();
    this.postAdResponseExperimentFeatures = {};
  }

  /** @override */
  detachedCallback() {
    super.detachedCallback();
    this.destroyFrame(true);
  }

  /**
   * Attempts to remove the current frame and free any associated resources.
   * This function will no-op if this ad slot is currently in the process of
   * being refreshed.
   *
   * @param {boolean=} force Forces the removal of the frame, even if
   *   this.isRefreshing is true.
   * @protected
   */
  destroyFrame(force = false) {
    if (!force && this.isRefreshing) {
      return;
    }
    // Allow embed to release its resources.
    if (this.friendlyIframeEmbed_) {
      this.friendlyIframeEmbed_.destroy();
      this.friendlyIframeEmbed_ = null;
    }
    if (this.iframe && this.iframe.parentElement) {
      this.iframe.parentElement.removeChild(this.iframe);
      this.iframe = null;
    }
    if (this.xOriginIframeHandler_) {
      this.xOriginIframeHandler_.freeXOriginIframe();
      this.xOriginIframeHandler_ = null;
    }
    if (this.uiHandler) {
      this.uiHandler.cleanup();
    }
  }

  /**
   * @param {boolean}  inViewport
   * @protected
   */
  viewportCallback(inViewport) {
    if (this.xOriginIframeHandler_) {
      this.xOriginIframeHandler_.viewportCallback(inViewport);
    }
  }

  /**
   * Gets the Ad URL to send an XHR Request to.  To be implemented
   * by network.
   * @param {!ConsentTupleDef=} opt_ununsedConsentTuple
   * @param {Promise<!Array<rtcResponseDef>>=} opt_rtcResponsesPromise
   * @param {boolean=} opt_serveNpaSignal
   * @return {!Promise<string>|string}
   */
  getAdUrl(
    opt_ununsedConsentTuple,
    opt_rtcResponsesPromise,
    opt_serveNpaSignal
  ) {
    throw new Error('getAdUrl not implemented!');
  }

  /**
   * Checks if the `always-serve-npa` attribute is present and valid
   * based on the geolocation.  To be implemented by network.
   * @return {!Promise<boolean>}
   */
  getServeNpaSignal() {
    return Promise.resolve(false);
  }

  /**
   * Checks if the `block-rtc` attribute is present and valid
   * based on the geolocation.
   * @return {!Promise<boolean>}
   */
  getBlockRtc_() {
    if (!this.element.getAttribute('block-rtc')) {
      return Promise.resolve(false);
    }
    return Services.geoForDocOrNull(this.element).then((geoService) => {
      userAssert(geoService, '%s: requires <amp-geo> to use `block-rtc`', TAG);
      const blockRtcLocations = this.element.getAttribute('block-rtc');
      const locations = blockRtcLocations.split(',');
      for (let i = 0; i < locations.length; i++) {
        const geoGroup = geoService.isInCountryGroup(locations[i]);
        if (geoGroup === GEO_IN_GROUP.IN) {
          return true;
        } else if (geoGroup === GEO_IN_GROUP.NOT_DEFINED) {
          user().warn('AMP-AD', `Geo group "${locations[i]}" was not defined.`);
        }
      }
      // Not in any of the defined geo groups.
      return false;
    });
  }

  /**
   * Resets ad url state to null, used to prevent frame get fallback if error
   * is thrown after url construction but prior to layoutCallback.
   */
  resetAdUrl() {
    this.adUrl_ = null;
  }

  /**
   * @return {function()} function that when called will verify if current
   *    ad retrieval is current (meaning unlayoutCallback was not executed).
   *    If not, will throw cancellation exception;
   * @throws {Error}
   */
  verifyStillCurrent() {
    const promiseId = this.promiseId_;
    return () => {
      if (promiseId != this.promiseId_) {
        throw cancellation();
      }
    };
  }

  /**
   * Determine the desired size of the creative based on the HTTP response
   * headers. Must be less than or equal to the original size of the ad slot
   * along each dimension. May be overridden by network.
   *
   * @param {!Headers} responseHeaders
   * @return {?SizeInfoDef}
   */
  extractSize(responseHeaders) {
    const headerValue = responseHeaders.get(CREATIVE_SIZE_HEADER);
    if (!headerValue) {
      return null;
    }
    const match = /^([0-9]+)x([0-9]+)$/.exec(headerValue);
    if (!match) {
      // TODO(@taymonbeal, #9274): replace this with real error reporting
      user().error(TAG, `Invalid size header: ${headerValue}`);
      return null;
    }
    return /** @type {?SizeInfoDef} */ ({
      width: Number(match[1]),
      height: Number(match[2]),
    });
  }

  /**
   * Forces the UI Handler to collapse this slot.
   * @visibleForTesting
   */
  forceCollapse() {
    if (this.isRefreshing) {
      // If, for whatever reason, the new creative would collapse this slot,
      // stick with the old creative until the next refresh cycle.
      this.isRefreshing = false;
      return;
    }
    devAssert(this.uiHandler);
    // Store original size to allow for reverting on unlayoutCallback so that
    // subsequent pageview allows for ad request.
    this.originalSlotSize_ = this.originalSlotSize_ || this.getLayoutSize();
    this.uiHandler.applyNoContentUI();
    this.isCollapsed_ = true;
  }

  /**
   * Callback executed when creative has successfully rendered within the
   * publisher page but prior to load (or ini-load for friendly frame AMP
   * creative render).  To be overridden by network implementations as needed.
   *
   * @param {?CreativeMetaDataDef} creativeMetaData metadata if AMP creative,
   *    null otherwise.
   * @param {!Promise=} opt_onLoadPromise Promise that resolves when the FIE's
   *    child window fires the `onload` event.
   */
  onCreativeRender(creativeMetaData, opt_onLoadPromise) {
    this.maybeTriggerAnalyticsEvent_(
      creativeMetaData ? 'renderFriendlyEnd' : 'renderCrossDomainEnd'
    );
  }

  /**
   * @param {!Element} iframe that was just created.  To be overridden for
   * testing.
   * @visibleForTesting
   */
  onCrossDomainIframeCreated(iframe) {
    dev().info(
      TAG,
      this.element.getAttribute('type'),
      `onCrossDomainIframeCreated ${iframe}`
    );
  }

  /** @return {boolean} whether html creatives should be sandboxed. */
  sandboxHTMLCreativeFrame() {
    return true;
  }

  /**
   * Send ad request, extract the creative and signature from the response.
   * @param {string} adUrl Request URL to send XHR to.
   * @return {!Promise<?Response>}
   * @protected
   */
  sendXhrRequest(adUrl) {
    this.maybeTriggerAnalyticsEvent_('adRequestStart');
    const xhrInit = {
      mode: 'cors',
      method: 'GET',
      credentials: 'include',
    };
    return Services.xhrFor(this.win)
      .fetch(adUrl, xhrInit)
      .catch((error) => {
        if (error.response && error.response.status > 200) {
          // Invalid server response code so we should collapse.
          return null;
        }
        // If an error occurs, let the ad be rendered via iframe after delay.
        // TODO(taymonbeal): Figure out a more sophisticated test for deciding
        // whether to retry with an iframe after an ad request failure or just
        // give up and render the fallback content (or collapse the ad slot).
        const networkFailureHandlerResult = this.onNetworkFailure(
          error,
          /** @type {string} */ (this.adUrl_)
        );
        devAssert(!!networkFailureHandlerResult);
        if (networkFailureHandlerResult.frameGetDisabled) {
          // Reset adUrl to null which will cause layoutCallback to not
          // fetch via frame GET.
          dev().info(
            TAG,
            'frame get disabled as part of network failure handler'
          );
          this.resetAdUrl();
        } else {
          this.adUrl_ = networkFailureHandlerResult.adUrl || this.adUrl_;
          return Promise.reject(NETWORK_FAILURE);
        }
        return null;
      });
  }

  /**
   * Called on network failure sending XHR CORS ad request allowing for
   * modification of ad url and prevent frame GET request on layoutCallback.
   * By default, GET frame request will be executed with same ad URL as used
   * for XHR CORS request.
   * @param {*} unusedError from network failure
   * @param {string} unusedAdUrl used for network request
   * @return {!{adUrl: (string|undefined), frameGetDisabled: (boolean|undefined)}}
   */
  onNetworkFailure(unusedError, unusedAdUrl) {
    return {};
  }

  /**
   * To be overridden by network specific implementation indicating which
   * signing service(s) is to be used.
   * @return {!Array<string>} A list of signing services.
   */
  getSigningServiceNames() {
    return getMode().localDev ? ['google', 'google-dev'] : ['google'];
  }

  /**
   * Render non-AMP creative within cross domain iframe.
   * @param {boolean=} throttleApplied Whether incrementLoadingAds has already
   *    been called
   * @return {Promise<boolean>} Whether the creative was successfully rendered.
   */
  renderNonAmpCreative(throttleApplied) {
    if (this.element.getAttribute('disable3pfallback') == 'true') {
      user().warn(
        TAG,
        this.element.getAttribute('type'),
        'fallback to 3p disabled'
      );
      return Promise.resolve(false);
    }
    // TODO(keithwrightbos): remove when no longer needed.
    dev().warn(TAG, 'fallback to 3p');
    // Haven't rendered yet, so try rendering via one of our
    // cross-domain iframe solutions.
    const method = this.experimentalNonAmpCreativeRenderMethod_;
    let renderPromise = Promise.resolve(false);
    if (
      (method == XORIGIN_MODE.SAFEFRAME || method == XORIGIN_MODE.NAMEFRAME) &&
      this.creativeBody_
    ) {
      renderPromise = this.renderViaNameAttrOfXOriginIframe_(
        this.creativeBody_
      );
      this.creativeBody_ = null; // Free resources.
    } else if (this.adUrl_) {
      assertHttpsUrl(this.adUrl_, this.element);
      renderPromise = this.renderViaIframeGet_(this.adUrl_);
    } else {
      // Ad URL may not exist if buildAdUrl throws error or returns empty.
      // If error occurred, it would have already been reported but let's
      // report to user in case of empty.
      user().warn(
        TAG,
        this.element.getAttribute('type'),
        "No creative or URL available -- A4A can't render any ad"
      );
    }
    if (!throttleApplied && !this.inNonAmpPreferenceExp()) {
      incrementLoadingAds(this.win, renderPromise);
    }
    return renderPromise.then((result) => {
      this.maybeTriggerAnalyticsEvent_('crossDomainIframeLoaded');
      // Pass on the result to the next value in the promise change.
      return result;
    });
  }

  /**
   * @param {!./head-validation.ValidatedHeadDef} headData
   * @param {function()} checkStillCurrent
   * @return {!Promise} Whether the creative was successfully rendered.
   */
  renderFriendlyTrustless_(headData, checkStillCurrent) {
    checkStillCurrent();
    devAssert(this.element.ownerDocument);
    this.maybeTriggerAnalyticsEvent_('renderFriendlyStart');

    const {height, width} = this.creativeSize_;
    const {extensions, fonts, head} = headData;
    this.iframe = createSecureFrame(
      this.win,
      this.getIframeTitle(),
      height,
      width
    );
    if (!this.uiHandler.isStickyAd()) {
      applyFillContent(this.iframe);
    }

    let body = '';
    const transferComplete = new Deferred();
    // If srcdoc is not supported, streaming is also not supported so we
    // can go ahead and write the ad content body.
    if (!isSrcdocSupported()) {
      body = head.ownerDocument.body./*OK */ outerHTML;
      transferComplete.resolve();
    } else {
      // Once skeleton doc has be written to srcdoc we start transferring
      // body chunks.
      listenOnce(this.iframe, 'load', () => {
        const fieBody = this.iframe.contentDocument.body;
        this.transferDomBody_(devAssert(fieBody)).then(
          transferComplete.resolve
        );
      });
    }

    const secureDoc = createSecureDocSkeleton(
      devAssert(this.adUrl_),
      head./*OK*/ outerHTML,
      body
    );

    const fieInstallPromise = this.installFriendlyIframeEmbed_(
      secureDoc,
      extensions,
      fonts,
      true // skipHtmlMerge
    );

    // Tell the FIE it is done after transferring.
    Promise.all([fieInstallPromise, transferComplete.promise]).then(
      (values) => {
        const friendlyIframeEmbed = values[0];
        // #installFriendlyIframeEmbed will return null if removed before install is complete.
        friendlyIframeEmbed && friendlyIframeEmbed.renderCompleted();
      }
    );

    const extensionIds = extensions.map((extension) => extension.extensionId);
    return fieInstallPromise.then((friendlyIframeEmbed) => {
      checkStillCurrent();
      this.makeFieVisible_(
        friendlyIframeEmbed,
        // TODO(ccordry): subclasses are passed creativeMetadata which does
        // not exist in unsigned case. All it is currently used for is to
        // check if it is an AMP creative, and extension list.
        {
          minifiedCreative: '',
          customStylesheets: [],
          customElementExtensions: extensionIds,
        },
        checkStillCurrent
      );
    });
  }

  /**
   * Render a validated AMP creative directly in the parent page.
   * @param {!CreativeMetaDataDef} creativeMetaData Metadata required to render
   *     AMP creative.
   * @return {!Promise} Whether the creative was successfully rendered.
   * @private
   */
  renderAmpCreative_(creativeMetaData) {
    devAssert(creativeMetaData.minifiedCreative, 'missing minified creative');
    devAssert(!!this.element.ownerDocument, 'missing owner document?!');
    this.maybeTriggerAnalyticsEvent_('renderFriendlyStart');
    // Create and setup friendly iframe.
    this.iframe = /** @type {!HTMLIFrameElement} */ (
      createElementWithAttributes(
        /** @type {!Document} */ (this.element.ownerDocument),
        'iframe',
        dict({
          // NOTE: It is possible for either width or height to be 'auto',
          // a non-numeric value.
          'height': this.creativeSize_.height,
          'width': this.creativeSize_.width,
          'frameborder': '0',
          'allowfullscreen': '',
          'allowtransparency': '',
          'scrolling': 'no',
          'title': this.getIframeTitle(),
          'role': 'region',
          'aria-label': 'Advertisement',
          'tabindex': '0',
        })
      )
    );
    if (!this.uiHandler.isStickyAd()) {
      applyFillContent(this.iframe);
    }
    const fontsArray = [];
    if (creativeMetaData.customStylesheets) {
      creativeMetaData.customStylesheets.forEach((s) => {
        const href = s['href'];
        if (href) {
          fontsArray.push(href);
        }
      });
    }
    const checkStillCurrent = this.verifyStillCurrent();
    const {minifiedCreative} = creativeMetaData;
    const extensions = getExtensionsFromMetadata(creativeMetaData);
    return this.installFriendlyIframeEmbed_(
      minifiedCreative,
      extensions,
      fontsArray || [],
      false // skipHtmlMerge
    ).then((friendlyIframeEmbed) =>
      this.makeFieVisible_(
        friendlyIframeEmbed,
        creativeMetaData,
        checkStillCurrent
      )
    );
  }

  /**
   * Convert the iframe to FIE impl and append to DOM.
   * @param {string} html
   * @param {!Array<{extensionId: string, extensionVersion: string}>} extensions
   * @param {!Array<string>} fonts
   * @param {boolean} skipHtmlMerge
   * @return {!Promise<!../../../src/friendly-iframe-embed.FriendlyIframeEmbed>}
   */
  installFriendlyIframeEmbed_(html, extensions, fonts, skipHtmlMerge) {
    return installFriendlyIframeEmbed(
      devAssert(this.iframe),
      this.element,
      {
        host: this.element,
        // Need to guarantee that this is no longer null
        url: devAssert(this.adUrl_),
        html,
        extensions,
        fonts,
        skipHtmlMerge,
      },
      (embedWin, ampdoc) => this.preinstallCallback_(embedWin, ampdoc)
    );
  }

  /**
   *
   * @param {!Window} embedWin
   * @param {../../../src/service/ampdoc-impl.AmpDoc=} ampdoc
   */
  preinstallCallback_(embedWin, ampdoc) {
    const parentAmpdoc = this.getAmpDoc();
    installUrlReplacementsForEmbed(
      ampdoc,
      new A4AVariableSource(parentAmpdoc, embedWin)
    );
  }

  /**
   * Make FIE visible and execute any loading / rendering complete callbacks.
   * @param {!../../../src/friendly-iframe-embed.FriendlyIframeEmbed} friendlyIframeEmbed
   * @param {CreativeMetaDataDef} creativeMetaData
   * @param {function()} checkStillCurrent
   */
  makeFieVisible_(friendlyIframeEmbed, creativeMetaData, checkStillCurrent) {
    checkStillCurrent();
    this.friendlyIframeEmbed_ = friendlyIframeEmbed;
    // Ensure visibility hidden has been removed (set by boilerplate).
    const frameBody = this.getFieBody_(friendlyIframeEmbed);
    setStyle(frameBody, 'visibility', 'visible');

    protectFunctionWrapper(this.onCreativeRender, this, (err) => {
      dev().error(
        TAG,
        this.element.getAttribute('type'),
        'Error executing onCreativeRender',
        err
      );
    })(creativeMetaData, friendlyIframeEmbed.whenWindowLoaded());

    friendlyIframeEmbed.whenIniLoaded().then(() => {
      checkStillCurrent();
      this.maybeTriggerAnalyticsEvent_('friendlyIframeIniLoad');
    });

    // There's no need to wait for all resources to load.
    // StartRender is enough
  }

  /**
   * @param {!../../../src/friendly-iframe-embed.FriendlyIframeEmbed} friendlyIframeEmbed
   * @return {!Element}
   */
  getFieBody_(friendlyIframeEmbed) {
    const frameDoc =
      friendlyIframeEmbed.iframe.contentDocument ||
      friendlyIframeEmbed.win.document;
    return devAssert(frameDoc.body);
  }

  /**
   * Shared functionality for cross-domain iframe-based rendering methods.
   * @param {!JsonObject<string, string>} attributes The attributes of the iframe.
   * @return {!Promise} awaiting load event for ad frame
   * @private
   */
  iframeRenderHelper_(attributes) {
    const mergedAttributes = Object.assign(
      attributes,
      dict({
        'height': this.creativeSize_.height,
        'width': this.creativeSize_.width,
        'title': this.getIframeTitle(),
        'role': 'region',
        'aria-label': 'Advertisement',
        'tabindex': '0',
      })
    );

    if (this.sentinel) {
      mergedAttributes['data-amp-3p-sentinel'] = this.sentinel;
    }
    // Block synchronous XHR in ad. These are very rare, but super bad for UX
    // as they block the UI thread for the arbitrary amount of time until the
    // request completes.
    let featurePolicies = "sync-xhr 'none';";

    if (isAttributionReportingSupported(this.win.document)) {
      featurePolicies += "attribution-reporting 'src';";
    }

    mergedAttributes['allow'] = featurePolicies;

    this.iframe = /** @type {!HTMLIFrameElement} */ (
      createElementWithAttributes(
        /** @type {!Document} */ (this.element.ownerDocument),
        'iframe',
        /** @type {!JsonObject} */ (
          Object.assign(mergedAttributes, SHARED_IFRAME_PROPERTIES)
        )
      )
    );
    if (this.sandboxHTMLCreativeFrame()) {
      applySandbox(this.iframe);
    }
    // TODO(keithwrightbos): noContentCallback?
    this.xOriginIframeHandler_ = new AMP.AmpAdXOriginIframeHandler(this);
    // Iframe is appended to element as part of xorigin frame handler init.
    // Executive onCreativeRender after init to ensure it can get reference
    // to frame but prior to load to allow for earlier access.
    const frameLoadPromise = this.xOriginIframeHandler_.init(
      this.iframe,
      /* opt_isA4A */ true,
      this.letCreativeTriggerRenderStart()
    );
    protectFunctionWrapper(this.onCreativeRender, this, (err) => {
      dev().error(
        TAG,
        this.element.getAttribute('type'),
        'Error executing onCreativeRender',
        err
      );
    })(null);
    return frameLoadPromise;
  }

  /**
   * Creates iframe whose src matches that of the ad URL. For standard
   * Fast Fetch running on the AMP cdn, an XHR request will typically have
   * already been sent to the same adUrl, and the response should
   * have been cached causing the browser to render without callout.  However,
   * it is possible for cache miss to occur which can be detected server-side
   * by missing ORIGIN header.
   *
   * Additionally, this method is also used in certain cases to send the only
   * request, i.e. the initial XHR is skipped.
   *
   * Note: As of 2016-10-18, the fill-from-cache assumption appears to fail on
   * Safari-on-iOS, which issues a fresh network request, even though the
   * content is already in cache.
   *
   * @param {string} adUrl  Ad request URL, as sent to #sendXhrRequest (i.e.,
   *    before any modifications that XHR module does to it.)
   * @return {!Promise} awaiting ad completed insertion.
   * @private
   */
  renderViaIframeGet_(adUrl) {
    this.maybeTriggerAnalyticsEvent_('renderCrossDomainStart');
    const contextMetadata = getContextMetadata(
      this.win,
      this.element,
      this.sentinel
    );

    const intersection = this.element.getIntersectionChangeEntry();
    contextMetadata['_context']['initialIntersection'] =
      intersectionEntryToJson(intersection);
    return this.iframeRenderHelper_(
      dict({
        'src': Services.xhrFor(this.win).getCorsUrl(this.win, adUrl),
        'name': JSON.stringify(contextMetadata),
      })
    );
  }

  /**
   * Whether AMP Ad Xorigin Iframe handler should wait for the creative to
   * call render-start, rather than triggering it itself. Example use case
   * is that amp-sticky-ad should trigger render-start itself so that the
   * sticky container isn't shown before an ad is ready.
   * @return {boolean}
   */
  letCreativeTriggerRenderStart() {
    return false;
  }

  /**
   * Render the creative via some "cross domain iframe that accepts the creative
   * in the name attribute".  This could be SafeFrame or the AMP-native
   * NameFrame.
   *
   * @param {!ArrayBuffer} creativeBody
   * @return {!Promise} awaiting load event for ad frame
   * @private
   */
  renderViaNameAttrOfXOriginIframe_(creativeBody) {
    /** @type {?string} */
    const method = this.experimentalNonAmpCreativeRenderMethod_;
    devAssert(
      method == XORIGIN_MODE.SAFEFRAME || method == XORIGIN_MODE.NAMEFRAME,
      'Unrecognized A4A cross-domain rendering mode: %s',
      method
    );
    this.maybeTriggerAnalyticsEvent_('renderSafeFrameStart');
    const checkStillCurrent = this.verifyStillCurrent();
    return tryResolve(() => utf8Decode(creativeBody)).then((creative) => {
      checkStillCurrent();
      let srcPath;
      let name = '';
      switch (method) {
        case XORIGIN_MODE.SAFEFRAME:
          srcPath = this.getSafeframePath() + '?n=0';
          break;
        case XORIGIN_MODE.NAMEFRAME:
          srcPath = getDefaultBootstrapBaseUrl(this.win, 'nameframe');
          // Name will be set for real below in nameframe case.
          break;
        default:
          // Shouldn't be able to get here, but...  Because of the assert,
          // above, we can only get here in non-dev mode, so give user feedback.
          user().error(
            'A4A',
            'A4A received unrecognized cross-domain name' +
              ' attribute iframe rendering mode request: %s.  Unable to' +
              ' render a creative for' +
              ' slot %s.',
            method,
            this.element.getAttribute('id')
          );
          return Promise.reject('Unrecognized rendering mode request');
      }
      // TODO(bradfrizzell): change name of function and var
      let contextMetadata = getContextMetadata(
        this.win,
        this.element,
        this.sentinel,
        this.getAdditionalContextMetadata(method == XORIGIN_MODE.SAFEFRAME)
      );

      const intersection = this.element.getIntersectionChangeEntry();
      contextMetadata['initialIntersection'] =
        intersectionEntryToJson(intersection);
      if (method == XORIGIN_MODE.NAMEFRAME) {
        contextMetadata['creative'] = creative;
        name = JSON.stringify(contextMetadata);
      } else if (method == XORIGIN_MODE.SAFEFRAME) {
        contextMetadata = JSON.stringify(contextMetadata);
        name =
          `${this.safeframeVersion};${creative.length};${creative}` +
          `${contextMetadata}`;
      }

      return this.iframeRenderHelper_(dict({'src': srcPath, 'name': name}));
    });
  }

  /**
   *
   * Throws {@code SyntaxError} if the metadata block delimiters are missing
   * or corrupted or if the metadata content doesn't parse as JSON.
   * @param {string} creative from which CSS is extracted
   * @return {?CreativeMetaDataDef} Object result of parsing JSON data blob inside
   *     the metadata markers on the ad text, or null if no metadata markers are
   *     found.
   * TODO(keithwrightbos@): report error cases
   */
  getAmpAdMetadata(creative) {
    let metadataStart = -1;
    let metadataString;
    for (let i = 0; i < METADATA_STRINGS.length; i++) {
      metadataString = METADATA_STRINGS[i];
      metadataStart = creative.lastIndexOf(metadataString);
      if (metadataStart >= 0) {
        break;
      }
    }
    if (metadataStart < 0) {
      // Couldn't find a metadata blob.
      dev().warn(
        TAG,
        this.element.getAttribute('type'),
        'Could not locate start index for amp meta data in: %s',
        creative
      );
      return null;
    }
    const metadataEnd = creative.lastIndexOf('</script>');
    if (metadataEnd < 0) {
      // Couldn't find a metadata blob.
      dev().warn(
        TAG,
        this.element.getAttribute('type'),
        'Could not locate closing script tag for amp meta data in: %s',
        creative
      );
      return null;
    }
    try {
      const metaDataObj = parseJson(
        creative.slice(metadataStart + metadataString.length, metadataEnd)
      );
      const ampRuntimeUtf16CharOffsets =
        metaDataObj['ampRuntimeUtf16CharOffsets'];
      if (
        !isArray(ampRuntimeUtf16CharOffsets) ||
        ampRuntimeUtf16CharOffsets.length != 2 ||
        typeof ampRuntimeUtf16CharOffsets[0] !== 'number' ||
        typeof ampRuntimeUtf16CharOffsets[1] !== 'number'
      ) {
        throw new Error('Invalid runtime offsets');
      }
      const metaData = {};
      if (metaDataObj['customElementExtensions']) {
        metaData.customElementExtensions =
          metaDataObj['customElementExtensions'];
        if (!isArray(metaData.customElementExtensions)) {
          throw new Error(
            'Invalid extensions',
            metaData.customElementExtensions
          );
        }
      } else {
        metaData.customElementExtensions = [];
      }
      if (metaDataObj['extensions']) {
        metaData.extensions = metaDataObj['extensions'];
      }
      if (metaDataObj['customStylesheets']) {
        // Expect array of objects with at least one key being 'href' whose
        // value is URL.
        metaData.customStylesheets = metaDataObj['customStylesheets'];
        const errorMsg = 'Invalid custom stylesheets';
        if (!isArray(metaData.customStylesheets)) {
          throw new Error(errorMsg);
        }

        const urls = Services.urlForDoc(this.element);
        /** @type {!Array} */ (metaData.customStylesheets).forEach(
          (stylesheet) => {
            if (
              !isObject(stylesheet) ||
              !stylesheet['href'] ||
              typeof stylesheet['href'] !== 'string' ||
              !urls.isSecure(stylesheet['href'])
            ) {
              throw new Error(errorMsg);
            }
          }
        );
      }
      if (isArray(metaDataObj['images'])) {
        // Load maximum of 5 images.
        metaData.images = metaDataObj['images'].splice(0, 5);
      }
      if (this.isSinglePageStoryAd) {
        // CTA Type is a required meta tag. CTA Url can come from meta tag, or
        // (temporarily) amp-ad-exit config.
        // TODO(#24080): maybe rerequire cta url?
        if (!metaDataObj['ctaType']) {
          throw new Error(INVALID_SPSA_RESPONSE);
        }
        this.element.setAttribute('data-vars-ctatype', metaDataObj['ctaType']);
        this.element.setAttribute('data-vars-ctaurl', metaDataObj['ctaUrl']);
      }
      // TODO(keithwrightbos): OK to assume ampRuntimeUtf16CharOffsets is before
      // metadata as its in the head?
      metaData.minifiedCreative =
        creative.slice(0, ampRuntimeUtf16CharOffsets[0]) +
        creative.slice(ampRuntimeUtf16CharOffsets[1], metadataStart) +
        creative.slice(metadataEnd + '</script>'.length);
      return metaData;
    } catch (err) {
      dev().warn(
        TAG,
        this.element.getAttribute('type'),
        'Invalid amp metadata: %s',
        creative.slice(metadataStart + metadataString.length, metadataEnd)
      );
      if (this.isSinglePageStoryAd) {
        throw err;
      }
      return null;
    }
  }

  /**
   * @return {string} full url to safeframe implementation.
   */
  getSafeframePath() {
    return (
      'https://tpc.googlesyndication.com/safeframe/' +
      `${this.safeframeVersion}/html/container.html`
    );
  }

  /**
   * @return {boolean} whether this is a sticky ad unit
   */
  isStickyAd() {
    return false;
  }

  /**
   * Checks if the given lifecycle event has a corresponding amp-analytics event
   * and fires the analytics trigger if so.
   * @param {string} lifecycleStage
   * @private
   */
  maybeTriggerAnalyticsEvent_(lifecycleStage) {
    if (!this.a4aAnalyticsConfig_) {
      // No config exists that will listen to this event.
      return;
    }
    const analyticsEvent = devAssert(
      LIFECYCLE_STAGE_TO_ANALYTICS_TRIGGER[lifecycleStage]
    );
    const analyticsVars = /** @type {!JsonObject} */ (
      Object.assign(
        dict({'time': Math.round(this.getNow_())}),
        this.getA4aAnalyticsVars(analyticsEvent)
      )
    );
    triggerAnalyticsEvent(this.element, analyticsEvent, analyticsVars);
  }

  /**
   * Returns variables to be included on an analytics event. This can be
   * overridden by specific network implementations.
   * Note that this function is called for each time an analytics event is
   * fired.
   * @param {string} unusedAnalyticsEvent The name of the analytics event.
   * @return {!JsonObject}
   */
  getA4aAnalyticsVars(unusedAnalyticsEvent) {
    return dict({});
  }

  /**
   * Returns network-specific config for amp-analytics. It should overridden
   * with network-specific configurations.
   * This function may return null. If so, no amp-analytics element will be
   * added to this A4A element and no A4A triggers will be fired.
   * @return {?JsonObject}
   */
  getA4aAnalyticsConfig() {
    return null;
  }

  /**
   * Attempts to execute Real Time Config, if the ad network has enabled it.
   * If it is not supported by the network, but the publisher has included
   * the rtc-config attribute on the amp-ad element, warn. Additionaly,
   * if the publisher has included a valid `block-rtc` attribute, don't send.
   * @param {?CONSENT_POLICY_STATE} consentState
   * @param {?string} consentString
   * @param {?Object<string, string|number|boolean|undefined>} consentMetadata
   * @return {Promise<!Array<!rtcResponseDef>>|undefined}
   */
  tryExecuteRealTimeConfig_(consentState, consentString, consentMetadata) {
    if (this.element.getAttribute('rtc-config')) {
      installRealTimeConfigServiceForDoc(this.getAmpDoc());
      return this.getBlockRtc_().then((shouldBlock) =>
        shouldBlock
          ? undefined
          : Services.realTimeConfigForDoc(this.getAmpDoc()).then(
              (realTimeConfig) =>
                realTimeConfig.maybeExecuteRealTimeConfig(
                  this.element,
                  this.getCustomRealTimeConfigMacros_(),
                  consentState,
                  consentString,
                  consentMetadata,
                  this.verifyStillCurrent()
                )
            )
      );
    }
  }

  /**
   * To be overriden by network impl. Should return a mapping of macro keys
   * to values for substitution in publisher-specified URLs for RTC.
   * @return {!Object<string,
   *   !../../../src/service/variable-source.AsyncResolverDef>}
   */
  getCustomRealTimeConfigMacros_() {
    return {};
  }

  /**
   * Whether preferential render should still be utilized if web crypto is
   * unavailable, and crypto signature header is present.
   * @return {boolean}
   */
  shouldPreferentialRenderWithoutCrypto() {
    return false;
  }

  /**
   * @param {string=} headerValue Method as given in header.
   * @return {?XORIGIN_MODE}
   */
  getNonAmpCreativeRenderingMethod(headerValue) {
    if (headerValue) {
      if (!isEnumValue(XORIGIN_MODE, headerValue)) {
        dev().error(
          'AMP-A4A',
          `cross-origin render mode header ${headerValue}`
        );
      } else {
        return /** @type {XORIGIN_MODE} */ (headerValue);
      }
    }
    return Services.platformFor(this.win).isIos()
      ? XORIGIN_MODE.NAMEFRAME
      : null;
  }

  /**
   * Returns base object that will be written to cross-domain iframe name
   * attribute.
   * @param {boolean=} opt_isSafeframe Whether creative is rendering into
   *   a safeframe.
   * @return {!JsonObject|undefined}
   */
  getAdditionalContextMetadata(opt_isSafeframe) {}

  /**
   * Returns whether the received creative is verified AMP.
   * @return {boolean} True if the creative is verified AMP, false otherwise.
   */
  isVerifiedAmpCreative() {
    return this.isVerifiedAmpCreative_;
  }

  /**
   * Returns the amp-ad title attribute or a fallback string.
   * @return {string} iframe title attribute
   */
  getIframeTitle() {
    return this.element.getAttribute('title') || '3rd party ad content';
  }

  /**
   * Returns any enabled SSR experiments via the amp-usqp meta tag. These
   * correspond to the proto field ids in cs/AmpTransformerParams.
   *
   * These experiments do not have a fully unique experiment id for each value,
   * so we concatenate the key and value to generate a psuedo id. We assume
   * that any experiment is either a boolean (so two branches), or an enum with
   * 100 or less branches. So, the value is padded a leading 0 if necessary.
   *
   * @protected
   * @return {!Array<string>}
   */
  getSsrExpIds_() {
    const exps = [];
    const meta = this.getAmpDoc().getMetaByName('amp-usqp');
    if (meta) {
      const keyValues = meta.split(',');
      for (let i = 0; i < keyValues.length; i++) {
        const kv = keyValues[i].split('=');
        if (kv.length !== 2) {
          continue;
        }
        // Reasonably assume that all important exps are either booleans, or
        // enums with 100 or less branches.
        const val = Number(kv[1]);
        if (!isNaN(kv[0]) && val >= 0 && val < 100) {
          const padded = padStart(kv[1], 2, '0');
          exps.push(kv[0] + padded);
        }
      }
    }
    return exps;
  }
}

/**
 * Attachs query string portion of ad url to error.
 * @param {!Error} error
 * @param {?string} adUrl
 */
export function assignAdUrlToError(error, adUrl) {
  if (!adUrl || (error.args && error.args['au'])) {
    return;
  }
  const adQueryIdx = adUrl.indexOf('?');
  if (adQueryIdx == -1) {
    return;
  }
  (error.args || (error.args = {}))['au'] = adUrl.substring(
    adQueryIdx + 1,
    adQueryIdx + 251
  );
}

/**
 * Returns the signature verifier for the given window. Lazily creates it if it
 * doesn't already exist.
 *
 * This ensures that only one signature verifier exists per window, which allows
 * multiple Fast Fetch ad slots on a page (even ones from different ad networks)
 * to share the same cached public keys.
 *
 * @param {!Window} win
 * @return {!SignatureVerifier}
 * @visibleForTesting
 */
export function signatureVerifierFor(win) {
  const propertyName = 'AMP_FAST_FETCH_SIGNATURE_VERIFIER_';
  return (
    win[propertyName] ||
    (win[propertyName] = new SignatureVerifier(win, signingServerURLs))
  );
}

/**
 * @param {!Window} win
 * @return {boolean}
 * @visibleForTesting
 */
export function isPlatformSupported(win) {
  // Require Shadow DOM support for a4a.
  if (
    !isNative(win.Element.prototype.attachShadow) &&
    isExperimentOn(win, 'disable-a4a-non-sd')
  ) {
    return false;
  }
  return true;
}

/**
 * Returns `true` if the passed function exists and is native to the browser.
 * @param {Function|undefined} func
 * @return {boolean}
 */
function isNative(func) {
  return !!func && func.toString().indexOf('[native code]') != -1;
}<|MERGE_RESOLUTION|>--- conflicted
+++ resolved
@@ -1316,11 +1316,7 @@
     return this.attemptToRenderCreative().then(() => {
       this.unobserveIntersections_ = observeIntersections(
         this.element,
-<<<<<<< HEAD
-        ({isIntersecting}) => this.viewportCallbackTemp(isIntersecting)
-=======
         ({isIntersecting}) => this.viewportCallback(isIntersecting)
->>>>>>> 07267c21
       );
     });
   }
