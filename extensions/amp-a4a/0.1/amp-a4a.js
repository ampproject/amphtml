--- conflicted
+++ resolved
@@ -1545,14 +1545,7 @@
    * @return {!Promise} awaiting load event for ad frame
    * @private
    */
-<<<<<<< HEAD
   iframeRenderHelper_(attributes, letCreativeTriggerRenderStart) {
-    const mergedAttributes = Object.assign(attributes, dict({
-      'height': this.creativeSize_.height,
-      'width': this.creativeSize_.width,
-    }));
-=======
-  iframeRenderHelper_(attributes) {
     const mergedAttributes = Object.assign(
       attributes,
       dict({
@@ -1560,7 +1553,6 @@
         'width': this.creativeSize_.width,
       })
     );
->>>>>>> 76e91407
 
     if (this.sentinel) {
       mergedAttributes['data-amp-3p-sentinel'] = this.sentinel;
@@ -1587,16 +1579,9 @@
     // Iframe is appended to element as part of xorigin frame handler init.
     // Executive onCreativeRender after init to ensure it can get reference
     // to frame but prior to load to allow for earlier access.
-<<<<<<< HEAD
     const frameLoadPromise =
           this.xOriginIframeHandler_.init(
 	      this.iframe, /* opt_isA4A */ true, letCreativeTriggerRenderStart);
-=======
-    const frameLoadPromise = this.xOriginIframeHandler_.init(
-      this.iframe,
-      /* opt_isA4A */ true
-    );
->>>>>>> 76e91407
     protectFunctionWrapper(this.onCreativeRender, this, err => {
       dev().error(
         TAG,
@@ -1630,7 +1615,6 @@
    */
   renderViaIframeGet_(adUrl) {
     this.maybeTriggerAnalyticsEvent_('renderCrossDomainStart');
-<<<<<<< HEAD
     return this.iframeRenderHelper_(dict({
       'src': Services.xhrFor(this.win).getCorsUrl(this.win, adUrl),
       'name': JSON.stringify(
@@ -1646,16 +1630,6 @@
    */
   letCreativeTriggerRenderStart() {
     return false;
-=======
-    return this.iframeRenderHelper_(
-      dict({
-        'src': Services.xhrFor(this.win).getCorsUrl(this.win, adUrl),
-        'name': JSON.stringify(
-          getContextMetadata(this.win, this.element, this.sentinel)
-        ),
-      })
-    );
->>>>>>> 76e91407
   }
 
   /**
