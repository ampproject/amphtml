--- conflicted
+++ resolved
@@ -41,35 +41,9 @@
   redispatch,
 } from '../../../src/iframe-video';
 import {dev, userAssert} from '../../../src/log';
-<<<<<<< HEAD
-import {dict} from '#core/types/object';
-import {disableScrollingOnIframe} from '../../../src/iframe-helper';
-import {
-  dispatchCustomEvent,
-  getDataParamsFromAttributes,
-  removeElement,
-} from '#core/dom';
-import {
-  fullscreenEnter,
-  fullscreenExit,
-  isFullscreenElement,
-} from '#core/dom/fullscreen';
-import {
-  getConsentMetadata,
-  getConsentPolicyInfo,
-  getConsentPolicyState,
-} from '../../../src/consent';
-import {getData, listen} from '../../../src/event-helper';
-import {getMode} from '../../../src/mode';
-import {installVideoManagerForDoc} from '#service/video-manager-impl';
-import {once} from '#core/types/function';
-import {tryParseJson} from '#core/types/object/json';
-import {propagateAttributes} from '#core/dom/propagate-attributes';
-=======
 import {getMode} from '../../../src/mode';
 import {addParamsToUrl} from '../../../src/url';
 import {VideoEvents} from '../../../src/video-interface';
->>>>>>> 99f6068c
 
 const JWPLAYER_EVENTS = {
   'ready': VideoEvents.LOAD,
