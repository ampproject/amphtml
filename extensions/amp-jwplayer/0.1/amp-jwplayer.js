--- conflicted
+++ resolved
@@ -349,13 +349,8 @@
       return;
     }
     const placeholder = this.win.document.createElement('img');
-<<<<<<< HEAD
     propagateAttributes(['aria-label'], this.element, placeholder);
-    this.applyFillContent(placeholder);
-=======
-    this.propagateAttributes(['aria-label'], placeholder);
     applyFillContent(placeholder);
->>>>>>> 77021945
     placeholder.setAttribute('placeholder', '');
     placeholder.setAttribute('referrerpolicy', 'origin');
     if (placeholder.hasAttribute('aria-label')) {
