--- conflicted
+++ resolved
@@ -349,21 +349,9 @@
     if (!this.element.hasAttribute('data-media-id')) {
       return;
     }
-<<<<<<< HEAD
-    const placeholder = this.win.document.createElement('amp-img');
+    const placeholder = this.win.document.createElement('img');
     propagateAttributes(['aria-label'], this.element, placeholder);
-    placeholder.setAttribute(
-      'src',
-      'https://content.jwplatform.com/thumbs/' +
-        encodeURIComponent(this.contentid_) +
-        '-720.jpg'
-    );
-    placeholder.setAttribute('layout', 'fill');
-=======
-    const placeholder = this.win.document.createElement('img');
-    this.propagateAttributes(['aria-label'], placeholder);
     this.applyFillContent(placeholder);
->>>>>>> 9969ae60
     placeholder.setAttribute('placeholder', '');
     placeholder.setAttribute('referrerpolicy', 'origin');
     if (placeholder.hasAttribute('aria-label')) {
