--- conflicted
+++ resolved
@@ -82,18 +82,10 @@
   }
 
   /**
-<<<<<<< HEAD
    * @param {boolean=} opt_onLayout
    * @override
    */
   preconnectCallback(opt_onLayout) {
-=======
-     * @param {boolean=} opt_onLayout
-     * @override
-     */
-  preconnectCallback(opt_onLayout) {
-
->>>>>>> 093ff9e4
     const {preconnect} = this;
     preconnect.url(this.getVideoIframeSrc_());
     // Host that mowplayer uses to serve JS needed by player.
@@ -113,23 +105,12 @@
   }
 
   /** @override */
-  buildCallback() {
-<<<<<<< HEAD
-	  
+  buildCallback() {	  
 	this.mediaid_ = user().assert(
         (this.element.getAttribute('data-mediaid')),
         '/The data-mediaid attribute is required for <amp-mowplayer> %s',
         this.element);
-	
-	
-=======
-
-    this.mediaid_ = user().assert(
-        (this.element.getAttribute('data-mediaid')),
-        '/The data-mediaid attribute is required for <amp-mowplayer> %s',
-        this.element);
-
->>>>>>> 093ff9e4
+
     const deferred = new Deferred();
     this.playerReadyPromise_ = deferred.promise;
     this.playerReadyResolver_ = deferred.resolve;
@@ -139,7 +120,6 @@
   }
 
   /**
-<<<<<<< HEAD
    * @return {string}
    * @private
    */
@@ -154,47 +134,18 @@
           'code': this.mediaid_,
         }), params));
 
-=======
-     * @return {string}
-     * @private
-     */
-  getVideoIframeSrc_() {
-
-    if (this.videoIframeSrc_) {
-      return this.videoIframeSrc_;
-    }
-
-    let src = 'https://cdn.mowplayer.com/player.html?code=' + encodeURIComponent(this.mediaid_);
-
-    const {element} = this;
-    const params = getDataParamsFromAttributes(element);
-
-    src = addParamsToUrl(src, params);
->>>>>>> 093ff9e4
     return this.videoIframeSrc_ = src;
   }
 
   /** @override */
   layoutCallback() {
-<<<<<<< HEAD
     const iframe = createFrameFor(this, this.getVideoIframeSrc_());
     this.iframe_ = iframe;
-=======
-
-    const iframe = createFrameFor(this, this.getVideoIframeSrc_());
-
-    this.iframe_ = iframe;
-
->>>>>>> 093ff9e4
     this.unlistenMessage_ = listen(
         this.win,
         'message',
         this.handleMowMessage_.bind(this)
     );
-<<<<<<< HEAD
-=======
-
->>>>>>> 093ff9e4
     const loaded = this.loadPromise(this.iframe_).then(() => {
       // Tell mowplayer that we want to receive messages
       this.listenToFrame_();
@@ -213,10 +164,6 @@
     if (this.unlistenMessage_) {
       this.unlistenMessage_();
     }
-<<<<<<< HEAD
-=======
-
->>>>>>> 093ff9e4
     const deferred = new Deferred();
     this.playerReadyPromise_ = deferred.promise;
     this.playerReadyResolver_ = deferred.resolve;
@@ -235,18 +182,12 @@
     if (mutations['data-mediaid'] == null) {
       return;
     }
-<<<<<<< HEAD
-    this.mediaid_ = this.getMediaId_();
-=======
-
->>>>>>> 093ff9e4
     if (!this.iframe_) {
       return;
     }
     this.sendCommand_('loadVideoById', [this.mediaid_]);
   }
 
-<<<<<<< HEAD
   /**
    * @return {?string}
    * @private
@@ -254,15 +195,13 @@
   getMediaId_() {
     return this.element.getAttribute('data-mediaid');
   }
-=======
->>>>>>> 093ff9e4
-
-  /**
-     * Sends a command to the player through postMessage.
-     * @param {string} command
-     * @param {Array=} opt_args
-     * @private
-     */
+
+  /**
+   * Sends a command to the player through postMessage.
+   * @param {string} command
+   * @param {Array=} opt_args
+   * @private
+   */
   sendCommand_(command, opt_args) {
     this.playerReadyPromise_.then(() => {
       if (this.iframe_ && this.iframe_.contentWindow) {
@@ -277,9 +216,9 @@
   }
 
   /**
-     * @param {!Event} event
-     * @private
-     */
+   * @param {!Event} event
+   * @private
+   */
   handleMowMessage_(event) {
     if (!originMatches(event, this.iframe_, 'https://cdn.mowplayer.com')) {
       return;
@@ -287,7 +226,6 @@
     const eventData = getData(event);
     if (!isJsonOrObj(eventData)) {
       return;
-<<<<<<< HEAD
     }
 
     const data = objOrParseJson(eventData);
@@ -322,48 +260,11 @@
     }
 
   }
-
-=======
-    }
-
-    const data = objOrParseJson(eventData);
-    if (data == null) {
-      return; // We only process valid JSON.
-    }
-
-    const eventType = data['event'];
-    const info = data['info'] || {};
-
-    const {element} = this;
-
-    const playerState = info['playerState'];
-    if (eventType == 'infoDelivery' && playerState != null) {
-      redispatch(element, playerState.toString(), {
-        [PlayerStates.PLAYING]: VideoEvents.PLAYING,
-        [PlayerStates.PAUSED]: VideoEvents.PAUSE,
-        // mowplayer does not fire pause and ended together.
-        [PlayerStates.ENDED]: [VideoEvents.ENDED, VideoEvents.PAUSE],
-      });
-      return;
-    }
-
-    const muted = info['muted'];
-    if (eventType == 'infoDelivery' && info && muted != null) {
-      if (this.muted_ == muted) {
-        return;
-      }
-      this.muted_ = muted;
-      element.dispatchCustomEvent(mutedOrUnmutedEvent(this.muted_));
-      return;
-    }
-
-  }
-
->>>>>>> 093ff9e4
-  /**
-     * Sends 'listening' message to the Mowplayer iframe to listen for events.
-     * @private
-     */
+  
+  /**
+   * Sends 'listening' message to the Mowplayer iframe to listen for events.
+   * @private
+   */
   listenToFrame_() {
     if (!this.iframe_) {
       return;
