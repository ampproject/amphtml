--- conflicted
+++ resolved
@@ -21,7 +21,7 @@
 
 import {Services} from '#service';
 
-import {macroTask} from '#testing/yield';
+import {macroTask} from '#testing/helpers';
 
 import {
   MockStoryImpl,
@@ -41,12 +41,6 @@
 import * as storyEvents from '../../../amp-story/1.0/events';
 import {AmpStoryAutoAds, Attributes} from '../amp-story-auto-ads';
 import {StoryAdPage} from '../story-ad-page';
-<<<<<<< HEAD
-=======
-import {forceExperimentBranch, toggleExperiment} from '#experiments';
-import {macroTask} from '#testing/helpers';
-import {registerServiceBuilder} from '../../../../src/service-helpers';
->>>>>>> 4e9b2668
 
 const NOOP = () => {};
 
