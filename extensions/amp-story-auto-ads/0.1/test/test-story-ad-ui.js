import {ButtonTextFitter} from '../story-ad-button-text-fitter';
import {
  A4AVarNames,
  createCta,
  getStoryAdMetadataFromDoc,
  getStoryAdMetadataFromElement,
  maybeCreateAttribution,
  validateCtaMetadata,
} from '../story-ad-ui';
<<<<<<< HEAD
import {ButtonTextFitter} from '../story-ad-button-text-fitter';
import {toggleExperiment} from '#experiments';
import {expect} from 'chai';
=======
>>>>>>> d30dfcd1

describes.realWin('story-ad-ui', {amp: true}, (env) => {
  let win;
  let doc;

  beforeEach(() => {
    win = env.win;
    doc = win.document;
  });

  describe('getStoryAdMetadataFromDoc', () => {
    it('returns metadata for amp-* values', () => {
      const adDoc = doc.implementation.createHTMLDocument();
      adDoc.head.innerHTML = `
        <meta name="amp-cta-type" content="SHOP">
        <meta name="amp-cta-url" content="https://www.kittens.com">
      `;
      const result = getStoryAdMetadataFromDoc(adDoc);
      expect(result).to.eql({
        'cta-type': 'SHOP',
        'cta-url': 'https://www.kittens.com',
      });
    });

    it('returns metadata for amp4ads-vars-* values', () => {
      const adDoc = doc.implementation.createHTMLDocument();
      adDoc.head.innerHTML = `
        <meta name="amp4ads-vars-cta-type" content="SHOP">
        <meta name="amp4ads-vars-cta-url" content="https://www.kittens.com">
        <meta name="amp4ads-vars-attribution-icon" content="https://www.kittens.com/img1">
        <meta name="amp4ads-vars-attribution-url" content="https://www.kittens.com/moreinfo">
      `;
      const result = getStoryAdMetadataFromDoc(adDoc);
      expect(result).to.eql({
        'cta-type': 'SHOP',
        'cta-url': 'https://www.kittens.com',
        'attribution-icon': 'https://www.kittens.com/img1',
        'attribution-url': 'https://www.kittens.com/moreinfo',
      });
    });
  });

  describe('getStoryAdMetadataFromElement', () => {
    it('gets cta type & cta url', () => {
      const adEl = doc.createElement('amp-ad');
      adEl.setAttribute('data-vars-ctatype', 'SHOP');
      adEl.setAttribute('data-vars-ctaurl', 'https://www.kittens.com');
      expect(getStoryAdMetadataFromElement(adEl)).to.eql({
        'cta-type': 'SHOP',
        'cta-url': 'https://www.kittens.com',
      });
    });
  });

  describe('validateCtaMetadata', () => {
    it('returns true if cta type & cta url', () => {
      const metadata = {
        'cta-type': 'SHOP',
        'cta-url': 'https://www.kittens.com',
      };
      expect(validateCtaMetadata(metadata)).to.be.true;
    });

    it('returns false if no cta type', () => {
      const metadata = {
        'cta-url': 'https://www.kittens.com',
      };
      allowConsoleError(() => {
        expect(validateCtaMetadata(metadata)).to.be.false;
      });
    });

    it('returns false without error in inabox', () => {
      const metadata = {
        'cta-url': 'https://www.kittens.com',
      };
      expect(validateCtaMetadata(metadata, true /* opt_inabox */)).to.be.false;
    });

    it('returns false if no cta url', () => {
      const metadata = {
        'cta-type': 'SHOP',
      };
      allowConsoleError(() => {
        expect(validateCtaMetadata(metadata)).to.be.false;
      });
    });
  });

  describe('maybeCreateAttribution', () => {
    it('creates, appends, & returns the element if sufficent metadata', () => {
      const metadata = {
        'attribution-icon': 'https://www.kittens.com/img1',
        'attribution-url': 'https://www.kittens.com/moreinfo',
      };
      const element = maybeCreateAttribution(
        win,
        metadata,
        doc.body /* container */
      );
      expect(element).to.exist;
      expect(element.getAttribute('src')).to.equal(
        'https://www.kittens.com/img1'
      );
      expect(doc.querySelector('.i-amphtml-attribution-host')).to.exist;
      expect(doc.querySelector('img')).to.equal(element);
    });

    it('returns null and does not create if no icon url', () => {
      const metadata = {
        'attribution-url': 'https://www.kittens.com/moreinfo',
      };
      const element = maybeCreateAttribution(
        win,
        metadata,
        doc.body /* container */
      );
      expect(element).to.be.null;
      expect(doc.querySelector('.i-amphtml-attribution-host')).not.to.exist;
    });

    it('returns null and does not create if no landing url', () => {
      const metadata = {
        'attribution-icon': 'https://www.kittens.com/img1',
      };
      const element = maybeCreateAttribution(
        win,
        metadata,
        doc.body /* container */
      );
      expect(element).to.be.null;
      expect(doc.querySelector('.i-amphtml-attribution-host')).not.to.exist;
    });

    it('returns null and does not create if not https', () => {
      const metadata = {
        'attribution-icon': 'https://www.kittens.com/img1',
        'attribution-url': 'http://www.kittens.com/moreinfo',
      };
      allowConsoleError(() => {
        const element = maybeCreateAttribution(
          win,
          metadata,
          doc.body /* container */
        );
        expect(element).to.be.null;
        expect(doc.querySelector('.i-amphtml-attribution-host')).not.to.exist;
      });
    });
  });

  describe('createCta', () => {
    let buttonFitter;

    beforeEach(() => {
      buttonFitter = new ButtonTextFitter(env.ampdoc);
    });

    it('returns the created anchor', () => {
      const metadata = {
        [A4AVarNames.CTA_TYPE]: 'SHOP',
        [A4AVarNames.CTA_URL]: 'https://www.cats.com',
      };
      return createCta(
        doc,
        buttonFitter,
        doc.body /* container */,
        metadata
      ).then((anchor) => {
        expect(anchor).to.exist;
        expect(anchor.href).to.equal('https://www.cats.com/');
        expect(anchor.textContent).to.equal('SHOP');
        expect(doc.querySelector('amp-story-cta-layer')).to.exist;
        expect(doc.querySelector('a')).to.exist;
      });
    });

    it('returns null if button text is too long', () => {
      const metadata = {
        [A4AVarNames.CTA_TYPE]: 'cta that is way too long to fit in a button',
        [A4AVarNames.CTA_URL]: 'https://www.cats.com',
      };
      const container = doc.createElement('div');
      container.width = '400px';

      return createCta(doc, buttonFitter, container, metadata).then(
        (anchor) => {
          expect(anchor).to.be.null;
          expect(container.querySelector('amp-story-cta-layer')).not.to.exist;
        }
      );
    });

    it('returns null if url protocol is not http || https', () => {
      const metadata = {
        [A4AVarNames.CTA_TYPE]: 'SHOP',
        [A4AVarNames.CTA_URL]: 'mailto:meow@cats.com',
      };
      return createCta(
        doc,
        buttonFitter,
        doc.body /* container */,
        metadata
      ).then((anchor) => {
        expect(anchor).to.be.null;
        expect(doc.querySelector('amp-story-cta-layer')).not.to.exist;
      });
    });
  });

  describe('createCta page outlink custom element', () => {
    let buttonFitter;

    beforeEach(() => {
      buttonFitter = new ButtonTextFitter(env.ampdoc);
      toggleExperiment(env.win, 'amp-story-page-outlink', true, true);
    });

    it('returns the created anchor for the page outlink', () => {
      const metadata = {
        ['cta-accent-color']: '#FF00FF',
        ['cta-accent-element']: 'text',
        ['cta-image']:
          '/examples/visual-tests/picsum.photos/image1068_300x169.jpg',
        ['theme']: 'custom',
      };
      return createCta(
        doc,
        buttonFitter,
        doc.body /* container */,
        metadata
      ).then((container) => {
        expect(container).to.exist;
        const containerElem = doc.querySelector(
          '.i-amphtml-story-page-outlink-container'
        );
        expect(containerElem).to.exist;

        expect(containerElem.getAttribute('cta-accent-color')).to.equal(
          '#FF00FF'
        );
        expect(containerElem.getAttribute('cta-accent-element')).to.equal(
          'text'
        );
        expect(containerElem.getAttribute('cta-image')).to.equal(
          '/examples/visual-tests/picsum.photos/image1068_300x169.jpg'
        );
        expect(containerElem.getAttribute('theme')).to.equal('custom');
      });
    });
  });

  describe('createCta page outlink light theme element', () => {
    let buttonFitter;

    beforeEach(() => {
      buttonFitter = new ButtonTextFitter(env.ampdoc);
      toggleExperiment(env.win, 'amp-story-page-outlink', true, true);
    });

    it('returns the created anchor for the page outlink', () => {
      const metadata = {
        ['theme']: 'light',
      };
      return createCta(
        doc,
        buttonFitter,
        doc.body /* container */,
        metadata
      ).then((container) => {
        expect(container).to.exist;
        const containerElem = doc.querySelector(
          '.i-amphtml-story-page-outlink-container'
        );
        expect(containerElem).to.exist;
        expect(containerElem.getAttribute('theme')).to.equal('light');
      });
    });
  });

  describe('createCta page outlink dark theme element', () => {
    let buttonFitter;

    beforeEach(() => {
      buttonFitter = new ButtonTextFitter(env.ampdoc);
      toggleExperiment(env.win, 'amp-story-page-outlink', true, true);
    });

    it('returns the created anchor for the page outlink', () => {
      const metadata = {
        ['theme']: 'dark',
      };
      return createCta(
        doc,
        buttonFitter,
        doc.body /* container */,
        metadata
      ).then((container) => {
        expect(container).to.exist;
        const containerElem = doc.querySelector(
          '.i-amphtml-story-page-outlink-container'
        );
        expect(containerElem).to.exist;
        expect(containerElem.getAttribute('theme')).to.equal('dark');
      });
    });
  });

  describe('createCta page outlink dark theme element with color and accent-element (should have no effect)', () => {
    let buttonFitter;

    beforeEach(() => {
      buttonFitter = new ButtonTextFitter(env.ampdoc);
      toggleExperiment(env.win, 'amp-story-page-outlink', true, true);
    });

    it('returns the created anchor for the page outlink', () => {
      const metadata = {
        ['theme']: 'dark',
        ['cta-accent-color']: '#FF00FF',
        ['cta-accent-element']: 'text',
      };
      return createCta(
        doc,
        buttonFitter,
        doc.body /* container */,
        metadata
      ).then((container) => {
        expect(container).to.exist;
        const containerElem = doc.querySelector(
          '.i-amphtml-story-page-outlink-container'
        );
        expect(containerElem).to.exist;
        expect(containerElem.getAttribute('theme')).to.equal('dark');
      });
    });
  });
});<|MERGE_RESOLUTION|>--- conflicted
+++ resolved
@@ -7,12 +7,9 @@
   maybeCreateAttribution,
   validateCtaMetadata,
 } from '../story-ad-ui';
-<<<<<<< HEAD
 import {ButtonTextFitter} from '../story-ad-button-text-fitter';
 import {toggleExperiment} from '#experiments';
 import {expect} from 'chai';
-=======
->>>>>>> d30dfcd1
 
 describes.realWin('story-ad-ui', {amp: true}, (env) => {
   let win;
