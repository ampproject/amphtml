/**
 * Copyright 2021 The AMP HTML Authors. All Rights Reserved.
 *
 * Licensed under the Apache License, Version 2.0 (the "License");
 * you may not use this file except in compliance with the License.
 * You may obtain a copy of the License at
 *
 *      http://www.apache.org/licenses/LICENSE-2.0
 *
 * Unless required by applicable law or agreed to in writing, software
 * distributed under the License is distributed on an "AS-IS" BASIS,
 * WITHOUT WARRANTIES OR CONDITIONS OF ANY KIND, either express or implied.
 * See the License for the specific language governing permissions and
 * limitations under the License.
 */
import * as Preact from '#preact';
import {BaseCarousel} from '../../amp-base-carousel/1.0/component';
import {Lightbox} from '../../amp-lightbox/1.0/component';
import {LightboxGalleryContext} from './context';
<<<<<<< HEAD
import {forwardRef} from '#preact/compat';
import {useCallback, useImperativeHandle, useRef, useState} from '#preact';
=======
import {mod} from '#core/math';
import {useCallback, useLayoutEffect, useRef, useState} from '#preact';
>>>>>>> e99f952e
import {useStyles} from './component.jss';
import objstr from 'obj-str';

/**
 * @param {!LightboxGalleryDef.Props} props
 * @param {{current: ?LightboxDef.LightboxApi}} ref
 * @return {PreactDef.Renderable}
 */
export function LightboxGalleryProviderWithRef(
  {children, onAfterClose, onAfterOpen, onBeforeOpen, render},
  ref
) {
  const classes = useStyles();
  const lightboxRef = useRef(null);
  const carouselRef = useRef(null);
  const [index, setIndex] = useState(0);
  const renderers = useRef([]);

  // Prefer counting elements over retrieving array length because
  // array can contain empty values that have been deregistered.
  const count = useRef(0);
  const carouselElements = useRef([]);
  const gridElements = useRef([]);
  const register = (key, render) => {
    // Given key is 1-indexed.
    renderers.current[key - 1] = render;
  };
  const deregister = (key) => {
    // Given key is 1-indexed.
    delete renderers.current[key - 1];
  };
  const context = {
    deregister,
    register,
    open: (index) => {
      setShowCarousel(true);
      setIndex(index);
      lightboxRef.current.open();
    },
  };

  useLayoutEffect(() => {
    carouselRef.current?.goToSlide(mod(index, count.current));
  }, [index]);

  const [showCarousel, setShowCarousel] = useState(true);
  const [showControls, setShowControls] = useState(true);
  const renderElements = useCallback(() => {
    renderers.current.forEach((render, index) => {
      if (!carouselElements.current[index]) {
        carouselElements.current[index] = render();
        gridElements.current[index] = (
          <Thumbnail
            onClick={() => {
              setShowCarousel(true);
              setIndex(index);
            }}
            render={render}
          />
        );
        count.current += 1;
      }
    });
  }, []);

  useImperativeHandle(
    ref,
    () => ({
      open: () => {
        renderElements();
        setShowControls(true);
        lightboxRef.current?.open();
      },
      close: () => {
        lightboxRef.current?.close();
      },
    }),
    [renderElements]
  );

  return (
    <>
      <Lightbox
        className={objstr({
          [classes.lightbox]: true,
          [classes.showControls]: showControls,
          [classes.hideControls]: !showControls,
        })}
        closeButtonAs={CloseButtonIcon}
<<<<<<< HEAD
        onBeforeOpen={onBeforeOpen}
        onAfterOpen={onAfterOpen}
        onAfterClose={onAfterClose}
        onClick={() => setShowControls(!showControls)}
=======
        onBeforeOpen={() => renderElements()}
        onAfterOpen={() => setShowControls(true)}
>>>>>>> e99f952e
        ref={lightboxRef}
      >
        <div className={classes.controlsPanel}>
          <ToggleViewIcon
            onClick={() => setShowCarousel(!showCarousel)}
            showCarousel={showCarousel}
          />
        </div>
        <BaseCarousel
          arrowPrevAs={NavButtonIcon}
          arrowNextAs={NavButtonIcon}
          className={classes.gallery}
          defaultSlide={index}
          hidden={!showCarousel}
          loop
          onClick={() => setShowControls(!showControls)}
          ref={carouselRef}
        >
          {carouselElements.current}
        </BaseCarousel>
        {!showCarousel && (
          <div
            className={objstr({[classes.gallery]: true, [classes.grid]: true})}
          >
            {gridElements.current}
          </div>
        )}
      </Lightbox>
      <LightboxGalleryContext.Provider value={context}>
        {render ? render() : children}
      </LightboxGalleryContext.Provider>
    </>
  );
}

const LightboxGalleryProvider = forwardRef(LightboxGalleryProviderWithRef);
LightboxGalleryProvider.displayName = 'LightboxGalleryProvider';
export {LightboxGalleryProvider};
/**
 * @param {!LightboxDef.CloseButtonProps} props
 * @return {PreactDef.Renderable}
 */
function CloseButtonIcon(props) {
  const classes = useStyles();
  return (
    <svg
      {...props}
      aria-label="Close the lightbox"
      className={objstr({
        [classes.control]: true,
        [classes.topControl]: true,
        [classes.closeButton]: true,
      })}
      role="button"
      tabIndex="0"
      viewBox="0 0 24 24"
      xmlns="http://www.w3.org/2000/svg"
    >
      <path
        d="M6.4 6.4 L17.6 17.6 Z M17.6 6.4 L6.4 17.6 Z"
        stroke="#fff"
        stroke-width="2"
        stroke-linejoin="round"
      />
    </svg>
  );
}

/**
 * @param {!BaseCarouselDef.ArrowProps} props
 * @return {PreactDef.Renderable}
 */
function NavButtonIcon({by, ...rest}) {
  const classes = useStyles();
  return (
    <svg
      {...rest}
      className={objstr({
        [classes.arrow]: true,
        [classes.control]: true,
        [classes.prevArrow]: by < 0,
        [classes.nextArrow]: by > 0,
      })}
      viewBox="0 0 24 24"
      xmlns="http://www.w3.org/2000/svg"
    >
      <path
        d={by < 0 ? 'M14,7.4 L9.4,12 L14,16.6' : 'M10,7.4 L14.6,12 L10,16.6'}
        fill="none"
        stroke="#fff"
        stroke-width="2"
        stroke-linejoin="round"
        stroke-linecap="round"
      />
    </svg>
  );
}

/**
 * @param {!BaseCarouselDef.ArrowProps} props
 * @return {PreactDef.Renderable}
 */
function ToggleViewIcon({showCarousel, ...rest}) {
  const classes = useStyles();
  return (
    <svg
      aria-label={
        showCarousel ? 'Switch to grid view' : 'Switch to carousel view'
      }
      className={objstr({
        [classes.control]: true,
        [classes.topControl]: true,
      })}
      role="button"
      tabIndex="0"
      viewBox="0 0 24 24"
      xmlns="http://www.w3.org/2000/svg"
      {...rest}
    >
      {showCarousel ? (
        <g fill="#fff">
          <rect x="3" y="3" width="6" height="8" rx="1" ry="1" />
          <rect x="15" y="13" width="6" height="8" rx="1" ry="1" />
          <rect x="11" y="3" width="10" height="8" rx="1" ry="1" />
          <rect x="3" y="13" width="10" height="8" rx="1" ry="1" />
        </g>
      ) : (
        <>
          <rect
            x="4"
            y="4"
            width="16"
            height="16"
            rx="1"
            stroke-width="2"
            stroke="#fff"
            fill="none"
          />
          <circle fill="#fff" cx="15.5" cy="8.5" r="1.5" />
          <polygon
            fill="#fff"
            points="5,19 5,13 8,10 13,15 16,12 19,15 19,19"
          />
        </>
      )}
    </svg>
  );
}

/**
 * @param {!LightboxGalleryDef.ThumbnailProps} props
 * @return {PreactDef.Renderable}
 */
function Thumbnail({onClick, render}) {
  const classes = useStyles();
  return (
    <div
      aria-label="View in carousel"
      className={classes.thumbnail}
      onClick={onClick}
      role="button"
    >
      {render()}
    </div>
  );
}<|MERGE_RESOLUTION|>--- conflicted
+++ resolved
@@ -17,13 +17,15 @@
 import {BaseCarousel} from '../../amp-base-carousel/1.0/component';
 import {Lightbox} from '../../amp-lightbox/1.0/component';
 import {LightboxGalleryContext} from './context';
-<<<<<<< HEAD
 import {forwardRef} from '#preact/compat';
-import {useCallback, useImperativeHandle, useRef, useState} from '#preact';
-=======
 import {mod} from '#core/math';
-import {useCallback, useLayoutEffect, useRef, useState} from '#preact';
->>>>>>> e99f952e
+import {
+  useCallback,
+  useImperativeHandle,
+  useLayoutEffect,
+  useRef,
+  useState,
+} from '#preact';
 import {useStyles} from './component.jss';
 import objstr from 'obj-str';
 
@@ -55,14 +57,23 @@
     // Given key is 1-indexed.
     delete renderers.current[key - 1];
   };
+  const open = useCallback(
+    (opt_index) => {
+      renderElements();
+      setShowControls(true);
+      setShowCarousel(true);
+      if (opt_index != null) {
+        setIndex(opt_index);
+      }
+      lightboxRef.current?.open();
+    },
+    [renderElements]
+  );
+
   const context = {
     deregister,
     register,
-    open: (index) => {
-      setShowCarousel(true);
-      setIndex(index);
-      lightboxRef.current.open();
-    },
+    open,
   };
 
   useLayoutEffect(() => {
@@ -92,16 +103,12 @@
   useImperativeHandle(
     ref,
     () => ({
-      open: () => {
-        renderElements();
-        setShowControls(true);
-        lightboxRef.current?.open();
-      },
+      open,
       close: () => {
         lightboxRef.current?.close();
       },
     }),
-    [renderElements]
+    [open]
   );
 
   return (
@@ -113,15 +120,9 @@
           [classes.hideControls]: !showControls,
         })}
         closeButtonAs={CloseButtonIcon}
-<<<<<<< HEAD
         onBeforeOpen={onBeforeOpen}
         onAfterOpen={onAfterOpen}
         onAfterClose={onAfterClose}
-        onClick={() => setShowControls(!showControls)}
-=======
-        onBeforeOpen={() => renderElements()}
-        onAfterOpen={() => setShowControls(true)}
->>>>>>> e99f952e
         ref={lightboxRef}
       >
         <div className={classes.controlsPanel}>
