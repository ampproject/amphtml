--- conflicted
+++ resolved
@@ -13,20 +13,13 @@
  * See the License for the specific language governing permissions and
  * limitations under the License.
  */
-<<<<<<< HEAD
-import * as Preact from '../../../src/preact';
+import * as Preact from '#preact';
 import {BaseCarousel} from './../../amp-base-carousel/1.0/component';
 import {Lightbox} from './../../amp-lightbox/1.0/component';
 import {LightboxGalleryContext} from './context';
-import {useCallback, useRef, useState} from '../../../src/preact';
+import {useCallback, useRef, useState} from '#preact';
 import {useStyles} from './component.jss';
-import objStr from 'obj-str';
-=======
-import * as Preact from '#preact';
-import {Lightbox} from './../../amp-lightbox/1.0/component';
-import {LightboxGalleryContext} from './context';
-import {useCallback, useRef} from '#preact';
->>>>>>> 29f121f0
+import objstr from 'obj-str';
 
 /**
  * @param {!LightboxGalleryDef.Props} props
@@ -67,7 +60,7 @@
   return (
     <>
       <Lightbox
-        className={objStr({
+        className={objstr({
           [classes.lightbox]: true,
           [classes.showControls]: showControls,
           [classes.hideControls]: !showControls,
