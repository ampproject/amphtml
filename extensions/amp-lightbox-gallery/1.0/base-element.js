--- conflicted
+++ resolved
@@ -64,44 +64,21 @@
     });
   }
 
-<<<<<<< HEAD
-  /** @override */
-  unmountCallback() {
-    this.removeAsContainer?.();
-  }
-
-  /** @private */
-  beforeOpen_() {
-=======
   /** @protected */
   beforeOpen() {
->>>>>>> 970f12a9
     this.open_ = true;
     toggleAttribute(this.element, 'open', true);
     toggle(this.element, true);
   }
 
-<<<<<<< HEAD
-  /** @private */
-  afterOpen_() {
-    const scroller = this.element.shadowRoot.querySelector('[part=scroller]');
-    this.setAsContainer?.(scroller);
-  }
-=======
   /** @protected */
   afterOpen() {}
->>>>>>> 970f12a9
 
   /** @protected */
   afterClose() {
     this.open_ = false;
     toggleAttribute(this.element, 'open', false);
     toggle(this.element, false);
-<<<<<<< HEAD
-
-    this.removeAsContainer?.();
-=======
->>>>>>> 970f12a9
   }
 
   /** @override */
