/**
 * Copyright 2016 The AMP HTML Authors. All Rights Reserved.
 *
 * Licensed under the Apache License, Version 2.0 (the "License");
 * you may not use this file except in compliance with the License.
 * You may obtain a copy of the License at
 *
 *      http://www.apache.org/licenses/LICENSE-2.0
 *
 * Unless required by applicable law or agreed to in writing, software
 * distributed under the License is distributed on an "AS-IS" BASIS,
 * WITHOUT WARRANTIES OR CONDITIONS OF ANY KIND, either express or implied.
 * See the License for the specific language governing permissions and
 * limitations under the License.
 */

import * as st from '../../../src/style';
import * as tr from '../../../src/transition';
import {Animation} from '../../../src/animation';
import {CSS} from '../../../build/amp-lightbox-gallery-0.1.css';
import {CommonSignals} from '../../../src/common-signals';
import {
  ELIGIBLE_TAP_TAGS,
  LightboxManager,
  LightboxThumbnailDataDef,
  LightboxedCarouselMetadataDef,
  VIDEO_TAGS,
} from './service/lightbox-manager-impl';
import {Gestures} from '../../../src/gesture';
import {KeyCodes} from '../../../src/utils/key-codes';
import {Services} from '../../../src/services';
import {SwipeYRecognizer} from '../../../src/gesture-recognizers';
import {bezierCurve} from '../../../src/curve';
import {
  childElementByTag,
  closest,
  closestBySelector,
  elementByTag,
  escapeCssSelectorIdent,
} from '../../../src/dom';
import {clamp} from '../../../src/utils/math';
import {dev, user} from '../../../src/log';
import {getData, listen} from '../../../src/event-helper';
import {isLoaded} from '../../../src/event-helper';
import {layoutRectFromDomRect} from '../../../src/layout-rect';
import {toArray} from '../../../src/types';
import {toggle} from '../../../src/style';

/** @const */
const TAG = 'amp-lightbox-gallery';
const DEFAULT_GALLERY_ID = 'amp-lightbox-gallery';

/**
 * Set of namespaces that indicate the lightbox controls mode.
 * Lightbox controls include top bar, description box
 *
 * @enum {number}
 */
const LightboxControlsModes = {
  CONTROLS_DISPLAYED: 1,
  CONTROLS_HIDDEN: 0,
};

const SWIPE_TO_CLOSE_THRESHOLD = 10;

// Use S Curves for entry and exit animations
const ENTER_CURVE_ = bezierCurve(0.8, 0, 0.2, 1);
const EXIT_CURVE_ = bezierCurve(0.8, 0, 0.2, 1);

const MAX_TRANSITION_DURATION = 1000; // ms
const MIN_TRANSITION_DURATION = 500; // ms
const MAX_DISTANCE_APPROXIMATION = 250; // px
const MOTION_DURATION_RATIO = 0.8; // fraction of animation
const EPSILON = 0.01; // precision for approx equals

/**
 * TODO(aghassemi): Make lightbox-manager into a doc-level service.
 * @private  {!./service/lightbox-manager-impl.LightboxManager}
 * */
let manager_;

/**
 * The structure that represents the metadata of a lightbox element
 *
 * @typedef {{
 *   descriptionText: string,
 *   tagName: string,
 *   imageViewer: ?Element,
 *   sourceElement: !Element,
 *   element: !Element
 * }}
 */
let LightboxElementMetadataDef_;

/**
 * @private visible for testing.
 */
export class AmpLightboxGallery extends AMP.BaseElement {

  /** @param {!AmpElement} element */
  constructor(element) {
    super(element);

    /** @private {boolean} */
    this.isActive_ = false;

    /** @private {number} */
    this.historyId_ = -1;

    /** @private {number} */
    this.currentElemId_ = -1;

    /** @private {function(!Event)} */
    this.boundOnKeyDown_ = this.onKeyDown_.bind(this);

    /**
     * @private {?./service/lightbox-manager-impl.LightboxManager}
     */
    this.manager_ = null;

    /** @private {?../../../src/service/vsync-impl.Vsync} */
    this.vsync_ = null;

    /** @private {?../../../src/service/history-impl.History}*/
    this.history_ = null;

    /** @private {?../../../src/service/action-impl.ActionService} */
    this.action_ = null;

    /** @private {!Object<string,!Array<!LightboxElementMetadataDef_>>} */
    this.elementsMetadata_ = {
      default: [],
    };

    /** @private {?Element} */
    this.container_ = null;

    /** @private {?Element} */
    this.carouselContainer_ = null;

    /** @private {?Element} */
    this.controlsContainer_ = null;

    /** @private {?Element} */
    this.navControls_ = null;

    /** @private {?Element} */
    this.carousel_ = null;

    /** @private {?Element} */
    this.descriptionBox_ = null;

    /** @private {?Element} */
    this.descriptionTextArea_ = null;

    /** @private {?Element} */
    this.descriptionOverflowMask_ = null;

    /** @private  {?Element} */
    this.gallery_ = null;

    /** @private  {?Element} */
    this.topBar_ = null;

    /** @private {!LightboxControlsModes} */
    this.controlsMode_ = LightboxControlsModes.CONTROLS_DISPLAYED;

    /** @private {?UnlistenDef} */
    this.unlistenClick_ = null;

    /** @private {string} */
    this.currentLightboxGroupId_ = 'default';

    /** @private {?Element} */
    this.sourceElement_ = null;
  }

  /** @override */
  renderOutsideViewport() {
    return true;
  }

  /** @override */
  buildCallback() {
    this.manager_ = dev().assert(manager_);
    this.vsync_ = this.getVsync();
    this.history_ = Services.historyForDoc(this.getAmpDoc());
    this.action_ = Services.actionServiceForDoc(this.element);
    const viewer = Services.viewerForDoc(this.getAmpDoc());
    viewer.whenFirstVisible().then(() => {
      this.container_ = this.win.document.createElement('div');
      this.container_.classList.add('i-amphtml-lbg');
      this.element.appendChild(this.container_);
      this.manager_.maybeInit();
      this.buildMask_();
      this.registerAction('open', invocation => this.activate(invocation));
    });
  }

  /** @override */
  layoutCallback() {
    // DO NOT ADD CODE HERE
    // layoutCallback for lightbox-viewer is meaningless, lightbox-viewer
    // doesn't have children, it just manages elements elsewhere in the page in
    // `open_` `close_` and `updateViewer_` methods.
    return Promise.resolve();
  }

  /**
   * Builds all controls (top bar and description) and appends them to the
   * lightbox container
   * @private
   */
  buildControls_() {
    this.controlsContainer_ = this.win.document.createElement('div');
    this.controlsContainer_.classList.add('i-amphtml-lbg-controls');
    this.buildDescriptionBox_();
    this.buildTopBar_();
    this.buildNavControls_();
    this.vsync_.mutate(() => {
      this.container_.appendChild(this.controlsContainer_);
    });
  }

  /**
   * @param {string} lightboxGroupId
   * @return {!Promise}
   * @private
   */
  findOrInitializeLightbox_(lightboxGroupId) {
    if (!this.carouselContainer_) {
      this.carouselContainer_ = this.win.document.createElement('div');
      this.container_.appendChild(this.carouselContainer_);
    }

    if (!this.controlsContainer_) {
      this.buildControls_();
    }
    return this.findOrBuildCarousel_(lightboxGroupId);
  }

  /**
   * Builds the page mask and appends it to the container.
   * @private
   */
  buildMask_() {
    dev().assert(this.container_);
    const mask = this.win.document.createElement('div');
    mask.classList.add('i-amphtml-lbg-mask');
    this.container_.appendChild(mask);
  }

  /**
   * Return a cleaned clone of the given element for building
   * carousel slides with.
   * @param {!Element} element
   * @private
   */
  cloneLightboxableElement_(element) {
    const deepClone = !element.classList.contains(
        'i-amphtml-element');
    const clonedNode = element.cloneNode(deepClone);
    clonedNode.removeAttribute('on');
    clonedNode.removeAttribute('id');
    return clonedNode;
  }
  /**
   * Given a list of lightboxable elements, build the internal carousel slides
   * @param {!Array<!Element>} lightboxableElements
   * @private
   */
  buildCarouselSlides_(lightboxableElements) {
    let index = 0;
    this.elementsMetadata_[this.currentLightboxGroupId_] = [];
    lightboxableElements.forEach(element => {
      element.lightboxItemId = index++;
      const clonedNode = this.cloneLightboxableElement_(element);
      const descText = this.manager_.getDescription(element);
      const metadata = {
        descriptionText: descText,
        tagName: clonedNode.tagName,
        sourceElement: element,
        element: clonedNode,
      };
      let slide = clonedNode;
      if (ELIGIBLE_TAP_TAGS[clonedNode.tagName]) {
        const container = this.element.ownerDocument.createElement('div');
        const imageViewer = this.win.document.createElement('amp-image-viewer');
        imageViewer.setAttribute('layout', 'fill');
        clonedNode.removeAttribute('class');
        imageViewer.appendChild(clonedNode);
        container.appendChild(imageViewer);
        slide = container;
        metadata.imageViewer = imageViewer;
      }
      this.carousel_.appendChild(slide);
      this.elementsMetadata_[this.currentLightboxGroupId_].push(metadata);
    });
  }

  /**
   * Returns the existing carousel corresponding to the group id
   * or builds a new one.
   * @param {string} lightboxGroupId
   * @return {!Promise}
   * @private
   */
  findOrBuildCarousel_(lightboxGroupId) {
    dev().assert(this.container_);
    const existingCarousel = this.element.querySelector(
        `amp-carousel[amp-lightbox-group=${
          escapeCssSelectorIdent(lightboxGroupId)
        }]`);
    if (existingCarousel) {
      this.carousel_ = existingCarousel;
      return this.vsync_.mutatePromise(() => {
        toggle(dev().assertElement(this.carousel_), true);
      });
    } else {
      return this.buildCarousel_(lightboxGroupId);
    }
  }

  /**
   * Builds the carousel and appends it to the container.
   * @param {string} lightboxGroupId
   * @return {!Promise}
   * @private
   */
  buildCarousel_(lightboxGroupId) {
    return Promise.all([
      Services.extensionsFor(this.win).installExtensionForDoc(
          this.getAmpDoc(), 'amp-carousel'),
      Services.extensionsFor(this.win).installExtensionForDoc(
          this.getAmpDoc(), 'amp-image-viewer'),
    ]).then(() => {
      return this.manager_.getElementsForLightboxGroup(lightboxGroupId);
    }).then(list => {
      this.carousel_ = this.win.document.createElement('amp-carousel');
      this.carousel_.setAttribute('type', 'slides');
      this.carousel_.setAttribute('layout', 'fill');
      this.carousel_.setAttribute('loop', '');
      this.carousel_.setAttribute('amp-lightbox-group', lightboxGroupId);
      this.buildCarouselSlides_(list);
      return this.vsync_.mutatePromise(() => {
        this.carouselContainer_.appendChild(this.carousel_);
      });
    });
  }

  /**
   * Handles slide change.
   * @param {!Event} event
   * @private
   */
  slideChangeHandler_(event) {
    this.currentElemId_ = getData(event)['index'];
    this.updateDescriptionBox_();
  }

  /**
   * Build description box and append it to the container.
   * @private
   */
  buildDescriptionBox_() {
    this.descriptionBox_ = this.win.document.createElement('div');
    this.descriptionBox_.classList.add('i-amphtml-lbg-desc-box');
    this.descriptionBox_.classList.add('i-amphtml-lbg-standard');

    this.descriptionTextArea_ = this.win.document.createElement('div');
    this.descriptionTextArea_.classList.add('i-amphtml-lbg-desc-text');

    this.descriptionOverflowMask_ = this.win.document.createElement('div');
    this.descriptionOverflowMask_.classList.add('i-amphtml-lbg-desc-mask');

    this.descriptionBox_.appendChild(this.descriptionOverflowMask_);
    this.descriptionBox_.appendChild(this.descriptionTextArea_);

    this.descriptionBox_.addEventListener('click', event => {
      this.toggleDescriptionOverflow_();
      event.stopPropagation();
    });

    this.controlsContainer_.appendChild(this.descriptionBox_);
  }

  /**
   * Update description box text.
   * @private
   */
  updateDescriptionBox_() {
    const descText = this.getCurrentElement_().descriptionText;
    if (!descText) {
      this.vsync_.mutate(() => {
        toggle(dev().assertElement(this.descriptionBox_), false);
      });
    } else {
      const measureOverflowState = state => {
        // The height of the description without overflow is set to 4 rem.
        // The height of the overflow mask is set to 1 rem. We allow 3 lines
        // for the description and consider it to have overflow if more than 3
        // lines of text.
        state.descriptionOverflows = this.descriptionBox_./*OK*/scrollHeight
            - this.descriptionBox_./*OK*/clientHeight
            >= this.descriptionOverflowMask_./*OK*/clientHeight;

        state.isInOverflowMode = this.descriptionBox_.classList
            .contains('i-amphtml-lbg-overflow');
      };

      const mutateOverflowState = state => {
        // We toggle visibility instead of display because we rely on the height
        // of this element to measure 1 rem.
        st.setStyles(dev().assertElement(this.descriptionOverflowMask_), {
          visibility: state.descriptionOverflows || state.isInOverflowMode
            ? 'visible' : 'hidden',
        });

        if (state.isInOverflowMode) {
          this.clearDescOverflowState_();
        }
      };

      this.vsync_.mutatePromise(() => {
        // The problem with setting innerText is that it not only removes child
        // nodes from the element, but also permanently destroys all descendant
        // text nodes. It is okay in this case because the description text area
        // is a div that does not contain descendant elements.
        this.descriptionTextArea_./*OK*/innerText = descText;

        // Avoid flickering out if transitioning from a slide with no text
        this.descriptionBox_.classList.remove('i-amphtml-lbg-fade-out');
        toggle(dev().assertElement(this.descriptionBox_), true);

      }).then(() => {
        this.vsync_.run({
          measure: measureOverflowState,
          mutate: mutateOverflowState,
        }, {});
      });
    }
  }

  /**
   * Toggle the overflow state of description box
   * @private
   */
  toggleDescriptionOverflow_() {
    const measureOverflowState = state => {
      state.isInStandardMode = this.descriptionBox_.classList
          .contains('i-amphtml-lbg-standard');
      state.isInOverflowMode = this.descriptionBox_.classList
          .contains('i-amphtml-lbg-overflow');

      // The height of the description without overflow is set to 4 rem.
      // The height of the overflow mask is set to 1 rem. We allow 3 lines
      // for the description and consider it to have overflow if more than 3
      // lines of text.
      state.descriptionOverflows = this.descriptionBox_./*OK*/scrollHeight
          - this.descriptionBox_./*OK*/clientHeight
          >= this.descriptionOverflowMask_./*OK*/clientHeight;
    };

    const mutateOverflowState = state => {
      if (state.isInStandardMode && state.descriptionOverflows) {
        this.descriptionBox_.classList.remove('i-amphtml-lbg-standard');
        this.descriptionBox_.classList.add('i-amphtml-lbg-overflow');
        toggle(dev().assertElement(this.navControls_), false);
        toggle(dev().assertElement(this.topBar_), false);
      } else if (state.isInOverflowMode) {
        this.clearDescOverflowState_();
      }
    };

    this.vsync_.run({
      measure: measureOverflowState,
      mutate: mutateOverflowState,
    }, {});
  }

  /**
   * @private
   */
  clearDescOverflowState_() {
    this.descriptionBox_./*OK*/scrollTop = 0;
    this.descriptionBox_.classList.remove('i-amphtml-lbg-overflow');
    this.descriptionBox_.classList.add('i-amphtml-lbg-standard');
    toggle(dev().assertElement(this.navControls_), true);
    toggle(dev().assertElement(this.topBar_), true);
  }

  /**
   * @private
   */
  nextSlide_() {
    dev().assert(this.carousel_).getImpl().then(carousel => {
      carousel.interactionNext();
    });
  }

  /**
   * @private
   */
  prevSlide_() {
    dev().assert(this.carousel_).getImpl().then(carousel => {
      carousel.interactionPrev();
    });
  }

  /**
   * @private
   */
  buildNavControls_() {
    this.navControls_ = this.win.document.createElement('div');
    const nextSlide = this.nextSlide_.bind(this);
    const prevSlide = this.prevSlide_.bind(this);
    const nextButton = this.buildButton_('Next',
        'i-amphtml-lbg-button-next', nextSlide);
    const prevButton = this.buildButton_('Prev',
        'i-amphtml-lbg-button-prev', prevSlide);

    const input = Services.inputFor(this.win);
    if (!input.isMouseDetected()) {
      prevButton.classList.add('i-amphtml-screen-reader');
      nextButton.classList.add('i-amphtml-screen-reader');
    }
    this.navControls_.appendChild(prevButton);
    this.navControls_.appendChild(nextButton);
    this.controlsContainer_.appendChild(this.navControls_);
  }
  /**
   * Builds the top bar containing buttons and appends them to the container.
   * @private
   */
  buildTopBar_() {
    dev().assert(this.container_);
    this.topBar_ = this.win.document.createElement('div');
    this.topBar_.classList.add('i-amphtml-lbg-top-bar');

    const close = this.close_.bind(this);
    const openGallery = this.openGallery_.bind(this);
    const closeGallery = this.closeGallery_.bind(this);

    // TODO(aghassemi): i18n and customization. See https://git.io/v6JWu
    const closeButton = this.buildButton_('Close',
        'i-amphtml-lbg-button-close', close);
    const openGalleryButton = this.buildButton_('Gallery',
        'i-amphtml-lbg-button-gallery', openGallery);
    const closeGalleryButton = this.buildButton_('Content',
        'i-amphtml-lbg-button-slide', closeGallery);

    this.topBar_.appendChild(closeButton);
    this.topBar_.appendChild(openGalleryButton);
    this.topBar_.appendChild(closeGalleryButton);

    this.controlsContainer_.appendChild(this.topBar_);
  }

  /**
   * Builds a button and appends it to the container.
   * @param {string} label Text of the button for a11y
   * @param {string} className Css classname
   * @param {function()} action function to call when tapped
   * @private
   */
  buildButton_(label, className, action) {
    dev().assert(this.topBar_);
    const button = this.win.document.createElement('div');
    button.setAttribute('role', 'button');
    button.setAttribute('aria-label', label);

    const icon = this.win.document.createElement('span');
    icon.classList.add('i-amphtml-lbg-icon');
    button.appendChild(icon);
    button.classList.add(className);
    button.classList.add('i-amphtml-lbg-button');

    button.addEventListener('click', event => {
      action();
      event.stopPropagation();
      event.preventDefault();
    });
    return button;
  }

  /**
   * We should not try to toggle controls or otherwise handle a click on
   * the lightbox if the click has already been handled by a link, a button,
   * or an existing tap action handler.
   * @param {!Event} e
   * @return {boolean}
   */
  shouldHandleClick_(e) {
    const target = dev().assertElement(e.target);
    const consumingElement = closest(target, element => {
      return element.tagName == 'BUTTON'
        || element.tagName == 'A'
        || element.getAttribute('role') == 'button';
    }, this.container_);

    const clickConsumed = consumingElement !== null;
    const hasTap = this.action_.hasAction(target, 'tap',
        dev().assertElement(this.container_));
    return !(clickConsumed || hasTap);
  }

  /**
   * Toggle lightbox controls including topbar and description.
   * @param {!Event} e
   * @private
   */
  onToggleControls_(e) {
    if (this.shouldHandleClick_(e)) {
      if (this.controlsMode_ == LightboxControlsModes.CONTROLS_HIDDEN) {
        this.showControls_();
      } else if (!this.container_.hasAttribute('gallery-view')) {
        this.hideControls_();
      }
    }
  }

  /**
   * Show lightbox controls.
   * @private
   */
  showControls_() {
    this.controlsContainer_.classList.remove('i-amphtml-lbg-fade-out');
    this.controlsContainer_.classList.remove('i-amphtml-lbg-hidden');
    this.controlsContainer_.classList.add('i-amphtml-lbg-fade-in');

    if (!this.container_.hasAttribute('gallery-view')) {
      this.updateDescriptionBox_();
    }
    this.controlsMode_ = LightboxControlsModes.CONTROLS_DISPLAYED;
  }

  /**
   * Hide lightbox controls without fade effect.
   * @private
   */
  hideControls_() {
    this.controlsContainer_.classList.remove('i-amphtml-lbg-fade-in');
    this.controlsContainer_.classList.add('i-amphtml-lbg-fade-out');
    this.controlsMode_ = LightboxControlsModes.CONTROLS_HIDDEN;
  }

  /**
   * Set up event listeners.
   * @private
   */
  setupEventListeners_() {
    dev().assert(this.container_);
    const onToggleControls = this.onToggleControls_.bind(this);
    this.unlistenClick_ = listen(dev().assertElement(this.container_),
        'click', onToggleControls);
  }

  /**
   * Clean up event listeners.
   * @private
   */
  cleanupEventListeners_() {
    if (this.unlistenClick_) {
      this.unlistenClick_();
      this.unlistenClick_ = null;
    }
  }

  /**
   * Set up gestures
   * @private
   */
  setupGestures_() {
    const gestures = Gestures.get(dev().assertElement(this.carousel_));
    gestures.onGesture(SwipeYRecognizer, e => {
      if (e.data.last) {
        this.onMoveRelease_(e.data.deltaY);
      }
    });
  }

  pauseLightboxChildren_() {
    const lbgId = this.currentLightboxGroupId_;
    const slides = this.elementsMetadata_[lbgId]
        .map(elemMetadata => elemMetadata.element);
    this.schedulePause(slides);
  }

  /**
   * @return {!LightboxElementMetadataDef_}
   * @private
   */
  getCurrentElement_() {
    const lbgId = this.currentLightboxGroupId_;
    const currentElement = dev().assert(
        this.elementsMetadata_[lbgId][this.currentElemId_]
    );
    return currentElement;
  }

  /**
   * Closes the lightbox gallery on a tiny upwards swipe.
   * @param {number} deltaY
   * @private
   */
  onMoveRelease_(deltaY) {
    if (Math.abs(deltaY) > SWIPE_TO_CLOSE_THRESHOLD) {
      this.close_();
    }
  }

  /**
   * Opens the lightbox-gallery with either the invocation source or
   * the element referenced by the `id` argument.
   * Examples:
   *  // Opens the element tapped.
   *  on="tap:myLightboxGallery'
   *
   *  // Opens the element referenced by elementId
   *  on="tap:myLightboxGallery.open(id='<elementId>')
   * @override
   * @param {!../../../src/service/action-impl.ActionInvocation} invocation
   */
  activate(invocation) {
    let target = invocation.caller;
    if (invocation.args && invocation.args['id']) {
      const targetId = invocation.args['id'];
      target = this.getAmpDoc().getElementById(targetId);
      user().assert(target,
          'amp-lightbox-gallery.open: element with id: %s not found', targetId);
    }
    this.open_(dev().assertElement(target)).then(() => {
      return this.history_.push(this.close_.bind(this));
    }).then(historyId => {
      this.historyId_ = historyId;
    });
  }

  /**
   * Opens the lightbox-gallery and displays the given element inside.
   * @param {!Element} element Element to lightbox.
   * @return {!Promise}
   * @private
   */
  open_(element) {
    this.sourceElement_ = element;
    const lightboxGroupId = element.getAttribute('lightbox')
      || 'default';
    this.currentLightboxGroupId_ = lightboxGroupId;
    return this.findOrInitializeLightbox_(lightboxGroupId).then(() => {
      return this.vsync_.mutatePromise(() => {
        toggle(this.element, true);
        st.setStyles(this.element, {
          opacity: 0,
          display: '',
        });
        this.controlsContainer_.classList.remove('i-amphtml-lbg-fade-in');
        this.controlsContainer_.classList.add('i-amphtml-lbg-hidden');
      });
    }).then(() => {
      this.getViewport().enterLightboxMode();
      this.isActive_ = true;

      this.updateInViewport(dev().assertElement(this.container_), true);
      this.scheduleLayout(dev().assertElement(this.container_));

      this.win.document.documentElement.addEventListener(
          'keydown', this.boundOnKeyDown_);

      this.carousel_.addEventListener(
          'slideChange', event => this.slideChangeHandler_(event)
      );

      this.setupGestures_();
      this.setupEventListeners_();

      return this.carousel_.signals().whenSignal(CommonSignals.LOAD_END);
    }).then(() => this.openLightboxForElement_(element))
        .then(() => this.showControls_());
  }

  /**
   * Given a single lightbox element, opens the internal carousel slide
   * associated with said element, updates the description, and initializes
   * the image viewer if the element is an amp-img.
   * @param {!Element} element
   * @return {!Promise}
   * @private
   */
  openLightboxForElement_(element) {
    this.currentElemId_ = element.lightboxItemId;
    dev().assert(this.carousel_).getImpl()
        .then(carousel => carousel.showSlideWhenReady(this.currentElemId_));
    this.updateDescriptionBox_();
    return this.enter_();
  }

  /**
   * Returns true if the element is loaded and contains an img.
   * @param {!Element} element
   * @return {boolean}
   * @private
   */
  elementTypeCanBeAnimated_(element) {
    if (!element || !isLoaded(element)) {
      return false;
    }
    if (!ELIGIBLE_TAP_TAGS[element.tagName]) {
      return false;
    }
    const img = elementByTag(dev().assertElement(element), 'img');
    if (!img) {
      return false;
    }
    return true;
  }
  /**
   * This function verifies that the source element is an amp-img and contains
   * an img element and preserves the natural aspect ratio of the original img.
   * @param {!Element|null} element
   * @return {!Promise<boolean>}
   * @private
   */
  shouldAnimate_(element) {
    const img = elementByTag(dev().assertElement(element), 'img');
    return this.measureElement(() => {
      const naturalAspectRatio = img.naturalWidth / img.naturalHeight;
      const elementHeight = element./*OK*/offsetHeight;
      const elementWidth = element./*OK*/offsetWidth;
      const ampImageAspectRatio = elementWidth / elementHeight;
      return Math.abs(naturalAspectRatio - ampImageAspectRatio) < EPSILON;
    });
  }

  /**
   * It's possible for the current lightbox to be displaying an image that
   * is not visible in the viewport. We should not transition those images.
   * This function checks if the currently lightboxed image is the source image
   * that we transitioned on (in which case it is guaranteed to be in viewport)
   * or if it belongs to a carousel, in which case we sync the carousel.
   * @return {!Promise<boolean>}
   * @private
   */
  shouldExit_() {
    const target = this.getCurrentElement_().sourceElement;
    if (!this.transitionTargetIsInViewport_(target)) {
      return Promise.resolve(false);
    }
    if (!this.elementTypeCanBeAnimated_(target)) {
      return Promise.resolve(false);
    }
    return this.shouldAnimate_(target)
        .then(shouldAnimate => {
          return shouldAnimate;
        });
  }

  /**
   *
   * @param {!Element} target
   * @return {boolean}
   * @private
   */
  transitionTargetIsInViewport_(target) {
    if (target == this.sourceElement_) {
      return true;
    }
    if (target.isInViewport()) {
      return true;
    }
    // Note that `<amp-carousel>` type='carousel' does not support goToSlide
    const parentCarousel = closestBySelector(target,
        'amp-carousel[type="slides"]');
    if (parentCarousel && parentCarousel.isInViewport()) {
      return true;
    }
    return false;
  }
  /**
   * Animates image from current location to its target location in the
   * lightbox.
   * @param {!Element} sourceElement
   * @private
   * @return {!Promise}
   */
  transitionIn_(sourceElement) {
    const anim = new Animation(this.element);
    let duration = MIN_TRANSITION_DURATION;

    const transLayer = this.element.ownerDocument.createElement('div');
    transLayer.classList.add('i-amphtml-lightbox-gallery-trans');
    const sourceImg = childElementByTag(sourceElement, 'img');
    const clone = sourceImg.cloneNode(true);
    clone.removeAttribute('class');
    transLayer.appendChild(clone);

    return this.getCurrentElement_().imageViewer.getImpl()
        .then(imageViewer => {
          const imageBox = imageViewer.getImageBoxWithOffset();
          if (!imageBox) {
            return this.fade_(0, 1);
          }

          // Gradually fade in the black background
          anim.add(0, tr.setStyles(this.element, {
            opacity: tr.numeric(0, 1),
          }), MOTION_DURATION_RATIO, ENTER_CURVE_);

          // Fade in the carousel at the end of the animation while fading out
          // the transition layer
          anim.add(MOTION_DURATION_RATIO - 0.01,
              tr.setStyles(dev().assertElement(this.carousel_), {
                opacity: tr.numeric(0, 1),
              }),
              0.01
          );

          // At the end of the animation, fade out the transition layer.
          anim.add(0.9, tr.setStyles(transLayer, {
            opacity: tr.numeric(1, 0.01),
          }), 0.1, EXIT_CURVE_);

          return this.vsync_.runPromise({
            measure: () => {
              const rect = layoutRectFromDomRect(sourceElement
                  ./*OK*/getBoundingClientRect());
              st.setStyles(clone, {
                position: 'absolute',
                top: st.px(rect.top),
                left: st.px(rect.left),
                width: st.px(rect.width),
                height: st.px(rect.height),
                transformOrigin: 'top left',
                willChange: 'transform',
              });
              const dx = imageBox.left - rect.left;
              const dy = imageBox.top - rect.top;
              const scaleX = rect.width != 0 ? imageBox.width / rect.width : 1;
              const viewportHeight = this.getViewport().getSize().height;
              duration = this.getTransitionDuration_(Math.abs(dy),
                  viewportHeight);

              // Animate the position and scale of the transition image to its
              // final lightbox destination in the middle of the page
              anim.add(0, tr.setStyles(clone, {
                transform: tr.concat([
                  tr.translate(tr.numeric(0, dx), tr.numeric(0, dy)),
                  tr.scale(tr.numeric(1, scaleX)),
                ]),
              }), MOTION_DURATION_RATIO, ENTER_CURVE_);
            },
            mutate: () => {
              st.setStyles(dev().assertElement(this.carousel_), {
                opacity: 0,
                display: '',
              });
              sourceElement.classList.add('i-amphtml-ghost');
              this.element.ownerDocument.body.appendChild(transLayer);
            },
          });
        }).then(() => {
          return anim.start(duration).thenAlways(() => {
            return this.vsync_.mutatePromise(() => {
              st.setStyles(this.element, {opacity: ''});
              st.setStyles(dev().assertElement(this.carousel_), {opacity: ''});
              sourceElement.classList.remove('i-amphtml-ghost');
              if (transLayer) {
                this.element.ownerDocument.body.removeChild(transLayer);
              }
            });
          });
        });
  }

  /**
   * If no transition image is applicable, fade the lightbox in and out.
   * @param {number} startOpacity
   * @param {number} endOpacity
   * @return {!Promise}
   * @private
   */
  fade_(startOpacity, endOpacity) {
    const duration = MIN_TRANSITION_DURATION;
    const anim = new Animation(this.element);
    anim.add(0, tr.setStyles(this.element, {
      opacity: tr.numeric(startOpacity, endOpacity),
    }), MOTION_DURATION_RATIO, ENTER_CURVE_);

    return anim.start(duration).thenAlways(() => {
      return this.vsync_.mutatePromise(() => {
        st.setStyles(this.element, {opacity: ''});
        if (endOpacity == 0) {
          toggle(dev().assertElement(this.carousel_), false);
          toggle(this.element, false);
        }
      });
    });
  }

  /**
   * Entry animation to transition in a lightboxable image
   * @return {!Promise}
   * @private
   */
  // TODO (cathyxz): make this generalizable to more than just images
  enter_() {
    const sourceElement = this.getCurrentElement_().sourceElement;
    if (!this.elementTypeCanBeAnimated_(sourceElement)) {
      return this.fade_(0, 1);
    }

    const promises = [
      this.shouldAnimate_(sourceElement),
      this.getCurrentElement_().imageViewer.signals()
          .whenSignal(CommonSignals.LOAD_END),
    ];

    return Promise.all(promises).then(values => {
      const shouldAnimate = values[0];
      return shouldAnimate
        ? this.transitionIn_(sourceElement)
        : this.fade_(0, 1);
    });
  }

  /**
   * Animate the lightbox image to move back to its original position in the
   * webpage or carousel.
   * @private
   */
  transitionOut_() {
    const currentElementMetadata = this.getCurrentElement_();
    const sourceElement = currentElementMetadata.sourceElement;
    let duration = MIN_TRANSITION_DURATION;
    const anim = new Animation(this.element);
    const transLayer = this.element.ownerDocument.createElement('div');
    transLayer.classList.add('i-amphtml-lightbox-gallery-trans');

    // Initialize transition layer and image based on ImageViewer measurements
    return currentElementMetadata.imageViewer.getImpl()
        .then(imageViewer => {
          const imageBox = imageViewer.getImageBoxWithOffset();
          const image = imageViewer.getImage();

          if (!imageBox) {
            return this.fade_(1, 0);
          }

          const clone = image.cloneNode(true);
          clone.removeAttribute('class');
          clone.removeAttribute('style');

          st.setStyles(clone, {
            position: 'absolute',
            top: st.px(imageBox.top),
            left: st.px(imageBox.left),
            width: st.px(imageBox.width),
            height: st.px(imageBox.height),
            transform: '',
            transformOrigin: 'top left',
            willChange: 'transform',
          });
          transLayer.appendChild(clone);

          // Gradually fade out the lightbox
          anim.add(0, tr.setStyles(this.element, {
            opacity: tr.numeric(1, 0),
          }), MOTION_DURATION_RATIO, ENTER_CURVE_);

          // Fade out the transition image.
          anim.add(MOTION_DURATION_RATIO, tr.setStyles(transLayer, {
            opacity: tr.numeric(1, 0.01),
          }), 0.2, EXIT_CURVE_);

          const transitionMeasure = () => {
            const rect = layoutRectFromDomRect(sourceElement
                ./*OK*/getBoundingClientRect());

            // Move and resize the image back to where it is in the article.
            const dx = rect.left - imageBox.left;
            const dy = rect.top - imageBox.top;
            const scaleX = imageBox.width != 0 ?
              rect.width / imageBox.width : 1;
            const viewportHeight = this.getViewport().getSize().height;
            duration = this.getTransitionDuration_(Math.abs(dy),
                viewportHeight);

            // Animate the position and scale of the transition image to its
            // final lightbox destination in the middle of the page
            /** @const {!TransitionDef<void>} */
            const moveAndScale = tr.setStyles(clone, {
              transform: tr.concat([
                tr.translate(tr.numeric(0, dx), tr.numeric(0, dy)),
                tr.scale(tr.numeric(1, scaleX)),
              ]),
            });

            anim.add(0, (time, complete) => {
              moveAndScale(time);
              if (complete) {
                sourceElement.classList.remove('i-amphtml-ghost');
              }
            }, MOTION_DURATION_RATIO, EXIT_CURVE_);
          };

          const transitionMutate = () => {
            sourceElement.classList.add('i-amphtml-ghost');
            this.element.ownerDocument.body.appendChild(transLayer);
            st.setStyles(dev().assertElement(this.carousel_), {
              opacity: 0,
            });
          };

          return this.measureMutateElement(transitionMeasure,
              transitionMutate);

        }).then(() => {
          return anim.start(duration).thenAlways(() => {
            return this.mutateElement(() => {
              st.setStyles(this.element, {
                opacity: '',
              });
              st.setStyles(dev().assertElement(this.carousel_), {
                opacity: '',
              });
              toggle(dev().assertElement(this.carousel_), false);
              toggle(this.element, false);
              this.element.ownerDocument.body.removeChild(transLayer);
            });
          });
        });
  }

  /**
   * Animation for closing lightbox
   * @return {!Promise}
   * @private
   */
  exit_() {
    return this.shouldExit_()
        .then(shouldExit => {
          if (shouldExit) {
            return this.transitionOut_();
          } else {
            return this.fade_(1, 0);
          }
        });
  }

  /**
   * Calculates transition duration from vertical distance traveled
   * @param {number} dy
   * @param {number=} maxY
   * @param {number=} minDur
   * @param {number=} maxDur
   * @return {number}
   * @private
   */
  getTransitionDuration_(
    dy,
    maxY = MAX_DISTANCE_APPROXIMATION,
    minDur = MIN_TRANSITION_DURATION,
    maxDur = MAX_TRANSITION_DURATION
  ) {
    const distanceAdjustedDuration = Math.abs(dy) / maxY * maxDur;
    return clamp(
        distanceAdjustedDuration,
        minDur,
        maxDur
    );
  }

  /**
   * If the currently lightbox-ed element is bound to a carousel, then sync
   *  the carousel so that it is showing the currently lightbox-ed element.
   * @private
   */
  maybeSyncSourceCarousel_() {
    const target = this.getCurrentElement_().sourceElement;
    // TODO(#13011): change to a tag selector after `<amp-carousel>`
    // type='carousel' starts supporting goToSlide.
    const parentCarousel = closestBySelector(target,
        'amp-carousel[type="slides"]');
    if (parentCarousel) {
      const targetSlide = closestBySelector(target, 'div.i-amphtml-slide-item');
      const targetSlideIndex = toArray(targetSlide.parentNode.children)
          .indexOf(targetSlide);
      dev().assert(parentCarousel).getImpl()
          .then(carousel => carousel.showSlideWhenReady(targetSlideIndex));
    }
  }

  /**
   * Closes the lightbox-gallery
   * @return {!Promise}
   * @private
   */
  close_() {
    if (!this.isActive_) {
      return Promise.resolve();
    }

    this.maybeSyncSourceCarousel_();

    this.isActive_ = false;

    this.cleanupEventListeners_();

    this.win.document.documentElement.removeEventListener(
        'keydown', this.boundOnKeyDown_);

    this.carousel_.removeEventListener(
        'slideChange', event => {this.slideChangeHandler_(event);});

    const gestures = Gestures.get(dev().assertElement(this.carousel_));
    gestures.cleanup();

    return this.vsync_.mutatePromise(() => {
      // If there's gallery, set gallery to display none
      this.container_.removeAttribute('gallery-view');

      if (this.gallery_) {
        this.gallery_.classList.add('i-amphtml-lbg-gallery-hidden');
        this.gallery_ = null;
      }
      this.clearDescOverflowState_();
    }).then(() => this.exit_())
        .then(() => {
          this.getViewport().leaveLightboxMode();
          this.schedulePause(dev().assertElement(this.container_));
          this.pauseLightboxChildren_();
          this.carousel_ = null;
          if (this.historyId_ != -1) {
            this.history_.pop(this.historyId_);
          }
        });
  }

  /**
   * Handles keyboard events for the lightbox.
   *  -Esc will close the lightbox.
   * @param {!Event} event
   * @private
   */
  onKeyDown_(event) {
    if (!this.isActive_) {
      return;
    }
    const {keyCode} = event;
    switch (keyCode) {
      case KeyCodes.ESCAPE:
        this.close_();
        break;
      case KeyCodes.LEFT_ARROW:
        this.maybeSlideCarousel_(/*direction*/ -1);
        break;
      case KeyCodes.RIGHT_ARROW:
        this.maybeSlideCarousel_(/*direction*/ 1);
        break;
      default:
        // Keycode not registered. Do nothing.
    }
  }

  /**
   * @param {number} direction 1 for forward or -1 for backwards.
   * @private
   */
  maybeSlideCarousel_(direction) {
    const isGalleryView = this.container_.hasAttribute('gallery-view');
    if (isGalleryView) {
      return;
    }
    dev().assert(this.carousel_).getImpl().then(carousel => {
      carousel.goCallback(direction, /* animate */ true, /* autoplay */ false);
    });
  }

  /**
   * Display gallery view to show thumbnails of lightboxed elements
   * @private
   */
  openGallery_() {
    // Build gallery div for the first time
    if (!this.gallery_) {
      this.findOrBuildGallery_();
    }
    this.vsync_.mutate(() => {
      this.container_.setAttribute('gallery-view', '');
      toggle(dev().assertElement(this.navControls_), false);
      toggle(dev().assertElement(this.carousel_), false);
      toggle(dev().assertElement(this.descriptionBox_), false);
    });
  }

  /**
   * Close gallery view
   * @return {!Promise}
   * @private
   */
  closeGallery_() {
    return this.mutateElement(() => {
      this.container_.removeAttribute('gallery-view');
      toggle(dev().assertElement(this.navControls_), true);
      toggle(dev().assertElement(this.carousel_), true);
      this.updateDescriptionBox_();
      toggle(dev().assertElement(this.descriptionBox_), true);
    });
  }

  /**
   * @private
   */
  findOrBuildGallery_() {
    const group = this.currentLightboxGroupId_;
    this.gallery_ = this.element.querySelector(
        `.i-amphtml-lbg-gallery[amp-lightbox-group=${
          escapeCssSelectorIdent(group)
        }]`);
    if (this.gallery_) {
      this.gallery_.classList.remove('i-amphtml-lbg-gallery-hidden');
      this.updateVideoThumbnails_();
    } else {
      // Build gallery
      this.gallery_ = this.win.document.createElement('div');
      this.gallery_.classList.add('i-amphtml-lbg-gallery');
      this.gallery_.setAttribute('amp-lightbox-group',
          this.currentLightboxGroupId_);

      this.initializeThumbnails_();

      this.vsync_.mutate(() => {
        this.container_.appendChild(this.gallery_);
      });
    }
  }

  /**
   * Update timestamps for all videos in gallery thumbnails.
   * @private
   */
  updateVideoThumbnails_() {
    const thumbnails = this.manager_.getThumbnails(this.currentLightboxGroupId_)
        .map((thumbnail, index) => Object.assign({index}, thumbnail))
        .filter(thumbnail => VIDEO_TAGS[thumbnail.element.tagName]);

    this.vsync_.mutate(() => {
      thumbnails.forEach(thumbnail => {
        thumbnail.timestampPromise.then(ts => {
          // Many video players (e.g. amp-youtube) that don't support this API
          // will often return 1. So sometimes we will erroneously show a
          // timestamp of 1 second instead of no timestamp.
          if (!ts || isNaN(ts)) {
            return;
          }
          const timestamp = this.secondsToTimestampString_(ts);
          const thumbnailContainer = dev().assertElement(
              this.gallery_.childNodes[thumbnail.index]);
          const timestampDiv = childElementByTag(thumbnailContainer, 'div');
          if (timestampDiv.childNodes.length > 1) {
            timestampDiv.removeChild(timestampDiv.childNodes[1]);
          }
          timestampDiv.appendChild(
              this.win.document.createTextNode(timestamp));
          timestampDiv.classList.add('i-amphtml-lbg-has-timestamp');
        });
      });
    });
  }

  /**
   * Create thumbnails displayed in lightbox gallery.
   * This function only supports initialization now.
   * @private
   */
  initializeThumbnails_() {
    const thumbnails = [];
    this.manager_.getThumbnails(this.currentLightboxGroupId_)
        .forEach(thumbnail => {
          // Don't include thumbnails for ads, this may be subject to
          // change pending user feedback or ux experiments after launch
          if (thumbnail.element.tagName == 'AMP-AD') {
            return;
          }
          const thumbnailElement = this.createThumbnailElement_(thumbnail);
          thumbnails.push(thumbnailElement);
        });
    this.vsync_.mutate(() => {
      thumbnails.forEach(thumbnailElement => {
        this.gallery_.appendChild(thumbnailElement);
      });
    });
  }

  /**
   * Pads the beginning of a string with a substring to a target length.
   * @param {string} s
   * @param {number} targetLength
   * @param {string} padString
   */
  padStart_(s, targetLength, padString) {
    if (s.length >= targetLength) {
      return s;
    }
    targetLength = targetLength - s.length;
    let padding = padString;
    while (targetLength > padding.length) {
      padding += padString;
    }
    return padding.slice(0, targetLength) + s;
  }

  /**
   * Converts seconds to a timestamp formatted string.
   * @param {number} seconds
   * @return {string}
   */
  secondsToTimestampString_(seconds) {
    const h = Math.floor(seconds / 3600);
    const m = Math.floor(seconds / 60);
    const s = Math.floor(seconds % 60);
    const hh = this.padStart_(h.toString(), 2, '0');
    const mm = this.padStart_(m.toString(), 2, '0');
    const ss = this.padStart_(s.toString(), 2, '0');
    return hh + ':' + mm + ':' + ss;
  }

  /**
   * @param {Event} event
   * @param {string} id
   * @private
   */
  handleThumbnailClick_(event, id) {
    event.stopPropagation();
    Promise.all([
      this.closeGallery_(),
      dev().assert(this.carousel_).getImpl(),
    ]).then(values => {
      this.currentElemId_ = id;
      values[1].showSlideWhenReady(this.currentElemId_);
      this.updateDescriptionBox_();
    });
  }

  /**
   * Create an element inside gallery from the thumbnail info from manager.
   * @param {!LightboxThumbnailDataDef} thumbnailObj
   * @return {!Element}
   * @private
   */
  createThumbnailElement_(thumbnailObj) {
    const element = this.win.document.createElement('div');
    element.classList.add('i-amphtml-lbg-gallery-thumbnail');
    const imgElement = this.win.document.createElement('img');
    imgElement.classList.add('i-amphtml-lbg-gallery-thumbnail-img');

    if (thumbnailObj.srcset) {
      imgElement.setAttribute('srcset', thumbnailObj.srcset.stringify());
    } else {
      imgElement.setAttribute('src', thumbnailObj.placeholderSrc);
    }
    element.appendChild(imgElement);

    if (VIDEO_TAGS[thumbnailObj.element.tagName]) {
      const playButtonSpan = this.win.document.createElement('span');
      playButtonSpan.classList.add('i-amphtml-lbg-thumbnail-play-icon');
      const timestampDiv = this.win.document.createElement('div');
      timestampDiv.classList.add('i-amphtml-lbg-thumbnail-timestamp-container');
      timestampDiv.appendChild(playButtonSpan);
      thumbnailObj.timestampPromise.then(ts => {
        // Many video players (e.g. amp-youtube) that don't support this API
        // will often return 1. This will sometimes result in erroneous values
        // of 1 second for video players that don't support getDuration.
        if (!ts || isNaN(ts)) {
          return;
        }
        const timestamp = this.secondsToTimestampString_(ts);
        timestampDiv.appendChild(
            this.win.document.createTextNode(timestamp));
        timestampDiv.classList.add('i-amphtml-lbg-has-timestamp');
      });
      element.appendChild(timestampDiv);
    }

    element.addEventListener('click', e => {
      this.handleThumbnailClick_(e, thumbnailObj.element.lightboxItemId);
    });
    return element;
  }
}

/**
 * @param {!Window} win
 * @private visible for testing.
 */
export function installLightboxManager(win) {
<<<<<<< HEAD
  // TODO (#12859): This only works for singleDoc mode. We will move
  // installation of LightboxManager to core after the experiment, okay for now.
  const ampdoc = Services.ampdocServiceFor(win).getAmpDoc();
  manager_ = new LightboxManager(ampdoc);
=======
  if (isExperimentOn(win, TAG)) {
    // TODO (#12859): This only works for singleDoc mode. We will move
    // installation of LightboxManager to core after the experiment, okay for
    // now.
    const ampdoc = Services.ampdocServiceFor(win).getAmpDoc();
    manager_ = new LightboxManager(ampdoc);
  }
>>>>>>> b4620718
}

/**
 * Tries to find an existing amp-lightbox-gallery, if there is none, it adds a
 * default one.
 * @param {!Window} win
 * @return {!Promise}
 */
function installLightboxGallery(win) {
  const ampdoc = Services.ampdocServiceFor(win).getAmpDoc();
  // TODO (#12859): make this work for more than singleDoc mode
  return ampdoc.whenBodyAvailable().then(body => {
    const existingGallery = elementByTag(ampdoc.getRootNode(), TAG);
    if (!existingGallery) {
      const gallery = ampdoc.getRootNode().createElement(TAG);
      gallery.setAttribute('layout', 'nodisplay');
      gallery.setAttribute('id', DEFAULT_GALLERY_ID);
      body.appendChild(gallery);
    }
  });
}

AMP.extension(TAG, '0.1', AMP => {
  AMP.registerElement(TAG, AmpLightboxGallery, CSS);
  installLightboxManager(AMP.win);
  installLightboxGallery(AMP.win);
});<|MERGE_RESOLUTION|>--- conflicted
+++ resolved
@@ -1494,20 +1494,10 @@
  * @private visible for testing.
  */
 export function installLightboxManager(win) {
-<<<<<<< HEAD
   // TODO (#12859): This only works for singleDoc mode. We will move
   // installation of LightboxManager to core after the experiment, okay for now.
   const ampdoc = Services.ampdocServiceFor(win).getAmpDoc();
   manager_ = new LightboxManager(ampdoc);
-=======
-  if (isExperimentOn(win, TAG)) {
-    // TODO (#12859): This only works for singleDoc mode. We will move
-    // installation of LightboxManager to core after the experiment, okay for
-    // now.
-    const ampdoc = Services.ampdocServiceFor(win).getAmpDoc();
-    manager_ = new LightboxManager(ampdoc);
-  }
->>>>>>> b4620718
 }
 
 /**
