--- conflicted
+++ resolved
@@ -35,10 +35,7 @@
 import {
   childElementByTag,
   closest,
-<<<<<<< HEAD
   closestBySelector,
-=======
->>>>>>> aa7c6dc9
   elementByTag,
   escapeCssSelectorIdent,
 } from '../../../src/dom';
