/**
 * Copyright 2016 The AMP HTML Authors. All Rights Reserved.
 *
 * Licensed under the Apache License, Version 2.0 (the "License");
 * you may not use this file except in compliance with the License.
 * You may obtain a copy of the License at
 *
 *      http://www.apache.org/licenses/LICENSE-2.0
 *
 * Unless required by applicable law or agreed to in writing, software
 * distributed under the License is distributed on an "AS-IS" BASIS,
 * WITHOUT WARRANTIES OR CONDITIONS OF ANY KIND, either express or implied.
 * See the License for the specific language governing permissions and
 * limitations under the License.
 */

import {CSS} from '../../../build/amp-lightbox-gallery-0.1.css';
import {CommonSignals} from '../../../src/common-signals';
import {
  ELIGIBLE_TAP_TAGS,
  LightboxManager,
  LightboxThumbnailDataDef,
  VIDEO_TAGS,
} from './service/lightbox-manager-impl';
import {Gestures} from '../../../src/gesture';
import {Keys} from '../../../src/utils/key-codes';
import {LightboxCaption, OverflowState} from './lightbox-caption';
import {LightboxControls, LightboxControlsAction} from './lightbox-controls';
import {Services} from '../../../src/services';
import {SwipeDef, SwipeYRecognizer} from '../../../src/gesture-recognizers';
import {SwipeToDismiss} from './swipe-to-dismiss';
import {
  childElementByTag,
  closest,
  closestAncestorElementBySelector,
  elementByTag,
  getVerticalScrollbarWidth,
  scopedQuerySelectorAll,
  toggleAttribute,
} from '../../../src/dom';
import {clamp} from '../../../src/utils/math';
import {
  delayAfterDeferringToEventLoop,
  secondsToTimestampString,
} from './utils';
import {dev, devAssert, userAssert} from '../../../src/log';
import {dict} from '../../../src/utils/object';
import {escapeCssSelectorIdent} from '../../../src/css';
import {getData, getDetail, isLoaded, listen} from '../../../src/event-helper';
import {getElementServiceForDoc} from '../../../src/element-service';
import {htmlFor} from '../../../src/static-template';
import {isExperimentOn} from '../../../src/experiments';
import {prepareImageAnimation} from '@ampproject/animations';
import {reportError} from '../../../src/error';
import {setStyle, setStyles, toggle} from '../../../src/style';
import {toArray} from '../../../src/types';
import {triggerAnalyticsEvent} from '../../../src/analytics';

/** @const */
const TAG = 'amp-lightbox-gallery';
const DEFAULT_GALLERY_ID = 'amp-lightbox-gallery';
const SLIDE_ITEM_SELECTOR =
  '.i-amphtml-slide-item, .i-amphtml-carousel-slotted';

/**
 * Set of namespaces that indicate the lightbox controls mode.
 * Lightbox controls include top bar, description box
 *
 * @enum {number}
 */
const LightboxControlsModes = {
  CONTROLS_DISPLAYED: 1,
  CONTROLS_HIDDEN: 0,
};

// Use S Curves for entry and exit animations
const TRANSITION_CURVE = {x1: 0.8, y1: 0, x2: 0.2, y2: 1};

// Keep in sync with [i-amphtml-lbg-fade]'s animation duration
const FADE_DURATION = 400; // ms;
const MAX_TRANSITION_DURATION = 700; // ms
const MIN_TRANSITION_DURATION = 500; // ms
const MAX_DISTANCE_APPROXIMATION = 250; // px
const MOTION_DURATION_RATIO = 0.8; // fraction of animation

/**
 * The structure that represents the metadata of a lightbox element
 *
 * @typedef {{
 *   descriptionText: string,
 *   tagName: string,
 *   imageViewer: ?Element,
 *   sourceElement: !Element,
 *   element: !Element
 * }}
 */
let LightboxElementMetadataDef;

/**
 * @private visible for testing.
 */
export class AmpLightboxGallery extends AMP.BaseElement {
  /** @param {!AmpElement} element */
  constructor(element) {
    super(element);

    /** @private {!Document} */
    this.doc_ = this.win.document;

    /** @private {boolean} */
    this.isActive_ = false;

    /** @private {number} */
    this.historyId_ = -1;

    /** @private {number} */
    this.currentElemId_ = -1;

    /** @private {function(!Event)} */
    this.boundOnKeyDown_ = this.onKeyDown_.bind(this);

    /** @private {function(!Event)} */
    this.boundSlideChangeHandler_ = this.slideChangeHandler_.bind(this);

    /**
     * @private {?./service/lightbox-manager-impl.LightboxManager}
     */
    this.manager_ = null;

    /** @private {?../../../src/service/history-impl.History}*/
    this.history_ = null;

    /** @private {?../../../src/service/action-impl.ActionService} */
    this.action_ = null;

    /** @private {!Object<string,!Array<!LightboxElementMetadataDef>>} */
    this.elementsMetadata_ = {
      default: [],
    };

    /** @private {?Element} */
    this.container_ = null;

    /** @private {?Element} */
    this.carouselContainer_ = null;

    /** @private {?Element} */
    this.overlay_ = null;

    /** @private {?Element} */
    this.mask_ = null;

    /** @protected {?Element} */
    this.navControls_ = null;

    /** @private {?Element} */
    this.carousel_ = null;

    /** @private {?LightboxCaption} */
    this.lightboxCaption_ = null;

    /** @private {?LightboxControls} */
    this.lightboxControls_ = null;

    /** @private  {?Element} */
    this.gallery_ = null;

    /** @protected  {?Element} */
    this.topBar_ = null;

    /** @private {!LightboxControlsModes} */
    this.controlsMode_ = LightboxControlsModes.CONTROLS_DISPLAYED;

    /** @private {?UnlistenDef} */
    this.unlistenClick_ = null;

    /** @private {string} */
    this.currentLightboxGroupId_ = 'default';

    /** @private {?Element} */
    this.sourceElement_ = null;

    /**
     * @private {boolean}
     */
    this.hasVerticalScrollbarWidth_ = false;

    /** @private @const */
    this.boundMeasureMutate_ = this.measureMutateElement.bind(this);

    /** @private @const */
    this.swipeToDismiss_ = new SwipeToDismiss(
      this.win,
      this.element,
      (cb) => this.mutateElement(cb),
      () => this.close_()
    );
  }

  /** @override */
  renderOutsideViewport() {
    return true;
  }

  /** @override */
  buildCallback() {
    return lightboxManagerForDoc(this.element)
      .then((manager) => {
        this.manager_ = manager;
        this.history_ = Services.historyForDoc(this.getAmpDoc());
        this.action_ = Services.actionServiceForDoc(this.element);
        return this.getAmpDoc().whenFirstVisible();
      })
      .then(() => {
        this.container_ = htmlFor(/** @type {!Document} */ (this.doc_))`
        <div class="i-amphtml-lbg">
          <div class="i-amphtml-lbg-mask"></div>
        </div>`;
        this.mask_ = this.container_.querySelector('.i-amphtml-lbg-mask');
        this.element.appendChild(this.container_);
        this.manager_.maybeInit();
        this.registerDefaultAction(
          (invocation) => this.openAction_(invocation),
          'open'
        );
      });
  }

  /** @override */
  layoutCallback() {
    // DO NOT ADD CODE HERE
    // layoutCallback for lightbox-viewer is meaningless, lightbox-viewer
    // doesn't have children, it just manages elements elsewhere in the page in
    // `open_` `close_` and `updateViewer_` methods.
    return Promise.resolve();
  }

  /**
   * Builds all controls (top bar and description) and appends them to the
   * lightbox container
   * @private
   */
  buildOverlay_() {
    this.overlay_ = htmlFor(this.doc_)`
      <div class="i-amphtml-lbg-overlay"></div>`;
    const descriptionBoxElement = this.buildDescriptionBox_();
    const controlsElement = this.buildControls_();
    this.mutateElement(() => {
      this.overlay_.appendChild(descriptionBoxElement);
      this.overlay_.appendChild(controlsElement);
      this.container_.appendChild(this.overlay_);
    });
  }

  /**
   * @param {string} lightboxGroupId
   * @return {!Promise}
   * @private
   */
  findOrInitializeLightbox_(lightboxGroupId) {
    if (!this.carouselContainer_) {
      this.carouselContainer_ = this.doc_.createElement('div');
      this.container_.appendChild(this.carouselContainer_);
    }

    if (!this.overlay_) {
      this.buildOverlay_();
    }
    return this.findOrBuildCarousel_(lightboxGroupId);
  }

  /**
   * Return a cleaned clone of the given element for building
   * carousel slides with.
   * @param {!Element} element
<<<<<<< HEAD
   * @return {!Element}
=======
   * @return {!Node}
>>>>>>> 914dd0b8
   * @private
   */
  cloneLightboxableElement_(element) {
    const fallback = element.getFallback();
    const shouldCloneFallback =
      element.classList.contains('amp-notsupported') && !!fallback;
    if (shouldCloneFallback) {
      element = fallback;
    }
    const deepClone = !element.classList.contains('i-amphtml-element');
    const clonedNode = element.cloneNode(deepClone);
    clonedNode.removeAttribute('on');
    clonedNode.removeAttribute('id');
    clonedNode.removeAttribute('i-amphtml-layout');
    clonedNode.removeAttribute('fallback');
    return clonedNode;
  }
  /**
   * Given a list of lightboxable elements, build the internal carousel slides
   * @param {!Array<!Element>} lightboxableElements
   * @private
   */
  buildCarouselSlides_(lightboxableElements) {
    let index = 0;
    this.elementsMetadata_[this.currentLightboxGroupId_] = [];
    lightboxableElements.forEach((element) => {
      element.lightboxItemId = index++;
      const clonedNode = this.cloneLightboxableElement_(element);
      const descText = this.manager_.getDescription(element);
      const metadata = {
        descriptionText: descText,
        tagName: /** @type {string} */ (clonedNode.tagName),
        sourceElement: element,
        element: dev().assertElement(clonedNode),
      };
      let slide = clonedNode;
      if (ELIGIBLE_TAP_TAGS[clonedNode.tagName]) {
        const container = this.doc_.createElement('div');
        const imageViewer = htmlFor(this.doc_)`
          <amp-image-viewer layout="fill"></amp-image-viewer>`;
        // Copy any data attributes from the cloneNode to the new slide
        // container. For example. when cloning carousel slides, we want to
        // carry over data-slide-id.
        for (const name in clonedNode.dataset) {
          container.dataset[name] = clonedNode.dataset[name];
        }
        clonedNode.removeAttribute('class');
        imageViewer.appendChild(clonedNode);
        container.appendChild(imageViewer);
        slide = container;
        metadata.imageViewer = imageViewer;
      }
      this.carousel_.appendChild(slide);
      this.elementsMetadata_[this.currentLightboxGroupId_].push(metadata);
    });
  }

  /**
   * Returns the existing carousel corresponding to the group id
   * or builds a new one.
   * @param {string} lightboxGroupId
   * @return {!Promise}
   * @private
   */
  findOrBuildCarousel_(lightboxGroupId) {
    devAssert(this.container_);
    const existingCarousel = this.element.querySelector(
      `amp-carousel[amp-lightbox-group=${escapeCssSelectorIdent(
        lightboxGroupId
      )}]`
    );
    if (existingCarousel) {
      this.carousel_ = existingCarousel;
      return this.showCarousel_(lightboxGroupId);
    } else {
      return this.buildCarousel_(lightboxGroupId);
    }
  }

  /**
   * @param {string} lightboxGroupId
   * @return {!Promise}
   * @private
   */
  showCarousel_(lightboxGroupId) {
    return this.mutateElement(() => {
      const {length} = this.elementsMetadata_[lightboxGroupId];
      this.maybeEnableMultipleItemControls_(length);
      toggle(dev().assertElement(this.carousel_), true);
    });
  }

  /**
   * Builds the carousel and appends it to the container.
   * @param {string} lightboxGroupId
   * @return {!Promise}
   * @private
   */
  buildCarousel_(lightboxGroupId) {
    const carouselVersion = isExperimentOn(
      this.win,
      'amp-lightbox-gallery-carousel-0-2'
    )
      ? '0.2'
      : '0.1';

    return Promise.all([
      Services.extensionsFor(this.win).installExtensionForDoc(
        this.getAmpDoc(),
        'amp-carousel',
        carouselVersion
      ),
      Services.extensionsFor(this.win).installExtensionForDoc(
        this.getAmpDoc(),
        'amp-image-viewer'
      ),
    ])
      .then(() => {
        return this.manager_.getElementsForLightboxGroup(lightboxGroupId);
      })
      .then((list) => {
        this.carousel_ = htmlFor(this.doc_)`
          <amp-carousel type="slides" layout="fill" loop="true"></amp-carousel>
        `;
        this.carousel_.setAttribute('amp-lightbox-group', lightboxGroupId);
        this.buildCarouselSlides_(list);
        return this.mutateElement(() => {
          this.carouselContainer_.appendChild(this.carousel_);
          this.maybeEnableMultipleItemControls_(list.length);
        });
      });
  }

  /**
   * @param {number} itemLength
   * @private
   */
  maybeEnableMultipleItemControls_(itemLength) {
    toggleAttribute(this.element, 'i-amphtml-lbg-single-item', itemLength <= 1);
  }

  /**
   * Handles slide change.
   * @param {!Event} event
   * @private
   */
  slideChangeHandler_(event) {
    const index = getData(event)['index'];

    // Avoid updating the description box unless the slide actually changed.
    // That would collapse it if we opened it with an expanded state.
    if (index == this.currentElemId_) {
      return;
    }

    this.currentElemId_ = index;
    this.updateDescriptionBox_();
  }

  /**
   * Builds the description box, containing the current slide's caption, if
   * any.
   * @return {!Element} The description box element.
   * @private
   */
  buildDescriptionBox_() {
    this.lightboxCaption_ = LightboxCaption.build(
      this.doc_,
      this.boundMeasureMutate_
    );
    const el = this.lightboxCaption_.getElement();
    el.addEventListener('click', (event) => {
      triggerAnalyticsEvent(
        this.element,
        'descriptionOverflowToggled',
        dict({})
      );
      this.lightboxCaption_.toggleOverflow();
      event.stopPropagation();
      event.preventDefault();
    });
    return el;
  }

  /**
   * Builds the overlay controls including the close, gallery toggle and next/
   * prev slide buttons.
   * @return {!Element} The container for the controls.
   * @private
   */
  buildControls_() {
    this.lightboxControls_ = LightboxControls.build(
      this.win,
      this.doc_,
      this.boundMeasureMutate_
    );
    const el = this.lightboxControls_.getElement();
    el.addEventListener('action', (event) => {
      switch (getDetail(event)['action']) {
        case LightboxControlsAction.CLOSE:
          this.close_();
          break;
        case LightboxControlsAction.GALLERY:
          this.openGallery_();
          break;
        case LightboxControlsAction.SLIDES:
          this.closeGallery_();
          break;
        case LightboxControlsAction.NEXT:
          this.nextSlide_();
          break;
        case LightboxControlsAction.PREV:
          this.prevSlide_();
          break;
        default:
          break;
      }
    });
    return el;
  }

  /**
   * Update description box text.
   * @param {boolean=} expandDescription Whether the description should be
   *    expanded.
   * @private
   */
  updateDescriptionBox_(expandDescription = false) {
    const descText = this.getCurrentElement_().descriptionText;

    this.mutateElement(() => {
      this.lightboxCaption_.setContent(descText);
      // Set the caption to clip immediately, this is less jarring when the
      // caption overflows initiially.
      this.lightboxCaption_.setOverflowState(OverflowState.CLIP);
      this.lightboxCaption_.toggleOverflow(expandDescription);
    });
  }

  /**
   * @private
   */
  nextSlide_() {
    devAssert(this.carousel_)
      .getImpl()
      .then((carousel) => {
        carousel.interactionNext();
      });
  }

  /**
   * @private
   */
  prevSlide_() {
    devAssert(this.carousel_)
      .getImpl()
      .then((carousel) => {
        carousel.interactionPrev();
      });
  }

  /**
   * We should not try to toggle controls or otherwise handle a click on
   * the lightbox if the click has already been handled by a link, a button,
   * or an existing tap action handler.
   * @param {!Event} e
   * @return {boolean}
   */
  shouldHandleClick_(e) {
    const target = dev().assertElement(e.target);
    const consumingElement = closest(
      target,
      (element) => {
        return (
          element.tagName == 'BUTTON' ||
          element.tagName == 'A' ||
          element.getAttribute('role') == 'button'
        );
      },
      this.container_
    );

    const clickConsumed = consumingElement !== null;
    const hasTap = this.action_.hasAction(
      target,
      'tap',
      dev().assertElement(this.container_)
    );
    return !(clickConsumed || hasTap);
  }

  /**
   * Toggle lightbox overlay (description and controls).
   * @param {!Event} e
   * @private
   */
  onToggleOverlay_(e) {
    if (this.shouldHandleClick_(e)) {
      if (this.controlsMode_ == LightboxControlsModes.CONTROLS_HIDDEN) {
        this.showOverlay_();
      } else if (!this.container_.hasAttribute('gallery-view')) {
        this.hideControls_();
      }
    }
    triggerAnalyticsEvent(this.element, 'controlsToggled', dict({}));
  }

  /**
   * Show the lightbox overlay (description and controls).
   * @private
   */
  showOverlay_() {
    this.overlay_.setAttribute('i-amphtml-lbg-fade', 'in');
    this.controlsMode_ = LightboxControlsModes.CONTROLS_DISPLAYED;
  }

  /**
   * Hide the lightbox overlay (description and controls).
   * @private
   */
  hideControls_() {
    this.overlay_.setAttribute('i-amphtml-lbg-fade', 'out');
    this.controlsMode_ = LightboxControlsModes.CONTROLS_HIDDEN;
  }

  /**
   * Set up event listeners.
   * @private
   */
  setupEventListeners_() {
    devAssert(this.container_);
    const onToggleControls = this.onToggleOverlay_.bind(this);
    this.unlistenClick_ = listen(
      dev().assertElement(this.container_),
      'click',
      onToggleControls
    );
  }

  /**
   * Clean up event listeners.
   * @private
   */
  cleanupEventListeners_() {
    if (this.unlistenClick_) {
      this.unlistenClick_();
      this.unlistenClick_ = null;
    }
  }

  /**
   * Set up gestures
   * @private
   */
  setupGestures_() {
    const gestures = Gestures.get(dev().assertElement(this.carousel_));
    gestures.onGesture(SwipeYRecognizer, (e) => {
      const {data} = e;
      this.swipeGesture_(data);
    });
  }

  /**
   * Handles a swipe gesture, updating the current swipe to dismiss state.
   * @param {!SwipeDef} data
   */
  swipeGesture_(data) {
    if (data.first) {
      const {sourceElement} = this.getCurrentElement_();
      const parentCarousel = this.getSourceElementParentCarousel_(
        sourceElement
      );

      this.swipeToDismiss_.startSwipe({
        swipeElement: dev().assertElement(this.carousel_),
        hiddenElement: parentCarousel || sourceElement,
        mask: dev().assertElement(this.mask_),
        overlay: dev().assertElement(this.overlay_),
      });
      return;
    }

    this.swipeToDismiss_.swipeMove(data);
  }

  /**
   * Pauses lightbox childred.
   */
  pauseLightboxChildren_() {
    const lbgId = this.currentLightboxGroupId_;
    const slides = this.elementsMetadata_[lbgId].map(
      (elemMetadata) => elemMetadata.element
    );
    Services.ownersForDoc(this.element).schedulePause(this.element, slides);
  }

  /**
   * @return {!LightboxElementMetadataDef}
   * @private
   */
  getCurrentElement_() {
    const lbgId = this.currentLightboxGroupId_;
    const currentElement = devAssert(
      this.elementsMetadata_[lbgId][this.currentElemId_]
    );
    return currentElement;
  }

  /**
   * @param {!Element} element The element to open a lightbox for.
   * @param {boolean=} expandDescription Whether or not the description should
   *    be initially expanded. Defaults to collapsed.
   * @return {!Promise<undefined>} A Promise that resolves once the open has
   *    completed.
   */
  open(element, expandDescription = false) {
    return this.openLightboxGallery_(
      dev().assertElement(element),
      expandDescription
    )
      .then(() => {
        return this.history_.push(this.close_.bind(this));
      })
      .then((historyId) => {
        this.historyId_ = historyId;
      });
  }

  /**
   * Opens the lightbox-gallery with either the invocation source or
   * the element referenced by the `id` argument.
   * Examples:
   *  // Opens the element tapped.
   *  on="tap:myLightboxGallery'
   *
   *  // Opens the element referenced by elementId
   *  on="tap:myLightboxGallery.open(id='<elementId>')
   * @param {!../../../src/service/action-impl.ActionInvocation} invocation
   * @private
   */
  openAction_(invocation) {
    const args = invocation.args || {};
    const id = args['id'];
    const expandDescription = args['expandDescription'];
    const target = id ? this.getAmpDoc().getElementById(id) : invocation.caller;
    userAssert(
      target,
      'amp-lightbox-gallery.open: element with id: %s not found',
      id
    );
    this.open(dev().assertElement(target), expandDescription);
  }

  /**
   * Opens the lightbox-gallery and displays the given element inside.
   * @param {!Element} element Element to lightbox.
   * @param {boolean=} expandDescription Whether or not the description should
   *    be initially expanded.
   * @return {!Promise}
   * @private
   */
  openLightboxGallery_(element, expandDescription) {
    this.sourceElement_ = element;
    const lightboxGroupId = element.getAttribute('lightbox') || 'default';
    this.currentLightboxGroupId_ = lightboxGroupId;
    this.hasVerticalScrollbarWidth_ = getVerticalScrollbarWidth(this.win) > 0;
    return this.findOrInitializeLightbox_(lightboxGroupId)
      .then(() => {
        return this.getViewport().enterLightboxMode();
      })
      .then(() => {
        return this.mutateElement(() => {
          toggle(this.element, true);
          setStyle(this.element, 'opacity', 0);
          this.overlay_.removeAttribute('i-amphtml-lbg-fade');
        });
      })
      .then(() => {
        this.isActive_ = true;

        const owners = Services.ownersForDoc(this.element);
        owners.updateInViewport(
          this.element,
          dev().assertElement(this.container_),
          true
        );
        owners.scheduleLayout(
          this.element,
          dev().assertElement(this.container_)
        );

        this.doc_.documentElement.addEventListener(
          'keydown',
          this.boundOnKeyDown_
        );

        this.carousel_.addEventListener(
          'slideChange',
          this.boundSlideChangeHandler_
        );

        this.setupGestures_();
        this.setupEventListeners_();

        return this.carousel_.signals().whenSignal(CommonSignals.LOAD_END);
      })
      .then(() => this.openLightboxForElement_(element, expandDescription))
      .then(() => {
        setStyle(this.element, 'opacity', '');
        this.showOverlay_();
        triggerAnalyticsEvent(this.element, 'lightboxOpened', dict({}));
      });
  }

  /**
   * Given a lightbox element index, opens the internal carousel slide
   * associated with said index, updates the description, and initializes
   * the image viewer if the element is an amp-img.
   * @param {!Element} element
   * @param {boolean=} expandDescription Whether or not the description should
   *    be initially expanded.
   * @return {!Promise}
   * @private
   */
  openLightboxForElement_(element, expandDescription) {
    this.currentElemId_ = element.lightboxItemId;
    devAssert(this.carousel_)
      .getImpl()
      .then((carousel) => carousel.goToSlide(this.currentElemId_));
    this.updateDescriptionBox_(expandDescription);
    return this.enter_();
  }

  /**
   * Returns true if the element is loaded and contains an img.
   * @param {!Element} element
   * @return {boolean}
   * @private
   */
  elementTypeCanBeAnimated_(element) {
    if (!element || !isLoaded(element)) {
      return false;
    }
    if (!ELIGIBLE_TAP_TAGS[element.tagName]) {
      return false;
    }
    const img = elementByTag(dev().assertElement(element), 'img');
    if (!img) {
      return false;
    }
    return true;
  }

  /**
   * It's possible for the current lightbox to be displaying an image that
   * is not visible in the viewport. We should not transition those images.
   * This function checks if the currently lightboxed image is the source image
   * that we transitioned on (in which case it is guaranteed to be in viewport)
   * or if it belongs to a carousel, in which case we sync the carousel.
   * @return {boolean}
   * @private
   */
  shouldAnimateOut_() {
    const target = this.getCurrentElement_().sourceElement;
    if (!this.transitionTargetIsInViewport_(target)) {
      return false;
    }
    if (!this.elementTypeCanBeAnimated_(target)) {
      return false;
    }
    return true;
  }

  /**
   *
   * @param {!Element} target
   * @return {boolean}
   * @private
   */
  transitionTargetIsInViewport_(target) {
    if (target == this.sourceElement_) {
      return true;
    }
    if (target.isInViewport()) {
      return true;
    }
    const parentCarousel = this.getSourceElementParentCarousel_(target);
    if (parentCarousel && parentCarousel.isInViewport()) {
      return true;
    }
    return false;
  }

  /**
   * Transitions the sourceElement into the lightbox or the lightbox to the
   * sourceElement.
   * @param {!Element} sourceElement The element that is the source of what is
   *    rendered in the lightbox.
   * @param {boolean} enter Whether this is an enter or exit transition.
   * @return {!Promise} A Promise that resolves once the transition is complete.
   * @private
   */
  transitionImg_(sourceElement, enter) {
    return this.getCurrentElement_()
      .imageViewer.getImpl()
      .then((imageViewer) => {
        const {width, height} = imageViewer.getImageBoxWithOffset() || {};

        // Check if our imageBox has a width or height. We may be in the
        // gallery view if not, and we do not want to animate.
        if (!width || !height) {
          return this.fade_(/*fadeIn*/ enter);
        }

        const lightboxImg = imageViewer.getImage();
        const sourceImg = childElementByTag(sourceElement, 'img');
        return this.runImgTransition_(
          enter ? sourceImg : lightboxImg,
          enter ? lightboxImg : sourceImg,
          enter
        );
      });
  }

  /**
   * Gets the duration for how long to animate the transition, based on the
   * distance and size of the viewport.
   * @param {!Element} srcImg The img to transition from.
   * @param {!Element} targetImg The img to transition to.
   * @return {number} How long to animate for, in milliseconds.
   * @private
   */
  getTransitionDurationFromElements_(srcImg, targetImg) {
    const srcRect = srcImg./*OK*/ getBoundingClientRect();
    const destRect = targetImg./*OK*/ getBoundingClientRect();
    const viewportHeight = this.getViewport().getSize().height;
    const dy = Math.abs(destRect.top - srcRect.top);

    return this.getTransitionDuration_(Math.abs(dy), viewportHeight);
  }

  /**
   * Runs an img transition, both transitioning the `<img>` itself as well as
   * the lightbox background.
   * @param {!HTMLImageElement} srcImg The img to transition from.
   * @param {!HTMLImageElement} targetImg The img to transition to.
   * @param {boolean} enter Whether this is an enter or exxit transition.
   * @return {Promise} A Promise that resolves once the transition is complete.
   * @private
   */
  runImgTransition_(srcImg, targetImg, enter) {
    const carousel = dev().assertElement(this.carousel_);
    const container = dev().assertElement(this.container_);

    let duration;
    let motionDuration;
    let imageAnimation;

    const measure = () => {
      const srcCropEl =
        closestAncestorElementBySelector(srcImg, 'amp-img') || srcImg;
      const targetCropEl =
        closestAncestorElementBySelector(targetImg, 'amp-img') || targetImg;

      duration = this.getTransitionDurationFromElements_(srcImg, targetImg);
      motionDuration = MOTION_DURATION_RATIO * duration;
      // Prepare the actual image animation.
      try {
        imageAnimation = prepareImageAnimation({
          styleContainer: this.getAmpDoc().getHeadNode(),
          transitionContainer: this.getAmpDoc().getBody(),
          srcImg,
          srcCropRect: srcCropEl./*OK*/ getBoundingClientRect(),
          targetImg,
          targetCropRect: targetCropEl./*OK*/ getBoundingClientRect(),
          styles: {
            'animationDuration': `${motionDuration}ms`,
            // Matches z-index for `.i-amphtml-lbg`.
            'zIndex': 2147483642,
          },
          keyframesNamespace: undefined,
          curve: TRANSITION_CURVE,
        });
      } catch (e) {
        reportError(e);
      }
    };

    const mutate = () => {
      toggle(carousel, enter);
      // Undo opacity 0 from `openLightboxGallery_`
      setStyle(this.element, 'opacity', '');
      // Fade in/out the background in sync with the motion.
      setStyles(container, {
        animationName: enter ? 'fadeIn' : 'fadeOut',
        animationTimingFunction: 'cubic-bezier(0.8, 0, 0.2, 1)',
        animationDuration: `${motionDuration}ms`,
        animationFillMode: 'forwards',
      });
      // Fade in the carousel at the end of the movement.
      setStyles(carousel, {
        animationName: 'fadeIn',
        animationDelay: `${motionDuration - 0.01}ms`,
        animationDuration: '0.01ms',
        animationFillMode: 'forwards',
      });
      srcImg.classList.add('i-amphtml-ghost');
      targetImg.classList.add('i-amphtml-ghost');
      // Apply the image animation prepared in the measure step.
      if (imageAnimation) {
        imageAnimation.applyAnimation();
      }
    };

    const cleanup = () => {
      toggle(this.element, enter);
      setStyle(container, 'animationName', '');
      setStyle(carousel, 'animationName', '');
      srcImg.classList.remove('i-amphtml-ghost');
      targetImg.classList.remove('i-amphtml-ghost');
      if (imageAnimation) {
        imageAnimation.cleanupAnimation();
      }
    };

    return this.measureMutateElement(measure, mutate)
      .then(() => delayAfterDeferringToEventLoop(this.win, duration))
      .then(() => this.mutateElement(cleanup));
  }

  /**
   * Animates an image from its current location to its target location in the
   * lightbox.
   * @param {!Element} sourceElement
   * @return {!Promise}
   * @private
   */
  transitionImgIn_(sourceElement) {
    return this.transitionImg_(sourceElement, true);
  }

  /**
   * Animate the lightbox image back to its original position in the page..
   * @param {!Element} sourceElement
   * @return {!Promise}
   * @private
   */
  transitionImgOut_(sourceElement) {
    return this.transitionImg_(sourceElement, false);
  }

  /**
   * If no transition image is applicable, fade the lightbox in and out.
   * @param {boolean} fadeIn Whether the lighbox is fading in or out.
   * @return {!Promise}
   * @private
   */
  fade_(fadeIn) {
    return this.mutateElement(() => {
      if (fadeIn) {
        toggle(dev().assertElement(this.carousel_), true);
        toggle(this.element, true);
      }

      this.element.setAttribute('i-amphtml-lbg-fade', fadeIn ? 'in' : 'out');
    })
      .then(() => delayAfterDeferringToEventLoop(this.win, FADE_DURATION))
      .then(() => {
        this.element.removeAttribute('i-amphtml-lbg-fade');

        if (!fadeIn) {
          toggle(dev().assertElement(this.carousel_), false);
          toggle(this.element, false);
        }
      });
  }

  /**
   * Entry animation to transition in a lightboxable image
   * @return {!Promise}
   * @private
   */
  enter_() {
    // TODO (cathyxz): make this generalizable to more than just images
    const {sourceElement} = this.getCurrentElement_();
    if (!this.elementTypeCanBeAnimated_(sourceElement)) {
      return this.fade_(/*fadeIn*/ true);
    }

    return this.getCurrentElement_()
      .imageViewer.signals()
      .whenSignal(CommonSignals.LOAD_END)
      .then(() => this.transitionImgIn_(sourceElement));
  }

  /**
   * Animation for closing lightbox
   * @return {!Promise}
   * @private
   */
  exit_() {
    const {sourceElement} = this.getCurrentElement_();
    if (!this.shouldAnimateOut_()) {
      return this.fade_(/*fadeIn*/ false);
    }

    return this.transitionImgOut_(sourceElement);
  }

  /**
   * Calculates transition duration from vertical distance traveled
   * @param {number} dy
   * @param {number=} maxY
   * @param {number=} minDur
   * @param {number=} maxDur
   * @return {number}
   * @private
   */
  getTransitionDuration_(
    dy,
    maxY = MAX_DISTANCE_APPROXIMATION,
    minDur = MIN_TRANSITION_DURATION,
    maxDur = MAX_TRANSITION_DURATION
  ) {
    const distanceAdjustedDuration = (Math.abs(dy) / maxY) * maxDur;
    return clamp(distanceAdjustedDuration, minDur, maxDur);
  }

  /**
   * @param {!Element} sourceElement The source elemen to check.
   * @return {?Element} The parent carousel of the sourceElement, if one
   *    exists.
   */
  getSourceElementParentCarousel_(sourceElement) {
    // TODO(#13011): change to a tag selector after `<amp-carousel>`
    // type='carousel' starts supporting goToSlide.
    return closestAncestorElementBySelector(
      sourceElement,
      'amp-carousel[type="slides"], amp-base-carousel'
    );
  }

  /**
   * If the currently lightbox-ed element is bound to a carousel, then sync
   *  the carousel so that it is showing the currently lightbox-ed element.
   * @private
   */
  maybeSyncSourceCarousel_() {
    const target = this.getCurrentElement_().sourceElement;
    const parentCarousel = this.getSourceElementParentCarousel_(target);
    if (parentCarousel) {
      const allSlides = toArray(
        scopedQuerySelectorAll(parentCarousel, SLIDE_ITEM_SELECTOR)
      );
      const targetSlide = dev().assertElement(
        closestAncestorElementBySelector(target, SLIDE_ITEM_SELECTOR)
      );
      const targetSlideIndex = allSlides.indexOf(targetSlide);
      devAssert(parentCarousel)
        .getImpl()
        .then((carousel) => carousel.goToSlide(targetSlideIndex));
    }
  }

  /**
   * Closes the lightbox-gallery
   * @return {!Promise}
   * @private
   */
  close_() {
    if (!this.isActive_) {
      return Promise.resolve();
    }

    this.maybeSyncSourceCarousel_();

    this.isActive_ = false;

    this.cleanupEventListeners_();

    this.doc_.documentElement.removeEventListener(
      'keydown',
      this.boundOnKeyDown_
    );

    this.carousel_.removeEventListener(
      'slideChange',
      this.boundSlideChangeHandler_
    );

    const gestures = Gestures.get(dev().assertElement(this.carousel_));
    gestures.cleanup();

    this.lightboxCaption_.toggleOverflow(false);
    return this.mutateElement(() => {
      // If we do not have a vertical scrollbar taking width, immediately
      // leave lightbox mode so that the user can scroll the page. This makes
      // things feel much more responsive. When we have a vertical scrollbar,
      // taking width we do not leave lightbox mode here as it will cause jank
      // at the start of the animation. On browsers with non-overlaying
      // scrollbars, this is still consistent, as they cannot scroll during
      // the animation if it has  a width, or if it does not (i.e. there is no
      // overflow to scroll).
      if (!this.hasVerticalScrollbarWidth_) {
        this.getViewport().leaveLightboxMode();
      }
      // If there's gallery, set gallery to display none
      this.container_.removeAttribute('gallery-view');

      if (this.gallery_) {
        this.gallery_.classList.add('i-amphtml-ghost');
        this.gallery_ = null;
      }
    })
      .then(() => this.exit_())
      .then(() => {
        // Leave lightbox mode now that it will not affect the animation.
        if (this.hasVerticalScrollbarWidth_) {
          this.getViewport().leaveLightboxMode();
        }
        Services.ownersForDoc(this.element).schedulePause(
          this.element,
          dev().assertElement(this.container_)
        );
        this.pauseLightboxChildren_();
        this.carousel_ = null;
        if (this.historyId_ != -1) {
          this.history_.pop(this.historyId_);
        }
      });
  }

  /**
   * Handles keyboard events for the lightbox.
   *  -Esc will close the lightbox.
   * @param {!Event} event
   * @private
   */
  onKeyDown_(event) {
    if (!this.isActive_) {
      return;
    }
    const {key} = event;
    switch (key) {
      case Keys.ESCAPE:
        this.close_();
        break;
      case Keys.LEFT_ARROW:
        this.maybeSlideCarousel_(/*direction*/ -1);
        break;
      case Keys.RIGHT_ARROW:
        this.maybeSlideCarousel_(/*direction*/ 1);
        break;
      default:
      // Key not registered. Do nothing.
    }
  }

  /**
   * @param {number} direction 1 for forward or -1 for backwards.
   * @private
   */
  maybeSlideCarousel_(direction) {
    const isGalleryView = this.container_.hasAttribute('gallery-view');
    if (isGalleryView) {
      return;
    }
    devAssert(this.carousel_)
      .getImpl()
      .then((carousel) => {
        carousel.goCallback(
          direction,
          /* animate */ true,
          /* autoplay */ false
        );
      });
  }

  /**
   * Display gallery view to show thumbnails of lightboxed elements
   * @private
   */
  openGallery_() {
    // Build gallery div for the first time
    if (!this.gallery_) {
      this.findOrBuildGallery_();
    }
    this.lightboxCaption_.toggleOverflow(false);
    this.mutateElement(() => {
      this.container_.setAttribute('gallery-view', '');
      toggle(dev().assertElement(this.carousel_), false);
    });
    triggerAnalyticsEvent(this.element, 'thumbnailsViewToggled', dict({}));
  }

  /**
   * Close gallery view
   * @return {!Promise}
   * @private
   */
  closeGallery_() {
    return this.mutateElement(() => {
      this.container_.removeAttribute('gallery-view');
      toggle(dev().assertElement(this.carousel_), true);
      this.updateDescriptionBox_();
    });
  }

  /**
   * @private
   */
  findOrBuildGallery_() {
    const group = this.currentLightboxGroupId_;
    this.gallery_ = this.element.querySelector(
      `.i-amphtml-lbg-gallery[amp-lightbox-group=${escapeCssSelectorIdent(
        group
      )}]`
    );
    if (this.gallery_) {
      this.gallery_.classList.remove('i-amphtml-ghost');
      this.updateVideoThumbnails_();
    } else {
      // Build gallery
      this.gallery_ = htmlFor(/** @type {!Document} */ (this.doc_))`
      <div class="i-amphtml-lbg-gallery"></div>`;
      this.gallery_.setAttribute(
        'amp-lightbox-group',
        this.currentLightboxGroupId_
      );

      this.initializeThumbnails_();

      this.mutateElement(() => {
        this.container_.appendChild(this.gallery_);
      });
    }
  }

  /**
   * Update timestamps for all videos in gallery thumbnails.
   * @private
   */
  updateVideoThumbnails_() {
    const thumbnails = this.manager_
      .getThumbnails(this.currentLightboxGroupId_)
      .map((thumbnail, index) => ({index, ...thumbnail}))
      .filter((thumbnail) => VIDEO_TAGS[thumbnail.element.tagName]);

    this.mutateElement(() => {
      thumbnails.forEach((thumbnail) => {
        thumbnail.timestampPromise.then((ts) => {
          // Many video players (e.g. amp-youtube) that don't support this API
          // will often return 1. So sometimes we will erroneously show a
          // timestamp of 1 second instead of no timestamp.
          if (!ts || isNaN(ts)) {
            return;
          }
          const timestamp = secondsToTimestampString(ts);
          const thumbnailContainer = dev().assertElement(
            this.gallery_.childNodes[thumbnail.index]
          );
          const timestampDiv = childElementByTag(thumbnailContainer, 'div');
          if (timestampDiv.childNodes.length > 1) {
            timestampDiv.removeChild(timestampDiv.childNodes[1]);
          }
          timestampDiv.appendChild(this.doc_.createTextNode(timestamp));
          timestampDiv.classList.add('i-amphtml-lbg-has-timestamp');
        });
      });
    });
  }

  /**
   * Create thumbnails displayed in lightbox gallery.
   * This function only supports initialization now.
   * @private
   */
  initializeThumbnails_() {
    const thumbnails = [];
    this.manager_
      .getThumbnails(this.currentLightboxGroupId_)
      .forEach((thumbnail) => {
        // Don't include thumbnails for ads, this may be subject to
        // change pending user feedback or ux experiments after launch
        if (thumbnail.element.tagName == 'AMP-AD') {
          return;
        }
        const thumbnailElement = this.createThumbnailElement_(thumbnail);
        thumbnails.push(thumbnailElement);
      });
    this.mutateElement(() => {
      thumbnails.forEach((thumbnailElement) => {
        this.gallery_.appendChild(thumbnailElement);
      });
    });
  }

  /**
   * @param {Event} event
   * @param {number} id
   * @private
   */
  handleThumbnailClick_(event, id) {
    event.stopPropagation();
    Promise.all([
      this.closeGallery_(),
      devAssert(this.carousel_).getImpl(),
    ]).then((values) => {
      this.currentElemId_ = id;
      values[1].goToSlide(this.currentElemId_);
      this.updateDescriptionBox_();
    });
  }

  /**
   * Create an element inside gallery from the thumbnail info from manager.
   * @param {!LightboxThumbnailDataDef} thumbnailObj
   * @return {!Element}
   * @private
   */
  createThumbnailElement_(thumbnailObj) {
    const element = htmlFor(/** @type {!Document} */ (this.doc_))`
    <div class="i-amphtml-lbg-gallery-thumbnail">
      <img class="i-amphtml-lbg-gallery-thumbnail-img"></img>
    </div>`;
    const imgElement = childElementByTag(element, 'img');

    if (thumbnailObj.srcset) {
      imgElement.setAttribute('srcset', thumbnailObj.srcset.stringify());
    } else {
      imgElement.setAttribute('src', thumbnailObj.placeholderSrc);
    }
    element.appendChild(imgElement);

    if (VIDEO_TAGS[thumbnailObj.element.tagName]) {
      const timestampDiv = htmlFor(/** @type {!Document} */ (this.doc_))`
      <div class="i-amphtml-lbg-thumbnail-timestamp-container">
        <span class="i-amphtml-lbg-thumbnail-play-icon"></span>
      <div>`;

      thumbnailObj.timestampPromise.then((ts) => {
        // Many video players (e.g. amp-youtube) that don't support this API
        // will often return 1. This will sometimes result in erroneous values
        // of 1 second for video players that don't support getDuration.
        if (!ts || isNaN(ts)) {
          return;
        }
        const timestamp = secondsToTimestampString(ts);
        timestampDiv.appendChild(this.doc_.createTextNode(timestamp));
        timestampDiv.classList.add('i-amphtml-lbg-has-timestamp');
      });
      element.appendChild(timestampDiv);
    }

    element.addEventListener('click', (e) => {
      this.handleThumbnailClick_(e, thumbnailObj.element.lightboxItemId);
    });
    return element;
  }
}

/**
 * Tries to find an existing amp-lightbox-gallery, if there is none, it adds a
 * default one.
 * @param {!../../../src/service/ampdoc-impl.AmpDoc} ampdoc
 * @return {!Promise<undefined>}
 */
export function installLightboxGallery(ampdoc) {
  // Make sure to wait for the ampdoc to finish loading, see:
  // https://github.com/ampproject/amphtml/issues/19728#issuecomment-446033966
  return ampdoc
    .whenReady()
    .then(() => ampdoc.getBody())
    .then((body) => {
      const existingGallery = elementByTag(ampdoc.getRootNode(), TAG);
      if (!existingGallery) {
        const gallery = ampdoc.win.document.createElement(TAG);
        gallery.setAttribute('layout', 'nodisplay');
        gallery.setAttribute('id', DEFAULT_GALLERY_ID);
        body.appendChild(gallery);
      }
    });
}

/**
 * Returns a promise for the LightboxManager.
 * @param {!Element} element
 * @return {!Promise<?LightboxManager>}
 */
function lightboxManagerForDoc(element) {
  return /** @type {!Promise<?LightboxManager>} */ (getElementServiceForDoc(
    element,
    'amp-lightbox-manager',
    'amp-lightbox-gallery'
  ));
}

AMP.extension(TAG, '0.1', (AMP) => {
  AMP.registerElement(TAG, AmpLightboxGallery, CSS);
  AMP.registerServiceForDoc('amp-lightbox-manager', LightboxManager);
  Services.extensionsFor(AMP.win).addDocFactory(installLightboxGallery);
});<|MERGE_RESOLUTION|>--- conflicted
+++ resolved
@@ -273,11 +273,7 @@
    * Return a cleaned clone of the given element for building
    * carousel slides with.
    * @param {!Element} element
-<<<<<<< HEAD
-   * @return {!Element}
-=======
    * @return {!Node}
->>>>>>> 914dd0b8
    * @private
    */
   cloneLightboxableElement_(element) {
