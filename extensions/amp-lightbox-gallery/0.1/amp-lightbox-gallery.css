/**
 * Copyright 2016 The AMP HTML Authors. All Rights Reserved.
 *
 * Licensed under the Apache License, Version 2.0 (the "License");
 * you may not use this file except in compliance with the License.
 * You may obtain a copy of the License at
 *
 *      http://www.apache.org/licenses/LICENSE-2.0
 *
 * Unless required by applicable law or agreed to in writing, software
 * distributed under the License is distributed on an "AS-IS" BASIS,
 * WITHOUT WARRANTIES OR CONDITIONS OF ANY KIND, either express or implied.
 * See the License for the specific language governing permissions and
 * limitations under the License.
 */

amp-lightbox-gallery .amp-carousel-button {
  display: none;
}

amp-lightbox-gallery amp-carousel {
  /* Override author-defined carousel background to let mask through. */
  background: transparent !important;
}

.i-amphtml-lbg-icon {
  width: 100% !important;
  height: 100% !important;
  display: block !important;
  background-repeat: no-repeat !important;
  background-position: center center !important;
}

.i-amphtml-lbg-button-close {
  top: 0 !important;
  right: 0 !important;
}

.i-amphtml-lbg-button-close .i-amphtml-lbg-icon {
  background-image: url('data:image/svg+xml;charset=utf-8,<svg viewBox="0 0 24 24" version="1.1" xmlns="http://www.w3.org/2000/svg" xmlns:xlink="http://www.w3.org/1999/xlink"><g stroke="none" stroke-width="1" fill="none" fill-rule="evenodd"><g id="close" fill="#fff" fill-rule="nonzero"><path d="M18.295,5.705 L18.295,5.705 C17.9056393,5.31563925 17.2743607,5.31563925 16.885,5.705 L12,10.59 L7.115,5.705 C6.72563925,5.31563925 6.09436075,5.31563925 5.705,5.705 L5.705,5.705 C5.31563925,6.09436075 5.31563925,6.72563925 5.705,7.115 L10.59,12 L5.705,16.885 C5.31563925,17.2743607 5.31563925,17.9056393 5.705,18.295 L5.705,18.295 C6.09436075,18.6843607 6.72563925,18.6843607 7.115,18.295 L12,13.41 L16.885,18.295 C17.2743607,18.6843607 17.9056393,18.6843607 18.295,18.295 L18.295,18.295 C18.6843607,17.9056393 18.6843607,17.2743607 18.295,16.885 L13.41,12 L18.295,7.115 C18.6843607,6.72563925 18.6843607,6.09436075 18.295,5.705 Z" id="Shape"></path></g></g></svg>');
}

.i-amphtml-lbg-button-gallery {
  top: 0 !important;
  left: 0 !important;
}

.i-amphtml-lbg-button-gallery .i-amphtml-lbg-icon {
  background-image: url('data:image/svg+xml;charset=utf-8,<svg viewBox="0 0 24 24" version="1.1" xmlns="http://www.w3.org/2000/svg" xmlns:xlink="http://www.w3.org/1999/xlink"><g stroke="none" stroke-width="1" fill="none" fill-rule="evenodd"><g id="grid" fill="#fff"><path d="M4,3 L8,3 C8.55228475,3 9,3.44771525 9,4 L9,10 C9,10.5522847 8.55228475,11 8,11 L4,11 C3.44771525,11 3,10.5522847 3,10 L3,4 C3,3.44771525 3.44771525,3 4,3 Z M12,3 L20,3 C20.5522847,3 21,3.44771525 21,4 L21,10 C21,10.5522847 20.5522847,11 20,11 L12,11 C11.4477153,11 11,10.5522847 11,10 L11,4 C11,3.44771525 11.4477153,3 12,3 Z M4,13 L12,13 C12.5522847,13 13,13.4477153 13,14 L13,20 C13,20.5522847 12.5522847,21 12,21 L4,21 C3.44771525,21 3,20.5522847 3,20 L3,14 C3,13.4477153 3.44771525,13 4,13 Z M16,13 L20,13 C20.5522847,13 21,13.4477153 21,14 L21,20 C21,20.5522847 20.5522847,21 20,21 L16,21 C15.4477153,21 15,20.5522847 15,20 L15,14 C15,13.4477153 15.4477153,13 16,13 Z" id="Combined-Shape"></path></g></g></svg>');
}

.i-amphtml-lbg-button-slide {
  top: 0 !important;
  left: 0 !important;
  display: none;
}

.i-amphtml-lbg-button-slide .i-amphtml-lbg-icon {
  background-image: url('data:image/svg+xml;charset=utf-8,<svg viewBox="0 0 24 24" version="1.1" xmlns="http://www.w3.org/2000/svg" xmlns:xlink="http://www.w3.org/1999/xlink"><g stroke="none" stroke-width="1" fill="none" fill-rule="evenodd"><g id="image" fill="#fff"><path d="M5,3 L19,3 C20.1045695,3 21,3.8954305 21,5 L21,19 C21,20.1045695 20.1045695,21 19,21 L5,21 C3.8954305,21 3,20.1045695 3,19 L3,5 C3,3.8954305 3.8954305,3 5,3 Z M19,15 L19,5 L5,5 L5,13.0000896 L8,10.0003584 L13,15 L16,12 L19,15 Z M15.5,10 C14.6715729,10 14,9.32842712 14,8.5 C14,7.67157288 14.6715729,7 15.5,7 C16.3284271,7 17,7.67157288 17,8.5 C17,9.32842712 16.3284271,10 15.5,10 Z" id="Combined-Shape"></path></g></g></svg>');
}

.i-amphtml-lbg-button.i-amphtml-lbg-button-next,
.i-amphtml-lbg-button.i-amphtml-lbg-button-prev {
  top: 0 !important;
  bottom: 0 !important;
  margin: auto !important;
  filter: drop-shadow(0 0 1px black) !important;
  width: 40px;
  height: 40px;
  padding: 20px;
}

.i-amphtml-lbg-button-next {
  right: 0 !important;
}

.i-amphtml-lbg-button-next .i-amphtml-lbg-icon {
  background-image: url('data:image/svg+xml;charset=utf-8,<svg viewBox="0 0 24 24" version="1.1" xmlns="http://www.w3.org/2000/svg" xmlns:xlink="http://www.w3.org/1999/xlink"><defs></defs><g stroke="none" stroke-width="1" fill="none" fill-rule="evenodd"><g id="arrow_right_03" fill="#ffffff"><path d="M7.75,9.75 L7.75,15.25 C7.75,15.8022847 7.30228475,16.25 6.75,16.25 C6.19771525,16.25 5.75,15.8022847 5.75,15.25 L5.75,8.75 C5.75,8.19771525 6.19771525,7.75 6.75,7.75 L13.25,7.75 C13.8022847,7.75 14.25,8.19771525 14.25,8.75 C14.25,9.30228475 13.8022847,9.75 13.25,9.75 L7.75,9.75 Z" id="Combined-Shape" transform="translate(10.000000, 12.000000) rotate(-225.000000) translate(-10.000000, -12.000000) "></path></g></g></svg>');
}

.i-amphtml-lbg-button-prev {
  left: 0 !important;
}

.i-amphtml-lbg-button-prev .i-amphtml-lbg-icon {
  background-image: url('data:image/svg+xml;charset=utf-8,<svg viewBox="0 0 24 24" version="1.1" xmlns="http://www.w3.org/2000/svg" xmlns:xlink="http://www.w3.org/1999/xlink"><g stroke="none" stroke-width="1" fill="none" fill-rule="evenodd"><g id="arrow_left_03" fill="#ffffff"><path d="M11.7604076,9.75 L11.7604076,15.25 C11.7604076,15.8022847 11.3126924,16.25 10.7604076,16.25 C10.2081229,16.25 9.76040764,15.8022847 9.76040764,15.25 L9.76040764,8.75 C9.76040764,8.19771525 10.2081229,7.75 10.7604076,7.75 L17.2604076,7.75 C17.8126924,7.75 18.2604076,8.19771525 18.2604076,8.75 C18.2604076,9.30228475 17.8126924,9.75 17.2604076,9.75 L11.7604076,9.75 Z" id="Combined-Shape" transform="translate(14.010408, 12.000000) rotate(-45.000000) translate(-14.010408, -12.000000) "></path></g></g></svg>');
}

.i-amphtml-lbg-button {
  position: absolute !important;
  cursor: pointer !important;
  width: 24px;
  height: 24px;
  padding: 16px;
  box-sizing: content-box;
}

.i-amphtml-lbg {
  position: fixed !important;
  top: 0 !important;
  left: 0 !important;
  right: 0 !important;
  bottom: 0 !important;
  /*
<<<<<<< HEAD
   * The highest z-index supported by most browsers. See: css/Z_INDEX.md
=======
   * The highest z-index supported by most browsers - 5. See: css/Z_INDEX.md
>>>>>>> bccd9a76
   * Note: Since the lightbox gallery may not be the last thing in the DOM,
   * this may fail to correctly stack on top of elements with the same z-index.
   * It will also fail to stack on top of things with a higher z-index.
   */
  z-index: 2147483647;
}

.i-amphtml-lbg-mask,
.i-amphtml-lbg-gallery {
  background-color: rgba(0,0,0, 1) !important;
  position: absolute !important;
  top: 0 !important;
  left: 0 !important;
  right: 0 !important;
  bottom: 0 !important;
}

.i-amphtml-lbg-gallery {
  display: none;
  top: 56px !important; /* Matches height of top-bar */
  overflow: auto !important;
}

@media (min-width: 1024px) {
  .i-amphtml-lbg-gallery {
    top: 80px !important; /* Matches height of top-bar */
  }
}

.i-amphtml-lbg-top-bar {
  position: absolute !important;
  left: 0 !important;
  right: 0 !important;
  top: 0 !important;
  height: 56px !important; /* Matches top of gallery */
  z-index: 1 !important;
  background: linear-gradient(rgba(0,0,0,0.3), rgba(0,0,0,0));
}

@media (min-width: 1024px) {
  .i-amphtml-lbg-top-bar {
    height: 80px !important; /* Matches top of gallery */
  }
}

.i-amphtml-lbg-controls.i-amphtml-lbg-hidden {
  opacity: 0;
  visibility: hidden;
}

.i-amphtml-lbg-controls.i-amphtml-lbg-fade-in {
  animation: fadeIn ease-in 0.4s 1 forwards;
}

.i-amphtml-lbg-controls.i-amphtml-lbg-fade-out
 {
  animation: fadeOut linear 0.4s 1 forwards;
}

.i-amphtml-lbg-desc-box {
  position: absolute !important;
  left: 0 !important;
  right: 0 !important;
  bottom: 0 !important;
  color: #ffffff;
}

.i-amphtml-lbg-desc-box.i-amphtml-lbg-standard {
  background: linear-gradient(rgba(0,0,0,0), rgba(0,0,0,0.5));
  max-height: 6rem !important;
  transition: max-height ease-out 0.3s !important;
  overflow: hidden !important;
}

.i-amphtml-lbg-desc-box.i-amphtml-lbg-overflow {
  overflow-y: auto !important;
  -webkit-overflow-scrolling: touch !important;
  max-height: 100% !important;
  transition: max-height ease-out 0.7s !important;
}

.i-amphtml-lbg-desc-mask {
  width: 100% !important;
  position: fixed !important;
  bottom: 0 !important;
}

.i-amphtml-lbg-desc-text {
  padding: 20px !important;
  position: relative !important;
}

.i-amphtml-lbg-desc-box.i-amphtml-lbg-overflow .i-amphtml-lbg-desc-text {
  padding-top: 40px !important;
}

.i-amphtml-lbg-desc-box.i-amphtml-lbg-standard .i-amphtml-lbg-desc-mask {
  z-index: 1 !important;
  height: 1rem !important;
  background: linear-gradient(transparent, rgba(0,0,0,0.9));
  transition: background-color ease-out 0.5s !important;
}
.i-amphtml-lbg-desc-box.i-amphtml-lbg-overflow .i-amphtml-lbg-desc-mask {
  background-color: rgba(0,0,0,0.4) !important;
  top: 0 !important;
  z-index: 0 !important;
  transition: background-color ease-in 0.4s !important;
}

.i-amphtml-lbg[gallery-view] .i-amphtml-lbg-gallery {
  display: grid !important;
  justify-content: center !important;
  grid-gap: 5px !important;
  grid-template-columns: repeat(3, 1fr);
  grid-auto-rows: min-content !important;
  padding: 5px;
}

@media (min-width: 1024px) {
  .i-amphtml-lbg[gallery-view] .i-amphtml-lbg-gallery {
    grid-template-columns: repeat(4, calc(1024px/4 - 5px * 5 / 4));
  }
}

.i-amphtml-lbg-gallery-thumbnail {
  position: relative !important;
  padding-top: 100% !important;
}

.i-amphtml-lbg-gallery-thumbnail-img {
  width: 100% !important;
  height: 100% !important;
  position: absolute !important;
  top: 0 !important;
  object-fit: cover !important;
  cursor: pointer !important;
}

.i-amphtml-lbg-thumbnail-timestamp-container {
  background-color: #292D33;
  color: #ffffff;
  position: absolute;
  bottom: 10px;
  left: 10px;
  height: 20px;
  border-radius: 2px;
  opacity: 0.8;
  width: 20px;
}

.i-amphtml-lbg-thumbnail-timestamp-container.i-amphtml-lbg-has-timestamp {
  font-size: 12px;
  padding: 0 5px 0 18px;
  line-height: 1.3rem;
  width: auto;
}

.i-amphtml-lbg-thumbnail-play-icon {
  background-image: url('data:image/svg+xml;charset=utf-8,<svg xmlns="http://www.w3.org/2000/svg" viewBox="0 0 24 24" fill="#ffffff"><path d="M8 5v14l11-7z"/><path d="M0 0h24v24H0z" fill="none"/></svg>');
  height: 16px;
  width: 16px;
  position: absolute;
  left: 2px;
  bottom: 2px;
}

@media (min-width: 1024px) {
  .i-amphtml-lbg-button {
    width: 40px;
    height: 40px;
    padding: 20px;
  }
}

.i-amphtml-lbg[gallery-view] .i-amphtml-lbg-button-gallery {
  display: none;
}

.i-amphtml-lbg[gallery-view] .i-amphtml-lbg-button-slide {
  display: block;
}

/*
 * This is necessary to fix responsive styling for video and ad
 * elements inside the lightbox. More investigation is necessary
 * to see if this should be more globally applied to carousel.
 * TODO(#13677): set i-amphtml-slide-item to height: auto.
 */
amp-lightbox-gallery .i-amphtml-slide-item > * {
  height: auto;
}

@keyframes fadeIn {
  from { opacity: 0; }
  to {
    opacity: 1;
    visibility: visible;
   }
}

@keyframes fadeOut {
  from { opacity: 1; }
  to {
    opacity: 0;
    visibility: hidden;
   }
}

@keyframes slideUp {
  from { max-height: 6rem; }
  to {
    max-height: 100%;
  }
}<|MERGE_RESOLUTION|>--- conflicted
+++ resolved
@@ -102,11 +102,7 @@
   right: 0 !important;
   bottom: 0 !important;
   /*
-<<<<<<< HEAD
    * The highest z-index supported by most browsers. See: css/Z_INDEX.md
-=======
-   * The highest z-index supported by most browsers - 5. See: css/Z_INDEX.md
->>>>>>> bccd9a76
    * Note: Since the lightbox gallery may not be the last thing in the DOM,
    * this may fail to correctly stack on top of elements with the same z-index.
    * It will also fail to stack on top of things with a higher z-index.
