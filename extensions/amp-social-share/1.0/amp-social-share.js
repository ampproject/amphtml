/**
 * Copyright 2020 The AMP HTML Authors. All Rights Reserved.
 *
 * Licensed under the Apache License, Version 2.0 (the "License");
 * you may not use this file except in compliance with the License.
 * You may obtain a copy of the License at
 *
 *      http://www.apache.org/licenses/LICENSE-2.0
 *
 * Unless required by applicable law or agreed to in writing, software
 * distributed under the License is distributed on an "AS-IS" BASIS,
 * WITHOUT WARRANTIES OR CONDITIONS OF ANY KIND, either express or implied.
 * See the License for the specific language governing permissions and
 * limitations under the License.
 */

import {CSS} from '../../../build/amp-social-share-1.0.css';
import {Layout} from '../../../src/layout';
import {PreactBaseElement} from '../../../src/preact/base-element';
import {Services} from '../../../src/services';
import {SocialShare} from './social-share';
import {addParamsToUrl, parseQueryString} from '../../../src/url';
import {dict} from '../../../src/utils/object';
import {getDataParamsFromAttributes} from '../../../src/dom';
import {getSocialConfig} from './social-share-config';
import {isExperimentOn} from '../../../src/experiments';
import {toggle} from '../../../src/style';
import {userAssert} from '../../../src/log';

/** @const {string} */
const TAG = 'amp-social-share';

/**
 * @private
 * @param {string} type
 * @param {!../../../src/service/viewer-interface.ViewerInterface} viewer
 * @param {!../../../src/service/platform-impl.Platform} platform
 * @return {!JsonObject|undefined}
 */
const getTypeConfigOrUndefined = (type, viewer, platform) => {
  if (type === 'system') {
    // navigator.share unavailable
    if (!systemShareSupported(viewer, platform)) {
      return;
    }
  } else {
    // system share wants to be unique
    const systemOnly =
      systemShareSupported(viewer, platform) &&
      !!window.document.querySelector(
        'amp-social-share[type=system][data-mode=replace]'
      );
    if (systemOnly) {
      return;
    }
  }
  return /** @type {!JsonObject} */ (getSocialConfig(type)) || dict();
};

/**
 * @private
 * @param {!../../../src/service/viewer-interface.ViewerInterface} viewer
 * @param {!../../../src/service/platform-impl.Platform} platform
 * @return {boolean}
 */
const systemShareSupported = (viewer, platform) => {
  // Chrome exports navigator.share in WebView but does not implement it.
  // See https://bugs.chromium.org/p/chromium/issues/detail?id=765923
  const isChromeWebview = viewer.isWebviewEmbedded() && platform.isChrome();

  return 'share' in navigator && !isChromeWebview;
};

class AmpSocialShare extends PreactBaseElement {
  /** @override */
  init() {
    const viewer = Services.viewerForDoc(this.element);
    const platform = Services.platformFor(window);
    const type = userAssert(
      this.element.getAttribute('type'),
      'The type attribute is required. %s',
      this.element
    );
    const typeConfig = getTypeConfigOrUndefined(type, viewer, platform);
    // Hide/ignore component if typeConfig is undefined
    if (!typeConfig) {
      toggle(this.element, false);
      return;
    }

<<<<<<< HEAD
    this.element.classList.add(`amp-social-share-${type}`);
    this.renderWithHrefAndTarget_(typeConfig, platform);
=======
    this.renderWithHrefAndTarget_(typeConfig);
>>>>>>> 1fe5dbff
    const responsive =
      this.element.getAttribute('layout') === Layout.RESPONSIVE && '100%';
    return dict({
      'width': responsive || this.element.getAttribute('width'),
      'height': responsive || this.element.getAttribute('height'),
      'color': 'currentColor',
      'background': 'inherit',
    });
  }

  /** @override */
  isLayoutSupported() {
    userAssert(
      isExperimentOn(this.win, 'amp-social-share-bento'),
      'expected amp-social-share-bento experiment to be enabled'
    );
    return true;
  }

  /**
   * Resolves 'href' and 'target' from data-param attributes using AMP URL services.
   * Then triggers render on the Component with updated props.
   * @private
   * @param {!JsonObject} typeConfig
   */
  renderWithHrefAndTarget_(typeConfig) {
    const customEndpoint = this.element.getAttribute('data-share-endpoint');
    const shareEndpoint = customEndpoint || typeConfig['shareEndpoint'] || '';
    const urlParams = typeConfig['defaultParams'] || dict();
    Object.assign(urlParams, getDataParamsFromAttributes(this.element));
    const hrefWithVars = addParamsToUrl(shareEndpoint, urlParams);
    const urlReplacements = Services.urlReplacementsForDoc(this.element);
    const bindingVars = /** @type {?Array<string>} */ (typeConfig['bindings']);
    const bindings = {};
    if (bindingVars) {
      bindingVars.forEach((name) => {
        const bindingName = name.toUpperCase();
        bindings[bindingName] = urlParams[name];
      });
    }
    urlReplacements
      .expandUrlAsync(hrefWithVars, bindings)
      .then((expandedUrl) => {
        const {search} = Services.urlForDoc(this.element).parse(expandedUrl);
        const target = this.element.getAttribute('data-target') || '_blank';

        if (customEndpoint) {
          this.mutateProps(
            dict({
              'endpoint': expandedUrl,
              'target': target,
            })
          );
        } else {
          this.mutateProps(
            dict({
              'params': parseQueryString(search),
              'target': target,
            })
          );
        }
      });
  }
}

/** @override */
AmpSocialShare['Component'] = SocialShare;

/** @override */
AmpSocialShare['props'] = {
  'tabIndex': {attr: 'tabindex'},
  'type': {attr: 'type'},
};

AMP.extension(TAG, '1.0', (AMP) => {
  AMP.registerElement(TAG, AmpSocialShare, CSS);
});<|MERGE_RESOLUTION|>--- conflicted
+++ resolved
@@ -88,12 +88,8 @@
       return;
     }
 
-<<<<<<< HEAD
     this.element.classList.add(`amp-social-share-${type}`);
-    this.renderWithHrefAndTarget_(typeConfig, platform);
-=======
     this.renderWithHrefAndTarget_(typeConfig);
->>>>>>> 1fe5dbff
     const responsive =
       this.element.getAttribute('layout') === Layout.RESPONSIVE && '100%';
     return dict({
