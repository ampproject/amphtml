/**
 * Copyright 2019 The AMP HTML Authors. All Rights Reserved.
 *
 * Licensed under the Apache License, Version 2.0 (the "License");
 * you may not use this file except in compliance with the License.
 * You may obtain a copy of the License at
 *
 *      http://www.apache.org/licenses/LICENSE-2.0
 *
 * Unless required by applicable law or agreed to in writing, software
 * distributed under the License is distributed on an "AS-IS" BASIS,
 * WITHOUT WARRANTIES OR CONDITIONS OF ANY KIND, either express or implied.
 * See the License for the specific language governing permissions and
 * limitations under the License.
 */

import {
  ADSENSE_MCRSPV_TAG,
<<<<<<< HEAD
  ADSENSE_RSPV_ALLOWLISTED_HEIGHT,
=======
  ADSENSE_RSPV_ALLOWED_HEIGHT,
>>>>>>> 21219087
  ADSENSE_RSPV_TAG,
} from '../../../../ads/google/utils';
import {
  AD_SIZE_OPTIMIZATION_EXP,
  MAX_HEIGHT_EXP,
  ResponsiveState,
} from '../responsive-state';
import {Services} from '../../../../src/services';
import {
  addAttributesToElement,
  createElementWithAttributes,
} from '../../../../src/dom';
import {forceExperimentBranch} from '../../../../src/experiments';
import {layoutRectLtwh} from '../../../../src/layout-rect';
import {toWin} from '../../../../src/types';

const AD_CLIENT_ID = 'ca-pub-123';

describes.realWin(
  'responsive-state',
  {
    amp: {
      extensions: [],
    },
  },
  (env) => {
    let win, doc;
    let lastSizeChangeAttempt;
    let element;
    let storageContent;
    let fakeIframe;

    beforeEach(async () => {
      win = env.win;
      doc = win.document;
      lastSizeChangeAttempt = null;

      const vsync = Services.vsyncFor(win);
      vsync.run = (vsyncTaskSpec, vsyncState) => {
        if (vsyncTaskSpec.measure) {
          vsyncTaskSpec.measure(vsyncState);
        }
        if (vsyncTaskSpec.mutate) {
          vsyncTaskSpec.mutate(vsyncState);
        }
      };
      const storage = await Services.storageForDoc(doc);
      storageContent = {};
      env.sandbox.stub(storage, 'get').callsFake((key) => {
        return Promise.resolve(storageContent[key]);
      });
      env.sandbox.stub(storage, 'set').callsFake((key, value) => {
        storageContent[key] = value;
        return Promise.resolve();
      });
      fakeIframe = {
        contentWindow: window,
        nodeType: 1,
        style: {},
      };
    });

    function createElement(attributes) {
      element = createElementWithNoStub(attributes);
      env.sandbox
        .stub(element, 'getLayoutBox')
        .returns(layoutRectLtwh(50, 200, 375, 100));

      env.sandbox.stub(element, 'getImpl').returns(
        Promise.resolve({
          attemptChangeSize: (h, w) => {
            lastSizeChangeAttempt = {height: h, width: w};
            return Promise.resolve();
          },
        })
      );

      const viewport = Services.viewportForDoc(doc);
      env.sandbox.stub(viewport, 'getSize').returns({width: 375, height: 667});

      return element;
    }

    function createElementWithNoStub(attributes) {
      element = createElementWithAttributes(doc, 'amp-ad', {
        'type': 'adsense',
        'data-ad-client': 'ca-pub-123',
      });
      addAttributesToElement(element, attributes);
      const parent = createElementWithAttributes(doc, 'div', {});
      parent.appendChild(element);
      doc.body.appendChild(parent);
      return element;
    }

    function createState(attributes) {
      createElement(attributes);
      return ResponsiveState.createIfResponsive(element);
    }

    function createContainerWidthState(attributes) {
      createElement(attributes);
      return ResponsiveState.createContainerWidthState(element);
    }

    describe('createIfResponsive', () => {
      it('should return non null for a responsive element', () => {
        const state = createState({'data-auto-format': [ADSENSE_RSPV_TAG]});
        expect(state).to.not.be.null;
      });
      it('should return null for a non responsive element', () => {
        const state = createState({});
        expect(state).to.be.null;
      });
    });

    describe('isValidElement', () => {
      it('should return true if it is a container width state', () => {
        const state = createContainerWidthState({
<<<<<<< HEAD
          'height': [ADSENSE_RSPV_ALLOWLISTED_HEIGHT],
=======
          'height': [ADSENSE_RSPV_ALLOWED_HEIGHT],
>>>>>>> 21219087
          'width': '960',
        });
        expect(state.isValidElement()).to.be.true;
      });

<<<<<<< HEAD
      it('should return false if the height is not allowlisted', () => {
=======
      it('should return false if the height is not allowed', () => {
>>>>>>> 21219087
        const state = createState({
          'data-auto-format': [ADSENSE_RSPV_TAG],
          'height': '310',
          'width': '100vw',
        });
        expect(state.isValidElement()).to.be.false;
      });

<<<<<<< HEAD
      it('should return false if the width is not allowlisted', () => {
        const state = createState({
          'data-auto-format': [ADSENSE_RSPV_TAG],
          'data-full-width': '',
          'height': [ADSENSE_RSPV_ALLOWLISTED_HEIGHT],
=======
      it('should return false if the width is not allowed', () => {
        const state = createState({
          'data-auto-format': [ADSENSE_RSPV_TAG],
          'data-full-width': '',
          'height': [ADSENSE_RSPV_ALLOWED_HEIGHT],
>>>>>>> 21219087
          'width': '90vw',
        });
        expect(state.isValidElement()).to.be.false;
      });

      it('should return true for a valid element', () => {
        const state = createState({
          'data-auto-format': [ADSENSE_RSPV_TAG],
          'data-full-width': '',
<<<<<<< HEAD
          'height': [ADSENSE_RSPV_ALLOWLISTED_HEIGHT],
=======
          'height': [ADSENSE_RSPV_ALLOWED_HEIGHT],
>>>>>>> 21219087
          'width': '100vw',
        });
        expect(state.isValidElement()).to.be.true;
      });
    });

    describe('getRafmtParam', () => {
      it(`should return 13 for data-auto-format="${ADSENSE_RSPV_TAG}"`, () => {
        const state = createState({
          'data-auto-format': [ADSENSE_RSPV_TAG],
          'data-full-width': '',
<<<<<<< HEAD
          'height': [ADSENSE_RSPV_ALLOWLISTED_HEIGHT],
=======
          'height': [ADSENSE_RSPV_ALLOWED_HEIGHT],
>>>>>>> 21219087
          'width': '100vw',
        });
        expect(state.getRafmtParam()).to.be.equal(13);
      });

      it(`should return 15 for data-auto-format="${ADSENSE_MCRSPV_TAG}"`, () => {
        const state = createState({
          'data-auto-format': [ADSENSE_MCRSPV_TAG],
          'data-full-width': '',
<<<<<<< HEAD
          'height': [ADSENSE_RSPV_ALLOWLISTED_HEIGHT],
=======
          'height': [ADSENSE_RSPV_ALLOWED_HEIGHT],
>>>>>>> 21219087
          'width': '100vw',
        });
        expect(state.getRafmtParam()).to.be.equal(15);
      });
    });

    describe('attemptToMatchResponsiveHeight', () => {
      it(`should attempt to set the right size for data-auto-format="${ADSENSE_RSPV_TAG}" without height fix experiment`, async () => {
        const state = createState({
          'data-auto-format': [ADSENSE_RSPV_TAG],
          'data-full-width': '',
<<<<<<< HEAD
          'height': [ADSENSE_RSPV_ALLOWLISTED_HEIGHT],
=======
          'height': [ADSENSE_RSPV_ALLOWED_HEIGHT],
>>>>>>> 21219087
          'width': '100vw',
        });

        await state.attemptToMatchResponsiveHeight();

        expect(lastSizeChangeAttempt).to.be.deep.equal({
          height: 300,
          width: 375,
        });
      });

      it(`should attempt to set the right size for data-auto-format="${ADSENSE_RSPV_TAG}" with height fix experiment`, async () => {
        forceExperimentBranch(
          win,
          MAX_HEIGHT_EXP.branch,
          MAX_HEIGHT_EXP.experiment
        );

        const state = createState({
          'data-auto-format': [ADSENSE_RSPV_TAG],
          'data-full-width': '',
<<<<<<< HEAD
          'height': [ADSENSE_RSPV_ALLOWLISTED_HEIGHT],
=======
          'height': [ADSENSE_RSPV_ALLOWED_HEIGHT],
>>>>>>> 21219087
          'width': '100vw',
        });

        await state.attemptToMatchResponsiveHeight();

        expect(lastSizeChangeAttempt).to.be.deep.equal({
          height: 313,
          width: 375,
        });
      });

      it(`should attempt to set the right size for data-auto-format="${ADSENSE_MCRSPV_TAG}"`, async () => {
        const state = createState({
          'data-auto-format': [ADSENSE_MCRSPV_TAG],
          'data-full-width': '',
          'height': '500px',
          'width': '100vw',
        });

        await state.attemptToMatchResponsiveHeight();

        expect(lastSizeChangeAttempt).to.be.deep.equal({
          height: 1386,
          width: 375,
        });
      });
    });

    describe('alignToViewport', () => {
      it('aligns a responsive element with the viewport edges in LTR', () => {
        const state = createState({
          'data-auto-format': [ADSENSE_RSPV_TAG],
          'data-full-width': '',
          'height': '500px',
          'width': '100vw',
        });

        state.alignToViewport();

        expect(element.style.marginLeft).to.be.equal('-50px');
        expect(element.style.marginRight).to.be.equal('');
      });

      it('aligns a responsive element with the viewport edges in RTL', () => {
        const state = createState({
          'data-auto-format': [ADSENSE_RSPV_TAG],
          'data-full-width': '',
          'height': '500px',
          'width': '100vw',
        });
        element.parentElement.style.direction = 'rtl';

        state.alignToViewport();

        expect(element.style.marginLeft).to.be.equal('');
        expect(element.style.marginRight).to.be.equal('50px');

        element.parentElement.style.direction = '';
      });
    });

    describe('maybeUpgradeToResponsive', () => {
      it("resolves to null when the appropriate experiment isn't enabled", async () => {
        const element = createElement({
          'data-ad-client': AD_CLIENT_ID,
          'width': '300',
          'height': '200',
        });

        const result = await ResponsiveState.maybeUpgradeToResponsive(
          element,
          AD_CLIENT_ID
        );
        expect(result).to.be.null;
      });

      it('resolves to null when the ad unit is responsive already', async () => {
        forceExperimentBranch(
          win,
          AD_SIZE_OPTIMIZATION_EXP.branch,
          AD_SIZE_OPTIMIZATION_EXP.experiment
        );

        const element = createElement({
          'data-ad-client': AD_CLIENT_ID,
          'data-auto-format': [ADSENSE_RSPV_TAG],
          'data-full-width': '',
          'height': '500px',
          'width': '100vw',
        });

        const result = await ResponsiveState.maybeUpgradeToResponsive(
          element,
          AD_CLIENT_ID
        );
        expect(result).to.be.null;
      });

      it('returns null when the ad unit is not responsive and ad size optimization is not set', async () => {
        forceExperimentBranch(
          win,
          AD_SIZE_OPTIMIZATION_EXP.branch,
          AD_SIZE_OPTIMIZATION_EXP.experiment
        );
        const element = createElement({
          'data-ad-client': AD_CLIENT_ID,
          'height': '200px',
          'width': '50vw',
        });

        const result = await ResponsiveState.maybeUpgradeToResponsive(
          element,
          AD_CLIENT_ID
        );

        expect(result).to.be.null;
      });

      it('returns null when the ad unit is not responsive and ad size optimization is disabled', async () => {
        forceExperimentBranch(
          win,
          AD_SIZE_OPTIMIZATION_EXP.branch,
          AD_SIZE_OPTIMIZATION_EXP.experiment
        );
        const element = createElement({
          'data-ad-client': AD_CLIENT_ID,
          'height': '200px',
          'width': '50vw',
        });
        storageContent[`aas-${AD_CLIENT_ID}`] = false;

        const result = await ResponsiveState.maybeUpgradeToResponsive(
          element,
          AD_CLIENT_ID
        );

        expect(result).to.be.null;
      });

      it('returns null when the viewport is too wide', async () => {
        forceExperimentBranch(
          win,
          AD_SIZE_OPTIMIZATION_EXP.branch,
          AD_SIZE_OPTIMIZATION_EXP.experiment
        );
        const element = createElementWithNoStub({
          'data-ad-client': AD_CLIENT_ID,
          'height': '500',
          'width': '1024',
        });
        const viewport = Services.viewportForDoc(element);
        env.sandbox
          .stub(viewport, 'getSize')
          .returns({width: 1024, height: 500});
        storageContent[`aas-${AD_CLIENT_ID}`] = true;

        const result = await ResponsiveState.maybeUpgradeToResponsive(
          element,
          AD_CLIENT_ID
        );

        expect(result).to.be.null;
      });

      it('Fall back to container width state for full-width responsive user on desktop site', async () => {
        const element = createElementWithNoStub({
          'data-ad-client': AD_CLIENT_ID,
          'data-auto-format': [ADSENSE_RSPV_TAG],
          'data-full-width': '',
          'height': '500px',
          'width': '100vw',
        });
        const viewport = Services.viewportForDoc(element);
        env.sandbox
          .stub(viewport, 'getSize')
          .returns({width: 1024, height: 500});

        const mockContainerWith = '960';
        const vsyncMock = Services.vsyncFor(
          toWin(element.ownerDocument.defaultView)
        );
        env.sandbox.stub(vsyncMock, 'runPromise').returns({
          then: () => {
<<<<<<< HEAD
            element.setAttribute('height', ADSENSE_RSPV_ALLOWLISTED_HEIGHT);
=======
            element.setAttribute('height', ADSENSE_RSPV_ALLOWED_HEIGHT);
>>>>>>> 21219087
            element.setAttribute('width', mockContainerWith);
            element.removeAttribute('data-full-width');
            element.removeAttribute('data-auto-format');
            return ResponsiveState.createContainerWidthState(element);
          },
        });

        const result = await ResponsiveState.maybeUpgradeToResponsive(
          element,
          AD_CLIENT_ID
        );

        expect(result).to.not.be.null;
        expect(result.isValidElement()).to.be.true;
        expect(element.getAttribute('height')).to.be.equal(
<<<<<<< HEAD
          `${ADSENSE_RSPV_ALLOWLISTED_HEIGHT}`
=======
          `${ADSENSE_RSPV_ALLOWED_HEIGHT}`
>>>>>>> 21219087
        );
        expect(element.getAttribute('width')).to.be.equal(mockContainerWith);
        expect(element).to.not.have.attribute('data-full-width');
        expect(element).to.not.have.attribute('data-auto-format');
      });

      it('returns a valid responsive state and upgrades element when the ad unit is not responsive and ad size optimization is enabled', async () => {
        forceExperimentBranch(
          win,
          AD_SIZE_OPTIMIZATION_EXP.branch,
          AD_SIZE_OPTIMIZATION_EXP.experiment
        );
        const element = createElement({
          'data-ad-client': AD_CLIENT_ID,
          'height': '200px',
          'width': '50vw',
        });
        storageContent[`aas-${AD_CLIENT_ID}`] = true;

        const result = await ResponsiveState.maybeUpgradeToResponsive(
          element,
          AD_CLIENT_ID
        );

        expect(result).to.not.be.null;
        expect(result.isValidElement()).to.be.true;
        expect(element.getAttribute('height')).to.be.equal(
<<<<<<< HEAD
          `${ADSENSE_RSPV_ALLOWLISTED_HEIGHT}`
=======
          `${ADSENSE_RSPV_ALLOWED_HEIGHT}`
>>>>>>> 21219087
        );
        expect(element.getAttribute('width')).to.be.equal('100vw');
        expect(element).to.have.attribute('data-full-width');
        expect(element.getAttribute('data-auto-format')).to.be.equal('rspv');
      });
    });
    describe('maybeAttachSettingsListener', () => {
      describe('sets up a listener that', () => {
        let promise;

        beforeEach(() => {
          const element = createElement({
            'data-ad-client': AD_CLIENT_ID,
            'height': '200px',
            'width': '50vw',
          });
          promise = ResponsiveState.maybeAttachSettingsListener(
            element,
            fakeIframe,
            AD_CLIENT_ID
          );
          expect(promise).to.not.be.null;
        });

        it('writes opt in data to localstorage', async () => {
          const data = {
            'googMsgType': 'adsense-settings',
            'adClient': AD_CLIENT_ID,
            'enableAutoAdSize': '1',
          };
          win.postMessage(JSON.stringify(data), '*');

          await promise;

          expect(storageContent).to.deep.equal({[`aas-${AD_CLIENT_ID}`]: true});
        });

        it('writes opt out data to localstorage', async () => {
          const data = {
            'googMsgType': 'adsense-settings',
            'adClient': AD_CLIENT_ID,
            'enableAutoAdSize': '0',
          };
          win.postMessage(JSON.stringify(data), '*');

          await promise;

          expect(storageContent).to.deep.equal({
            [`aas-${AD_CLIENT_ID}`]: false,
          });
        });

        it("doesn't write data with the wrong message type", async () => {
          const badData = {
            'googMsgType': 'adsense-bettings',
            'adClient': AD_CLIENT_ID,
            'enableAutoAdSize': '1',
          };
          win.postMessage(JSON.stringify(badData), '*');
          const goodData = {
            'googMsgType': 'adsense-settings',
            'adClient': AD_CLIENT_ID,
            'enableAutoAdSize': '0',
          };
          win.postMessage(JSON.stringify(goodData), '*');

          await promise;

          expect(storageContent).to.deep.equal({
            [`aas-${AD_CLIENT_ID}`]: false,
          });
        });

        it("doesn't write data with the wrong client ID", async () => {
          const badData = {
            'googMsgType': 'adsense-settings',
            'adClient': AD_CLIENT_ID + 'i',
            'enableAutoAdSize': '1',
          };
          win.postMessage(JSON.stringify(badData), '*');
          const goodData = {
            'googMsgType': 'adsense-settings',
            'adClient': AD_CLIENT_ID,
            'enableAutoAdSize': '0',
          };
          win.postMessage(JSON.stringify(goodData), '*');

          await promise;

          expect(storageContent).to.deep.equal({
            [`aas-${AD_CLIENT_ID}`]: false,
          });
        });
      });
    });
  }
);<|MERGE_RESOLUTION|>--- conflicted
+++ resolved
@@ -16,11 +16,7 @@
 
 import {
   ADSENSE_MCRSPV_TAG,
-<<<<<<< HEAD
-  ADSENSE_RSPV_ALLOWLISTED_HEIGHT,
-=======
   ADSENSE_RSPV_ALLOWED_HEIGHT,
->>>>>>> 21219087
   ADSENSE_RSPV_TAG,
 } from '../../../../ads/google/utils';
 import {
@@ -140,21 +136,13 @@
     describe('isValidElement', () => {
       it('should return true if it is a container width state', () => {
         const state = createContainerWidthState({
-<<<<<<< HEAD
-          'height': [ADSENSE_RSPV_ALLOWLISTED_HEIGHT],
-=======
-          'height': [ADSENSE_RSPV_ALLOWED_HEIGHT],
->>>>>>> 21219087
+          'height': [ADSENSE_RSPV_ALLOWED_HEIGHT],
           'width': '960',
         });
         expect(state.isValidElement()).to.be.true;
       });
 
-<<<<<<< HEAD
-      it('should return false if the height is not allowlisted', () => {
-=======
       it('should return false if the height is not allowed', () => {
->>>>>>> 21219087
         const state = createState({
           'data-auto-format': [ADSENSE_RSPV_TAG],
           'height': '310',
@@ -163,19 +151,11 @@
         expect(state.isValidElement()).to.be.false;
       });
 
-<<<<<<< HEAD
-      it('should return false if the width is not allowlisted', () => {
-        const state = createState({
-          'data-auto-format': [ADSENSE_RSPV_TAG],
-          'data-full-width': '',
-          'height': [ADSENSE_RSPV_ALLOWLISTED_HEIGHT],
-=======
       it('should return false if the width is not allowed', () => {
         const state = createState({
           'data-auto-format': [ADSENSE_RSPV_TAG],
           'data-full-width': '',
           'height': [ADSENSE_RSPV_ALLOWED_HEIGHT],
->>>>>>> 21219087
           'width': '90vw',
         });
         expect(state.isValidElement()).to.be.false;
@@ -185,11 +165,7 @@
         const state = createState({
           'data-auto-format': [ADSENSE_RSPV_TAG],
           'data-full-width': '',
-<<<<<<< HEAD
-          'height': [ADSENSE_RSPV_ALLOWLISTED_HEIGHT],
-=======
-          'height': [ADSENSE_RSPV_ALLOWED_HEIGHT],
->>>>>>> 21219087
+          'height': [ADSENSE_RSPV_ALLOWED_HEIGHT],
           'width': '100vw',
         });
         expect(state.isValidElement()).to.be.true;
@@ -201,11 +177,7 @@
         const state = createState({
           'data-auto-format': [ADSENSE_RSPV_TAG],
           'data-full-width': '',
-<<<<<<< HEAD
-          'height': [ADSENSE_RSPV_ALLOWLISTED_HEIGHT],
-=======
-          'height': [ADSENSE_RSPV_ALLOWED_HEIGHT],
->>>>>>> 21219087
+          'height': [ADSENSE_RSPV_ALLOWED_HEIGHT],
           'width': '100vw',
         });
         expect(state.getRafmtParam()).to.be.equal(13);
@@ -215,11 +187,7 @@
         const state = createState({
           'data-auto-format': [ADSENSE_MCRSPV_TAG],
           'data-full-width': '',
-<<<<<<< HEAD
-          'height': [ADSENSE_RSPV_ALLOWLISTED_HEIGHT],
-=======
-          'height': [ADSENSE_RSPV_ALLOWED_HEIGHT],
->>>>>>> 21219087
+          'height': [ADSENSE_RSPV_ALLOWED_HEIGHT],
           'width': '100vw',
         });
         expect(state.getRafmtParam()).to.be.equal(15);
@@ -231,11 +199,7 @@
         const state = createState({
           'data-auto-format': [ADSENSE_RSPV_TAG],
           'data-full-width': '',
-<<<<<<< HEAD
-          'height': [ADSENSE_RSPV_ALLOWLISTED_HEIGHT],
-=======
-          'height': [ADSENSE_RSPV_ALLOWED_HEIGHT],
->>>>>>> 21219087
+          'height': [ADSENSE_RSPV_ALLOWED_HEIGHT],
           'width': '100vw',
         });
 
@@ -257,11 +221,7 @@
         const state = createState({
           'data-auto-format': [ADSENSE_RSPV_TAG],
           'data-full-width': '',
-<<<<<<< HEAD
-          'height': [ADSENSE_RSPV_ALLOWLISTED_HEIGHT],
-=======
-          'height': [ADSENSE_RSPV_ALLOWED_HEIGHT],
->>>>>>> 21219087
+          'height': [ADSENSE_RSPV_ALLOWED_HEIGHT],
           'width': '100vw',
         });
 
@@ -445,11 +405,7 @@
         );
         env.sandbox.stub(vsyncMock, 'runPromise').returns({
           then: () => {
-<<<<<<< HEAD
-            element.setAttribute('height', ADSENSE_RSPV_ALLOWLISTED_HEIGHT);
-=======
             element.setAttribute('height', ADSENSE_RSPV_ALLOWED_HEIGHT);
->>>>>>> 21219087
             element.setAttribute('width', mockContainerWith);
             element.removeAttribute('data-full-width');
             element.removeAttribute('data-auto-format');
@@ -465,11 +421,7 @@
         expect(result).to.not.be.null;
         expect(result.isValidElement()).to.be.true;
         expect(element.getAttribute('height')).to.be.equal(
-<<<<<<< HEAD
-          `${ADSENSE_RSPV_ALLOWLISTED_HEIGHT}`
-=======
           `${ADSENSE_RSPV_ALLOWED_HEIGHT}`
->>>>>>> 21219087
         );
         expect(element.getAttribute('width')).to.be.equal(mockContainerWith);
         expect(element).to.not.have.attribute('data-full-width');
@@ -497,11 +449,7 @@
         expect(result).to.not.be.null;
         expect(result.isValidElement()).to.be.true;
         expect(element.getAttribute('height')).to.be.equal(
-<<<<<<< HEAD
-          `${ADSENSE_RSPV_ALLOWLISTED_HEIGHT}`
-=======
           `${ADSENSE_RSPV_ALLOWED_HEIGHT}`
->>>>>>> 21219087
         );
         expect(element.getAttribute('width')).to.be.equal('100vw');
         expect(element).to.have.attribute('data-full-width');
