--- conflicted
+++ resolved
@@ -348,26 +348,12 @@
     let loadExtensionSpy;
 
     beforeEach(() => {
-<<<<<<< HEAD
       return createImplTag({
         width: '200',
         height: '50',
         type: 'adsense',
       }).then(() => {
-        const extensions = installExtensionsService(impl.win);
-=======
-      return createIframePromise().then(fixture => {
-        setupForAdTesting(fixture);
-        const doc = fixture.doc;
-        element = createElementWithAttributes(doc, 'amp-ad', {
-          'width': '200',
-          'height': '50',
-          'type': 'adsense',
-        });
-        installExtensionsService(fixture.win);
         const extensions = extensionsFor(fixture.win);
-        impl = new AmpAdNetworkAdsenseImpl(element);
->>>>>>> af1d6565
         loadExtensionSpy = sandbox.spy(extensions, 'loadExtension');
       });
     });
