/**
 * Copyright 2016 The AMP HTML Authors. All Rights Reserved.
 *
 * Licensed under the Apache License, Version 2.0 (the "License");
 * you may not use this file except in compliance with the License.
 * You may obtain a copy of the License at
 *
 *      http://www.apache.org/licenses/LICENSE-2.0
 *
 * Unless required by applicable law or agreed to in writing, software
 * distributed under the License is distributed on an "AS-IS" BASIS,
 * WITHOUT WARRANTIES OR CONDITIONS OF ANY KIND, either express or implied.
 * See the License for the specific language governing permissions and
 * limitations under the License.
 */

// Because AdSense and DoubleClick are both operated by Google and their A4A
// implementations share some behavior in common, part of the logic for this
// implementation is located in the ads/google/a4a directory rather than here.
// Most other ad networks will want to put their A4A code entirely in the
// extensions/amp-ad-network-${NETWORK_NAME}-impl directory.

import {ADSENSE_RSPV_WHITELISTED_HEIGHT} from '../../../ads/google/utils';
import {AdsenseSharedState} from './adsense-shared-state';
import {AmpA4A} from '../../amp-a4a/0.1/amp-a4a';
import {CONSENT_POLICY_STATE} from '../../../src/consent-state';
import {Navigation} from '../../../src/service/navigation';
import {
  QQID_HEADER,
  ValidAdContainerTypes,
  addCsiSignalsToAmpAnalyticsConfig,
  additionalDimensions,
  extractAmpAnalyticsConfig,
  getCsiAmpAnalyticsConfig,
  getCsiAmpAnalyticsVariables,
  getEnclosingContainerTypes,
  getIdentityToken,
  googleAdUrl,
  isCdnProxy,
  isReportingEnabled,
  maybeAppendErrorParameter,
} from '../../../ads/google/a4a/utils';
import {Services} from '../../../src/services';
import {
  addExperimentIdToElement,
  isInManualExperiment,
} from '../../../ads/google/a4a/traffic-experiments';
import {clamp} from '../../../src/utils/math';
import {
  computedStyle,
  setStyle,
  setStyles,
} from '../../../src/style';
import {dev, user} from '../../../src/log';
import {domFingerprintPlain} from '../../../src/utils/dom-fingerprint';
import {
  getAdSenseAmpAutoAdsExpBranch,
} from '../../../ads/google/adsense-amp-auto-ads';
import {getDefaultBootstrapBaseUrl} from '../../../src/3p-frame';
import {
  getExperimentBranch,
  randomlySelectUnsetExperiments,
} from '../../../src/experiments';
import {getMode} from '../../../src/mode';
import {
  googleLifecycleReporterFactory,
  setGoogleLifecycleVarsFromHeaders,
} from '../../../ads/google/a4a/google-data-reporter';
import {insertAnalyticsElement} from '../../../src/extension-analytics';
import {removeElement} from '../../../src/dom';
import {stringHash32} from '../../../src/string';

/** @const {string} */
const ADSENSE_BASE_URL = 'https://googleads.g.doubleclick.net/pagead/ads';

/** @const {string} */
const TAG = 'amp-ad-network-adsense-impl';

/**
 * Shared state for AdSense ad slots. This is used primarily for ad request url
 * parameters that depend on previous slots.
 * @const {!AdsenseSharedState}
 */
const sharedState = new AdsenseSharedState();

/** @visibleForTesting */
export function resetSharedState() {
  sharedState.reset();
}

/**
 * Mapping of experiment id to viewport offsets by which ad request should
 * be delayed.
 * @type {!Object<string, number>}
 * @visibleForTesting
 */
export const DELAY_REQUEST_EXP_BRANCHES = {
  '21062224': true, // control, delay by renderOutsideViewport
  '21062225': 3,
  '21062226': 4,
  '21062227': 6,
  '21062228': 12,
};

/** @type {string} @visibleForTesting */
export const DELAY_REQUEST_EXP = 'adsense-delay-request';

/** @type {string} */
const FORMAT_EXP = 'as-use-attr-for-format';

/** @final */
export class AmpAdNetworkAdsenseImpl extends AmpA4A {

  /**
   * @param {!Element} element
   */
  constructor(element) {
    super(element);

    /**
     * @type {?../../../ads/google/a4a/performance.GoogleAdLifecycleReporter}
     */
    this.lifecycleReporter_ = null;

    /**
     * A unique identifier for this slot.
     * Not initialized until getAdUrl() is called; updated upon each invocation
     * of getAdUrl().
     * @private {?string}
     */
    this.uniqueSlotId_ = null;

    /**
     * Config to generate amp-analytics element for active view reporting.
     * @type {?JsonObject}
     * @private
     */
    this.ampAnalyticsConfig_ = null;

    /** @private {!../../../src/service/extensions-impl.Extensions} */
    this.extensions_ = Services.extensionsFor(this.win);

    /** @private {?({width, height}|../../../src/layout-rect.LayoutRectDef)} */
    this.size_ = null;

    /** @private {number|boolean} */
    this.delayRequest_ = true;

    /**
     * amp-analytics element generated based on this.ampAnalyticsConfig_
     * @private {?Element}
     */
    this.ampAnalyticsElement_ = null;

    /** @private {?string} */
    this.qqid_ = null;

    /**
     * For full-width responsive ads: whether the element has already been
     * aligned to the edges of the viewport.
     * @private {boolean}
     */
    this.responsiveAligned_ = false;

    /**
     * The contents of the data-auto-format attribute, or empty string if the
     * attribute was not set.
     * @private {?string}
     */
    this.autoFormat_ = null;

    /** @private {?Promise<!../../../ads/google/a4a/utils.IdentityToken>} */
    this.identityTokenPromise_ = null;

    /**
     * @private {?boolean} whether preferential rendered AMP creative, null
     * indicates no creative render.
     */
    this.isAmpCreative_ = null;
  }

  /**
   * @return {boolean}
   * @private
   */
  isResponsive_() {
    return this.autoFormat_ == 'rspv';
  }

  /** @override */
  isValidElement() {
    /**
     * isValidElement used to also check that we are in a valid A4A environment,
     * however this is not necessary as that is checked by adsenseIsA4AEnabled,
     * which is always called as part of the upgrade path from an amp-ad element
     * to an amp-ad-adsense element. Thus, if we are an amp-ad, we can be sure
     * that it has been verified.
     */
    if (this.isResponsive_()) {
      if (!this.element.hasAttribute('data-full-width')) {
        user().warn(TAG,
            'Responsive AdSense ad units require the attribute ' +
            'data-full-width.');
        return false;
      }

      const height = this.element.getAttribute('height');
      const width = this.element.getAttribute('width');
      if (height != ADSENSE_RSPV_WHITELISTED_HEIGHT) {
        user().warn(TAG,
            `Specified height ${height} in <amp-ad> tag is not equal to the ` +
            `required height of ${ADSENSE_RSPV_WHITELISTED_HEIGHT} for ` +
            'responsive AdSense ad units.');
        return false;
      }
      if (width != '100vw') {
        user().warn(TAG,
            `Invalid width ${width} for full-width responsive <amp-ad> tag. ` +
            'Width must be 100vw.');
        return false;
      }
    }
    return !!this.element.getAttribute('data-ad-client') &&
        this.isAmpAdElement();
  }

  /** @override */
  delayAdRequestEnabled() {
<<<<<<< HEAD
    return this.delayRequest_;
=======
    return DELAY_REQUEST_EXP_BRANCHES[
        getExperimentBranch(this.win, DELAY_REQUEST_EXP) || ''] || true;
>>>>>>> 98f7abdb
  }

  /** @override */
  buildCallback() {
    super.buildCallback();
<<<<<<< HEAD
    this.lifecycleReporter_ = this.initLifecycleReporter();
=======
    this.divertExperiments();
>>>>>>> 98f7abdb
    this.identityTokenPromise_ = Services.viewerForDoc(this.getAmpDoc())
        .whenFirstVisible()
        .then(() => getIdentityToken(this.win, this.getAmpDoc()));
    this.autoFormat_ =
        this.element.getAttribute('data-auto-format') || '';

    if (this.isResponsive_()) {
      // Attempt to resize to the correct height. The width should already be
      // 100vw, but is fixed here so that future resizes of the viewport don't
      // affect it.
      const viewportSize = this.getViewport().getSize();
      return this.attemptChangeSize(
          AmpAdNetworkAdsenseImpl.getResponsiveHeightForContext_(
              viewportSize),
          viewportSize.width).catch(() => {});
    }
  }

  /** @override */
  getConsentPolicy() {
    // Ensure that build is not blocked by need for consent (delay will occur
    // prior to ad URL construction).
    return null;
  }

<<<<<<< HEAD
  const DELAY_REQUEST_EXP = {
    21062224: true, // control
    21062225: 3,
    21062226: 4,
    21062227: 6,
    21062228: 12,
  };

  /** @visibleForTesting */
  divertExperiments() {
    const adsenseFormatExpName = 'as-use-attr-for-format';
    const experimentInfoMap =
        /** @type {!Object<string,
        !../../../src/experiments.ExperimentInfo>} */ ({});
    experimentInfoMap[adsenseFormatExpName] = {
      isTrafficEligible: () => !this.isResponsive_() &&
        !isNaN(width) && width > 0 &&
        !isNaN(height) && height > 0,
      branches: ['21062003', '21062004'],
    };
    const adsenseDelayRequestExpName = 'adsense-delay-request';
    experimentInfoMap[adsenseDelayRequestExpName] = {
      isTrafficEligible: () => true,
      branches: Object.keys(DELAY_REQUEST_EXP),
    };
    const selectedExp =
        randomlySelectUnsetExperiments(this.win, experimentInfoMap);
    Object.values(selectedExp).forEach(expId =>
        addExperimentIdToElement(expId, this.element));
    return selectedExp;
=======
  /** @visibleForTesting */
  divertExperiments() {
    const experimentInfoMap =
        /** @type {!Object<string,
        !../../../src/experiments.ExperimentInfo>} */ ({
        [FORMAT_EXP]: {
          isTrafficEligible: () => !this.isResponsive_() &&
            Number(this.element.getAttribute('width')) > 0 &&
            Number(this.element.getAttribute('height')) > 0,
          branches: ['21062003', '21062004'],
        },
        [DELAY_REQUEST_EXP]: {
          isTrafficEligible: () => true,
          branches: Object.keys(DELAY_REQUEST_EXP_BRANCHES),
        },
      });
    const setExps = randomlySelectUnsetExperiments(this.win, experimentInfoMap);
    Object.keys(setExps).forEach(expName =>
      addExperimentIdToElement(setExps[expName], this.element));
>>>>>>> 98f7abdb
  }

  /** @override */
  getAdUrl(consentState) {
    if (consentState == CONSENT_POLICY_STATE.UNKNOWN &&
        this.element.getAttribute('data-npa-on-unknown-consent') != 'true') {
      user().info(TAG, 'Ad request suppressed due to unknown consent');
      return Promise.resolve('');
    }
    // TODO: Check for required and allowed parameters. Probably use
    // validateData, from 3p/3p/js, after moving it someplace common.
    const startTime = Date.now();
    const global = this.win;
    let adClientId = this.element.getAttribute('data-ad-client');
    // Ensure client id format: lower case with 'ca-' prefix.
    adClientId = adClientId.toLowerCase();
    if (adClientId.substring(0, 3) != 'ca-') {
      adClientId = 'ca-' + adClientId;
    }
    const adTestOn = this.element.getAttribute('data-adtest') ||
        isInManualExperiment(this.element);
    const width = Number(this.element.getAttribute('width'));
    const height = Number(this.element.getAttribute('height'));

<<<<<<< HEAD
    const selectedExp = this.divertExperiments();
    this.delayRequest_ = 
        delayRequestExp[selectedExp[adsenseDelayRequestExpName]] ||
        this.delayRequest_;
    this.size_ = selectedExp[adsenseFormatExpName] == '21062004'
=======
    this.size_ = getExperimentBranch(this.win, FORMAT_EXP) == '21062004'
>>>>>>> 98f7abdb
      ? {width, height}
      : this.getIntersectionElementLayoutBox();
    const format = `${this.size_.width}x${this.size_.height}`;
    const slotId = this.element.getAttribute('data-amp-slot-index');
    // data-amp-slot-index is set by the upgradeCallback method of amp-ad.
    // TODO(bcassels): Uncomment the assertion, fixing the tests.
    // But not all tests arrange to call upgradeCallback.
    // dev().assert(slotId != undefined);
    const adk = this.adKey_(format);
    this.uniqueSlotId_ = slotId + adk;
    const slotname = this.element.getAttribute('data-ad-slot');
    const sharedStateParams = sharedState.addNewSlot(
        format, this.uniqueSlotId_, adClientId, slotname);
    const viewportSize = this.getViewport().getSize();
    this.win['ampAdGoogleIfiCounter'] = this.win['ampAdGoogleIfiCounter'] || 1;
    const enclosingContainers = getEnclosingContainerTypes(this.element);
    const pfx = enclosingContainers.includes(
        ValidAdContainerTypes['AMP-FX-FLYING-CARPET']) ||
        enclosingContainers.includes(ValidAdContainerTypes['AMP-STICKY-AD']);
    const parameters = {
      'client': adClientId,
      format,
      'w': this.size_.width,
      'h': this.size_.height,
      'iu': slotname,
      'npa': consentState == CONSENT_POLICY_STATE.INSUFFICIENT ||
          consentState == CONSENT_POLICY_STATE.UNKNOWN ? 1 : null,
      'adtest': adTestOn ? 'on' : null,
      adk,
      'output': 'html',
      'bc': global.SVGElement && global.document.createElementNS ? '1' : null,
      'ctypes': this.getCtypes_(),
      'host': this.element.getAttribute('data-ad-host'),
      'hl': this.element.getAttribute('data-language'),
      'to': this.element.getAttribute('data-tag-origin'),
      'pv': sharedStateParams.pv,
      'channel': this.element.getAttribute('data-ad-channel'),
      'wgl': global['WebGLRenderingContext'] ? '1' : '0',
      'asnt': this.sentinel,
      'dff': computedStyle(this.win, this.element)['font-family'],
      'prev_fmts': sharedStateParams.prevFmts || null,
      'prev_slotnames': sharedStateParams.prevSlotnames || null,
      'brdim': additionalDimensions(this.win, viewportSize),
      'ifi': this.win['ampAdGoogleIfiCounter']++,
      'rc': this.fromResumeCallback ? 1 : null,
      'rafmt': this.isResponsive_() ? 13 : null,
      'pfx': pfx ? '1' : '0',
      // Matched content specific fields.
      'crui': this.element.getAttribute('data-matched-content-ui-type'),
      'cr_row': this.element.getAttribute('data-matched-content-rows-num'),
      'cr_col': this.element.getAttribute('data-matched-content-columns-num'),
      // Package code (also known as URL group) that was used to
      // create ad.
      'pwprc': this.element.getAttribute('data-package'),
    };

    const experimentIds = [];
    const ampAutoAdsBranch = getAdSenseAmpAutoAdsExpBranch(this.win);
    if (ampAutoAdsBranch) {
      experimentIds.push(ampAutoAdsBranch);
    }
    const identityPromise = Services.timerFor(this.win)
        .timeoutPromise(1000, this.identityTokenPromise_)
        .catch(unusedErr => {
          // On error/timeout, proceed.
          return /**@type {!../../../ads/google/a4a/utils.IdentityToken}*/(
            {});
        });
    return identityPromise.then(identity => {
      return googleAdUrl(
          this, ADSENSE_BASE_URL, startTime, Object.assign(
              {
                adsid: identity.token || null,
                jar: identity.jar || null,
                pucrd: identity.pucrd || null,
              },
              parameters), experimentIds);
    });
  }

  /** @override */
  onNetworkFailure(error, adUrl) {
    dev().info(TAG, 'network error, attempt adding of error parameter', error);
    return {adUrl: maybeAppendErrorParameter(adUrl, 'n')};
  }

  /** @override */
  extractSize(responseHeaders) {
    if (this.lifecycleReporter_) {
      setGoogleLifecycleVarsFromHeaders(
          responseHeaders, this.lifecycleReporter_);
    }
    this.ampAnalyticsConfig_ = extractAmpAnalyticsConfig(this, responseHeaders);
    this.qqid_ = responseHeaders.get(QQID_HEADER);
    if (this.ampAnalyticsConfig_) {
      // Load amp-analytics extensions
      this.extensions_./*OK*/installExtensionForDoc(
          this.getAmpDoc(), 'amp-analytics');
    }
    return this.size_;
  }

  /**
   * @param {string} format
   * @return {string} The ad unit hash key string.
   * @private
   */
  adKey_(format) {
    const {element} = this;
    const slot = element.getAttribute('data-ad-slot') || '';
    const string = `${slot}:${format}:${domFingerprintPlain(element)}`;
    return stringHash32(string);
  }

  /**
   * @return {?string}
   * @private
   */
  getCtypes_() {
    if (!getMode().localDev) {
      return null;
    }
    const ctypesReMatch = /[?&]force_a4a_ctypes=([^&]+)/.exec(
        this.win.location.search);
    // If the RE passes, then length is necessarily > 1.
    if (ctypesReMatch) {
      return ctypesReMatch[1];
    }
    return null;
  }

  /** @override */
  emitLifecycleEvent(eventName, opt_extraVariables) {
    if (!this.lifecycleReporter_) {
      dev().warn(TAG, 'lifecycleReporter not yet populated in emit call');
      return;
    }
    if (opt_extraVariables) {
      this.lifecycleReporter_.setPingParameters(opt_extraVariables);
    }
    this.lifecycleReporter_.sendPing(eventName);
  }

  /**
   * @return {!../../../ads/google/a4a/performance.BaseLifecycleReporter}
   */
  initLifecycleReporter() {
    return googleLifecycleReporterFactory(this);
  }

  /** @override */
  isXhrAllowed() {
    return isCdnProxy(this.win) || getMode(this.win).localDev ||
        getMode(this.win).test;
  }

  /** @override */
  onCreativeRender(creativeMetaData) {
    super.onCreativeRender(creativeMetaData);
    this.isAmpCreative_ = !!creativeMetaData;
    if (creativeMetaData &&
        !creativeMetaData.customElementExtensions.includes('amp-ad-exit')) {
      // Capture phase click handlers on the ad if amp-ad-exit not present
      // (assume it will handle capture).
      dev().assert(this.iframe);
      Navigation.installAnchorClickInterceptor(
          this.getAmpDoc(), this.iframe.contentWindow);
    }
    if (this.ampAnalyticsConfig_) {
      dev().assert(!this.ampAnalyticsElement_);
      if (isReportingEnabled(this)) {
        addCsiSignalsToAmpAnalyticsConfig(
            this.win,
            this.element,
            this.ampAnalyticsConfig_,
            this.qqid_,
            !!creativeMetaData,
            this.lifecycleReporter_.getDeltaTime(),
            this.lifecycleReporter_.getInitTime());
      }
      this.ampAnalyticsElement_ = insertAnalyticsElement(
          this.element, this.ampAnalyticsConfig_, /*loadAnalytics*/ true,
          !!this.postAdResponseExperimentFeatures['avr_disable_immediate']);
    }

    dev().assert(!!this.lifecycleReporter_);
    this.lifecycleReporter_.addPingsForVisibility(this.element);

    setStyles(dev().assertElement(this.iframe), {
      width: `${this.size_.width}px`,
      height: `${this.size_.height}px`,
    });
  }

  /** @override */
  unlayoutCallback() {
    switch (this.postAdResponseExperimentFeatures['unlayout_exp']) {
      case 'all':
        // Ensure all creatives are removed.
        this.isAmpCreative_ = false;
        break;
      case 'remain':
        if (this.qqid_ && this.isAmpCreative_ === null) {
          // Ad response received but not yet rendered.  Note that no fills
          // would fall into this case even if layoutCallback has executed.
          // Assume high probability of continued no fill therefore do not
          // tear down.
          dev().info(TAG, 'unlayoutCallback - unrendered creative can remain');
          return false;
        }
    }
    if (this.isAmpCreative_) {
      // Allow AMP creatives to remain in case SERP viewer swipe back.
      return false;
    }
    const superResult = super.unlayoutCallback();
    this.element.setAttribute('data-amp-slot-index',
        this.win.ampAdSlotIdCounter++);
    this.lifecycleReporter_ = this.initLifecycleReporter();
    if (this.uniqueSlotId_) {
      sharedState.removeSlot(this.uniqueSlotId_);
    }
    if (this.ampAnalyticsElement_) {
      removeElement(this.ampAnalyticsElement_);
      this.ampAnalyticsElement_ = null;
    }
    this.ampAnalyticsConfig_ = null;
    this.qqid_ = null;
    this.isAmpCreative_ = null;
    return superResult;
  }

  /** @override */
  onLayoutMeasure() {
    super.onLayoutMeasure();

    if (this.isResponsive_() && !this.responsiveAligned_) {
      this.responsiveAligned_ = true;

      const layoutBox = this.getLayoutBox();

      // Nudge into the correct horizontal position by changing side margin.
      this.getVsync().run({
        measure: state => {
          state.direction =
            computedStyle(this.win, this.element)['direction'];
        },
        mutate: state => {
          if (state.direction == 'rtl') {
            setStyle(this.element, 'marginRight', layoutBox.left, 'px');
          } else {
            setStyle(this.element, 'marginLeft', -layoutBox.left, 'px');
          }
        },
      }, {direction: ''});
    }
  }

  /** @override */
  getPreconnectUrls() {
    this.preconnect.preload(getDefaultBootstrapBaseUrl(this.win, 'nameframe'));
    return ['https://googleads.g.doubleclick.net'];
  }

  /** @override */
  getA4aAnalyticsVars(analyticsTrigger) {
    return getCsiAmpAnalyticsVariables(analyticsTrigger, this, this.qqid_);
  }

  /** @override */
  getA4aAnalyticsConfig() {
    return getCsiAmpAnalyticsConfig();
  }

  /**
   * Calculates the appropriate height for a full-width responsive ad of the
   * given width.
   * @param {!{width: number, height: number}} viewportSize
   * @return {number}
   * @private
   */
  static getResponsiveHeightForContext_(viewportSize) {
    const minHeight = 100;
    const maxHeight = Math.min(300, viewportSize.height);
    // We aim for a 6:5 aspect ratio.
    const idealHeight = Math.round(viewportSize.width / 1.2);
    return clamp(idealHeight, minHeight, maxHeight);
  }
}

AMP.extension(TAG, '0.1', AMP => {
  AMP.registerElement(TAG, AmpAdNetworkAdsenseImpl);
});<|MERGE_RESOLUTION|>--- conflicted
+++ resolved
@@ -143,9 +143,6 @@
     /** @private {?({width, height}|../../../src/layout-rect.LayoutRectDef)} */
     this.size_ = null;
 
-    /** @private {number|boolean} */
-    this.delayRequest_ = true;
-
     /**
      * amp-analytics element generated based on this.ampAnalyticsConfig_
      * @private {?Element}
@@ -226,22 +223,15 @@
 
   /** @override */
   delayAdRequestEnabled() {
-<<<<<<< HEAD
-    return this.delayRequest_;
-=======
     return DELAY_REQUEST_EXP_BRANCHES[
         getExperimentBranch(this.win, DELAY_REQUEST_EXP) || ''] || true;
->>>>>>> 98f7abdb
   }
 
   /** @override */
   buildCallback() {
     super.buildCallback();
-<<<<<<< HEAD
     this.lifecycleReporter_ = this.initLifecycleReporter();
-=======
     this.divertExperiments();
->>>>>>> 98f7abdb
     this.identityTokenPromise_ = Services.viewerForDoc(this.getAmpDoc())
         .whenFirstVisible()
         .then(() => getIdentityToken(this.win, this.getAmpDoc()));
@@ -267,38 +257,6 @@
     return null;
   }
 
-<<<<<<< HEAD
-  const DELAY_REQUEST_EXP = {
-    21062224: true, // control
-    21062225: 3,
-    21062226: 4,
-    21062227: 6,
-    21062228: 12,
-  };
-
-  /** @visibleForTesting */
-  divertExperiments() {
-    const adsenseFormatExpName = 'as-use-attr-for-format';
-    const experimentInfoMap =
-        /** @type {!Object<string,
-        !../../../src/experiments.ExperimentInfo>} */ ({});
-    experimentInfoMap[adsenseFormatExpName] = {
-      isTrafficEligible: () => !this.isResponsive_() &&
-        !isNaN(width) && width > 0 &&
-        !isNaN(height) && height > 0,
-      branches: ['21062003', '21062004'],
-    };
-    const adsenseDelayRequestExpName = 'adsense-delay-request';
-    experimentInfoMap[adsenseDelayRequestExpName] = {
-      isTrafficEligible: () => true,
-      branches: Object.keys(DELAY_REQUEST_EXP),
-    };
-    const selectedExp =
-        randomlySelectUnsetExperiments(this.win, experimentInfoMap);
-    Object.values(selectedExp).forEach(expId =>
-        addExperimentIdToElement(expId, this.element));
-    return selectedExp;
-=======
   /** @visibleForTesting */
   divertExperiments() {
     const experimentInfoMap =
@@ -318,7 +276,6 @@
     const setExps = randomlySelectUnsetExperiments(this.win, experimentInfoMap);
     Object.keys(setExps).forEach(expName =>
       addExperimentIdToElement(setExps[expName], this.element));
->>>>>>> 98f7abdb
   }
 
   /** @override */
@@ -343,15 +300,7 @@
     const width = Number(this.element.getAttribute('width'));
     const height = Number(this.element.getAttribute('height'));
 
-<<<<<<< HEAD
-    const selectedExp = this.divertExperiments();
-    this.delayRequest_ = 
-        delayRequestExp[selectedExp[adsenseDelayRequestExpName]] ||
-        this.delayRequest_;
-    this.size_ = selectedExp[adsenseFormatExpName] == '21062004'
-=======
     this.size_ = getExperimentBranch(this.win, FORMAT_EXP) == '21062004'
->>>>>>> 98f7abdb
       ? {width, height}
       : this.getIntersectionElementLayoutBox();
     const format = `${this.size_.width}x${this.size_.height}`;
