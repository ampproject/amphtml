---
$category@: dynamic-content
formats:
  - websites
teaser:
  text: Represents a control that presents a menu of options and lets the user choose from it.
experimental: true
bento: true
---

<!---
Copyright 2021 The AMP HTML Authors. All Rights Reserved.

Licensed under the Apache License, Version 2.0 (the "License");
you may not use this file except in compliance with the License.
You may obtain a copy of the License at

      http://www.apache.org/licenses/LICENSE-2.0

Unless required by applicable law or agreed to in writing, software
distributed under the License is distributed on an "AS-IS" BASIS,
WITHOUT WARRANTIES OR CONDITIONS OF ANY KIND, either express or implied.
See the License for the specific language governing permissions and
limitations under the License.
-->

# amp-selector

## Usage

The AMP selector is a control that presents a list of options and lets the user choose one or many options; the contents of the options aren't just limited to text.

-   An `amp-selector` can contain any arbitrary HTML elements or AMP components (e.g., `amp-carousel`, `amp-img`, etc.).
-   An `amp-selector` cannot contain any nested `amp-selector` controls.
-   Selectable options can be set by adding the `option` attribute to the element and assigning a value to the attribute (e.g., `<li option="value"></li>`).
-   Disabled options can be set by adding the `disabled` attribute to the element (e.g., `<li option="d" disabled></li>`).
-   Preselected options can be set by adding the `selected` attribute to the element (e.g., `<li option="b" selected></li>`).
-   To allow for multiple selections, add the `multiple` attribute to the `amp-selector` element. By default, the `amp-selector` allows for one selection at a time.
-   To disable the entire `amp-selector`, add the `disabled` attribute to the `amp-selector` element.
-   When an `amp-selector` contains a `name` attribute and the `amp-selector` is inside a `form` tag, if a submit event occurs on the form, the `amp-selector`behaves like a radio-button/checkbox group and submits the selected values (the ones assigned to the option) against the name of the `amp-selector`.

Example:

```html
<form action="/" method="get" target="_blank" id="form1">
  <amp-selector layout="container" name="single_image_select">
    <ul>
      <li>
        <amp-img src="/img1.png" width="50" height="50" option="1" alt="Image 1"></amp-img>
      </li>
      <li>
        <amp-img src="/img2.png" width="50" height="50" option="2" alt="Image 2"></amp-img>
      </li>
      <li option="na" selected>None of the Above</li>
    </ul>
  </amp-selector>
  <amp-selector layout="container" name="multi_image_select" multiple>
    <amp-img src="/img1.png" width="50" height="50" option="1" alt="Image 1"></amp-img>
    <amp-img src="/img2.png" width="50" height="50" option="2" alt="Image 2"></amp-img>
    <amp-img src="/img3.png" width="50" height="50" option="3" alt="Image 3"></amp-img>
  </amp-selector>
  <amp-selector layout="container" name="multi_image_select_1" multiple>
    <amp-carousel id="carousel-1" width="200" height="60" controls>
      <amp-img src="/img1.png" width="80" height="60" option="a" alt="Image 1"></amp-img>
      <amp-img
        src="/img2.png"
        alt="Image 2"
        width="80"
        height="60"
        option="b"
        selected
      ></amp-img>
      <amp-img src="/img3.png" width="80" height="60" option="c" alt="Image 3"></amp-img>
      <amp-img
        src="/img4.png"
        alt="Image 4"
        width="80"
        height="60"
        option="d"
        disabled
      ></amp-img>
    </amp-carousel>
  </amp-selector>
</form>
<amp-selector
  layout="container"
  name="multi_image_select_2"
  multiple
  form="form1"
>
  <amp-carousel id="carousel-1" width="400" height="300" type="slides" controls>
    <amp-img src="/img1.png" width="80" height="60" option="a" alt="Image 1"></amp-img>
    <amp-img
      src="/img2.png"
      alt="Image 2"
      width="80"
      height="60"
      option="b"
      selected
    ></amp-img>
    <amp-img src="/img3.png" width="80" height="60" option="c" alt="Image 3"></amp-img>
    <amp-img src="/img4.png" width="80" height="60" option="d" alt="Image 4"></amp-img>
  </amp-carousel>
</amp-selector>
```

### Standalone use outside valid AMP documents

Bento AMP allows you to use AMP components in non-AMP pages without needing to commit to fully valid AMP. You can take these components and place them in implementations with frameworks and CMSs that don't support AMP. Read more in our guide [Use AMP components in non-AMP pages](https://amp.dev/documentation/guides-and-tutorials/start/bento_guide/).

#### Example

The example below demonstrates `amp-selector` component in standalone use.

[example preview="top-frame" playground="false"]

```html
<head>
  <script async src="https://cdn.ampproject.org/v0.js"></script>
  <link rel="stylesheet" type="text/css" href="https://cdn.ampproject.org/v0/amp-selector-1.0.css">
  <script async custom-element="amp-selector" src="https://cdn.ampproject.org/v0/amp-selector-1.0.js"></script>
</head>
<amp-selector id="my-selector">
  <ul>
    <li option="1">Option 1</li>
    <li option="2">Option 2</li>
    <li option="3">Option 3</li>
    <li option="4">Option 4</li>
    <li option="5">Option 5</li>
    <li option="6">Option 6</li>
  </ul>
</amp-selector>
<button id="select-down-button">Select next item</button>
<button id="select-up-button">Select previous item</button>
<button id="toggle-button">Toggle Option 3</button>
<script>
  (async () => {
    const selector = document.querySelector("#my-selector");
    await customElements.whenDefined("amp-selector");
    const api = await selector.getApi();

    // set up button actions
    document.querySelector("#select-down-button").onclick = () => api.selectBy(1);
    document.querySelector("#select-up-button").onclick = () => api.selectBy(-1);
    document.querySelector("#toggle-button").onclick = () => api.toggle("3");
  })();
</script>
```

[/example]

#### Interactivity and API usage

Bento enabled components in standalone use are highly interactive through their API. In Bento standalone use, the element's API replaces AMP Actions and events and [`amp-bind`](https://amp.dev/documentation/components/amp-bind/?format=websites).

The `amp-selector` component API is accessible by including the following script tag in your document:

```js
await customElements.whenDefined("amp-selector");
const api = await selector.getApi();
```

##### Actions

The `amp-selector` API allows you to perform the following actions:

**selectBy(delta: number)**
Closes the selector.

```js
api.selectBy(1); // Select next option in DOM sequence.
api.selectBy(-2); // Select the option that is two previous in DOM sequence.
```

**toggle(optionValue: string, opt_select: boolean|undefined)**
Toggles the option with the given `optionValue` to be selected or deselected based on `opt_select`. If `opt_select` is not present, then the option will be selected if currently not selected, and deselected if currently selected.

```js
api.toggle("a"); // Toggle the item with the attribute `option="a"`.
api.toggle("1", true); // Select the item with the attribute `option="1"`.
```

##### Events

The `amp-selector` API allows you to register and respond to the following events:

**select**

This event is triggered when the user selects an option.
Multi-selectors and single-selectors fire this when selecting or unselecting options.
Tapping disabled options does not trigger the `select` event.

<ul>
  <li>
  `event.data.targetOption` contains the `option` attribute value of the selected element.</li>
  <li>
  `event.data.selectedOptions` contains an array of the `option` attribute values of all selected elements.
  </li>
</ul>

```js
selector.addEventListener("select", (e) => console.log(e.data.targetOption))
```

#### Layout and style

Each Bento component has a small CSS library you must include to guarantee proper loading without [content shifts](https://web.dev/cls/). Because of order-based specificity, you must manually ensure that stylesheets are included before any custom styles.

```html
<link rel="stylesheet" type="text/css" href="https://cdn.ampproject.org/v0/amp-selector-1.0.css">
```

Fully valid AMP pages use the AMP layout system to infer sizing of elements to create a page structure before downloading any remote resources. However, Bento use imports components into less controlled environments and AMP's layout system is inaccessible.

### Clearing selections

To clear all selections when an element is tapped or clicked, set the [`on`](../../spec/amp-actions-and-events.md) action attribute on the element, and specify the AMP Selector `id` with the `clear` action method.

Example:

```html
<button on="tap:mySelector.clear">Clear Selection</button>
<amp-selector id="mySelector" layout="container" multiple>
  <div option>Option One</div>
  <div option>Option Two</div>
  <div option>Option Three</div>
</amp-selector>
```

## Attributes

### Attributes on `<amp-selector>`

#### disabled, form, multiple, name

The attributes above behave the same way as they do on a standard HTML [`<select>`](https://developer.mozilla.org/en/docs/Web/HTML/Element/select) element.

#### keyboard-select-mode

The `keyboard-select-mode` attribute dictates the keyboard navigation behavior for options inside `<amp-selector>`.

- `none` (default): The tab key changes focus between items in the `<amp-selector>`. The user must press enter or space to change the selection. Arrow keys are disabled.
- `focus`: Tab key gives focus to `<amp-selector>`. The user navigates between items with the arrow keys. Must press space or enter to change the selection.
- `select`: Tab key gives focus to `<amp-selector>`. The selection changes as the user navigates options with arrow keys.

### Attributes on `<amp-selector>` options

#### option

Indicates that the option is selectable. If a value is specified, the contents of the value is submitted with the form.

#### disabled, selected

The attributes above behave the same way as they do on a standard HTML [`<option>`](https://developer.mozilla.org/en-US/docs/Web/HTML/Element/option) element.

## Events

Events may trigger actions on other AMP components using the `on` attribute.
e.g. `on="select: my-tab.show"`

Read more about [AMP Actions and Events](../../spec/amp-actions-and-events.md).

### select

`amp-selector` triggers the `select` event when the user selects an option.
Multi-selectors and single-selectors fire this when selecting or unselecting options.
Tapping disabled options does not trigger the `select` event.

<<<<<<< HEAD
- `event.targetOption` contains the `option` attribute value of the selected element.
- `event.selectedOptions` contains an array of the `option` attribute values of all selected elements.

## Validation

See [amp-selector rules](https://github.com/ampproject/amphtml/blob/master/extensions/amp-selector/validator-amp-selector.protoascii) in the AMP validator specification.
=======
<ul>
  <li>
  `event.targetOption` contains the `option` attribute value of the selected element.</li>
  <li>
  `event.selectedOptions` contains an array of the `option` attribute values of all selected elements.
  </li>
</ul>
>>>>>>> cbcfb7a2
<|MERGE_RESOLUTION|>--- conflicted
+++ resolved
@@ -239,9 +239,9 @@
 
 The `keyboard-select-mode` attribute dictates the keyboard navigation behavior for options inside `<amp-selector>`.
 
-- `none` (default): The tab key changes focus between items in the `<amp-selector>`. The user must press enter or space to change the selection. Arrow keys are disabled.
-- `focus`: Tab key gives focus to `<amp-selector>`. The user navigates between items with the arrow keys. Must press space or enter to change the selection.
-- `select`: Tab key gives focus to `<amp-selector>`. The selection changes as the user navigates options with arrow keys.
+-   `none` (default): The tab key changes focus between items in the `<amp-selector>`. The user must press enter or space to change the selection. Arrow keys are disabled.
+-   `focus`: Tab key gives focus to `<amp-selector>`. The user navigates between items with the arrow keys. Must press space or enter to change the selection.
+-   `select`: Tab key gives focus to `<amp-selector>`. The selection changes as the user navigates options with arrow keys.
 
 ### Attributes on `<amp-selector>` options
 
@@ -266,19 +266,10 @@
 Multi-selectors and single-selectors fire this when selecting or unselecting options.
 Tapping disabled options does not trigger the `select` event.
 
-<<<<<<< HEAD
-- `event.targetOption` contains the `option` attribute value of the selected element.
-- `event.selectedOptions` contains an array of the `option` attribute values of all selected elements.
-
-## Validation
-
-See [amp-selector rules](https://github.com/ampproject/amphtml/blob/master/extensions/amp-selector/validator-amp-selector.protoascii) in the AMP validator specification.
-=======
 <ul>
   <li>
   `event.targetOption` contains the `option` attribute value of the selected element.</li>
   <li>
   `event.selectedOptions` contains an array of the `option` attribute values of all selected elements.
   </li>
-</ul>
->>>>>>> cbcfb7a2
+</ul>