--- conflicted
+++ resolved
@@ -115,15 +115,9 @@
 </amp-selector>
 ```
 
-<<<<<<< HEAD
-[tip type="success"]
-See live demos at [AMP By Example](https://ampbyexample.com/components/amp-selector/).
-[/tip]
-=======
 {% call callout('Tip', type='success') %}
 See live demos at [AMP By Example](https://amp.dev/documentation/examples/components/amp-selector/).
 {% endcall %}
->>>>>>> 28b02864
 
 ## Attributes
 
