/**
 * Copyright 2016 The AMP HTML Authors. All Rights Reserved.
 *
 * Licensed under the Apache License, Version 2.0 (the "License");
 * you may not use this file except in compliance with the License.
 * You may obtain a copy of the License at
 *
 *      http://www.apache.org/licenses/LICENSE-2.0
 *
 * Unless required by applicable law or agreed to in writing, software
 * distributed under the License is distributed on an "AS-IS" BASIS,
 * WITHOUT WARRANTIES OR CONDITIONS OF ANY KIND, either express or implied.
 * See the License for the specific language governing permissions and
 * limitations under the License.
 */

import '../amp-selector';
import {KeyCodes} from '../../../../src/utils/key-codes';

describes.realWin('amp-selector', {
  win: { /* window spec */
    location: '...',
    historyOff: false,
  },
  amp: { /* amp spec */
    runtimeOn: false,
    extensions: ['amp-selector:0.1'],
  },
}, env => {
  let win;
  describe('test extension', () => {

    function getSelector(options) {
      win = env.win;
      const attributes = options.attributes || {};
      const ampSelector = win.document.createElement('amp-selector');
      ampSelector.setAttribute('layout', 'container');
      if (attributes) {
        Object.keys(attributes).forEach(key => {
          ampSelector.setAttribute(key, attributes[key]);
        });
      }

      const config = options.config || {};
      let noOfSelectables = 3;
      let selectedCount = 0;
      let disabledCount = 0;
      if (config) {
        noOfSelectables = config.count || 3;
        selectedCount = config.selectedCount || 0;
        disabledCount = config.disabledCount || 0;
      }

      for (let i = 0; i < noOfSelectables; i++) {
        const img = win.document.createElement('div');
        img.setAttribute('width', '10');
        img.setAttribute('height', '10');
        img.setAttribute('option', i);

        if (noOfSelectables > selectedCount + disabledCount) {
          if (selectedCount > 0) {
            img.setAttribute('selected', '');
            selectedCount--;
          } else if (disabledCount > 0) {
            img.setAttribute('disabled', '');
            disabledCount--;
          }
        } else {
          if (selectedCount > 0) {
            img.setAttribute('selected', '');
            selectedCount--;
          }
          if (disabledCount > 0) {
            img.setAttribute('disabled', '');
            disabledCount--;
          }
        }
        ampSelector.appendChild(img);
      }
      win.document.body.appendChild(ampSelector);
      return ampSelector;
    }

    function keyPress(ampSelector, key, opt_target) {
      const impl = ampSelector.implementation_;
      const event = {
        keyCode: key,
        preventDefault: () => {},
        target: opt_target,
      };
      impl.keyDownHandler_(event);
    }

    it('should build properly', function* () {
      let ampSelector = getSelector({});
      let impl = ampSelector.implementation_;
      let initSpy = sandbox.spy(impl, 'init_');
      yield ampSelector.build();
      expect(impl.isMultiple_).to.be.false;
      expect(initSpy).to.be.calledOnce;


      ampSelector = getSelector({
        attributes: {
          multiple: true,
        },
        config: {
          count: 4,
          selectedCount: 2,
        },
      });
      impl = ampSelector.implementation_;
      initSpy = sandbox.spy(impl, 'init_');
      yield ampSelector.build();
      expect(impl.isMultiple_).to.be.true;
      expect(initSpy).to.be.calledOnce;

      ampSelector = getSelector({
        attributes: {
          disabled: true,
          multiple: true,
        },
        config: {
          count: 4,
          selectedCount: 2,
        },
      });
      impl = ampSelector.implementation_;
      initSpy = sandbox.spy(impl, 'init_');
      yield ampSelector.build();
      expect(impl.isMultiple_).to.be.true;
      expect(initSpy).to.be.calledOnce;
    });

    it('should init properly for single select', function* () {

      let ampSelector = getSelector({});
      let impl = ampSelector.implementation_;
      impl.mutateElement = fn => fn();
      let setInputsSpy = sandbox.spy(impl, 'setInputs_');
      let initSpy = sandbox.spy(impl, 'init_');
      yield ampSelector.build();
      expect(impl.isMultiple_).to.be.false;
      expect(initSpy).to.have.been.calledOnce;
      expect(impl.selectedOptions_.length).to.equal(0);
      expect(setInputsSpy).to.have.been.calledOnce;


      ampSelector = getSelector({
        config: {
          count: 4,
          selectedCount: 2,
        },
      });
      impl = ampSelector.implementation_;
      setInputsSpy = sandbox.spy(impl, 'setInputs_');
      initSpy = sandbox.spy(impl, 'init_');
      yield ampSelector.build();
      expect(impl.isMultiple_).to.be.false;
      expect(initSpy).to.have.been.calledOnce;
      expect(impl.selectedOptions_.length).to.equal(1);
      expect(impl.options_[1].hasAttribute('selected')).to.be.true;
      expect(
          impl.options_[1].getAttribute('aria-selected')).to.be.equal('true');
      expect(setInputsSpy).to.have.been.calledOnce;
    });

    it('should init properly for multiselect', function* () {
      const ampSelector = getSelector({
        attributes: {
          multiple: true,
        },
        config: {
          count: 4,
          selectedCount: 2,
        },
      });
      const impl = ampSelector.implementation_;
      const initSpy = sandbox.spy(impl, 'init_');
      const setInputsSpy = sandbox.spy(impl, 'setInputs_');
      yield ampSelector.build();
      expect(impl.isMultiple_).to.be.true;
      expect(initSpy).to.have.been.calledOnce;
      expect(impl.selectedOptions_.length).to.equal(2);
      expect(setInputsSpy).to.have.been.calledOnce;
    });

    it('should init properly for selector with disabled options', function* () {
      const ampSelector = getSelector({
        attributes: {
          multiple: true,
        },
        config: {
          count: 10,
          selectedCount: 2,
          disabledCount: 5,
        },
      });
      const impl = ampSelector.implementation_;
      const initSpy = sandbox.spy(impl, 'init_');
      const setInputsSpy = sandbox.spy(impl, 'setInputs_');
      yield ampSelector.build();

      expect(impl.isMultiple_).to.be.true;
      expect(initSpy).to.have.been.calledOnce;
      expect(impl.options_.length).to.equal(10);
      expect(impl.selectedOptions_.length).to.equal(2);
      expect(setInputsSpy).to.have.been.calledOnce;
    });


    it('should setSelection for single select', function* () {
      const ampSelector = getSelector({
        config: {
          count: 5,
          selectedCount: 2,
        },
      });

      const impl = ampSelector.implementation_;
      const initSpy = sandbox.spy(impl, 'init_');
      const setInputsSpy = sandbox.spy(impl, 'setInputs_');
      const clearSelectionSpy = sandbox.spy(impl, 'clearSelection_');
      yield ampSelector.build();

      expect(impl.isMultiple_).to.be.false;
      expect(initSpy).to.have.been.calledOnce;
      expect(impl.selectedOptions_.length).to.equal(1);
      expect(setInputsSpy).to.have.been.calledOnce;
      expect(impl.options_[1].hasAttribute('selected')).to.be.true;
      expect(
          impl.options_[1].getAttribute('aria-selected')).to.be.equal('true');

      impl.setSelection_(impl.options_[3]);
      expect(impl.selectedOptions_.length).to.equal(1);
      expect(clearSelectionSpy).to.have.been.calledWith(impl.options_[1]);
      expect(impl.options_[3].hasAttribute('selected')).to.be.true;
      expect(
          impl.options_[3].getAttribute('aria-selected')).to.be.equal('true');

    });

    it('should setSelection for multi select', function* () {
      const ampSelector = getSelector({
        attributes: {
          multiple: true,
        },
        config: {
          count: 5,
          selectedCount: 2,
        },
      });

      const impl = ampSelector.implementation_;
      const initSpy = sandbox.spy(impl, 'init_');
      const setInputsSpy = sandbox.spy(impl, 'setInputs_');
      yield ampSelector.build();

      expect(impl.isMultiple_).to.be.true;
      expect(initSpy).to.have.been.calledOnce;
      expect(impl.selectedOptions_.length).to.equal(2);
      expect(setInputsSpy).to.have.been.calledOnce;
      expect(impl.options_[0].hasAttribute('selected')).to.be.true;
      expect(
          impl.options_[0].getAttribute('aria-selected')).to.be.equal('true');
      expect(impl.options_[1].hasAttribute('selected')).to.be.true;
      expect(
          impl.options_[1].getAttribute('aria-selected')).to.be.equal('true');

      impl.setSelection_(impl.options_[3]);
      expect(impl.selectedOptions_.length).to.equal(3);
      expect(impl.options_[3].hasAttribute('selected')).to.be.true;
      expect(
          impl.options_[3].getAttribute('aria-selected')).to.be.equal('true');
    });


    it('should clearSelection', function* () {
      const ampSelector = getSelector({
        attributes: {
          multiple: true,
        },
        config: {
          count: 5,
          selectedCount: 2,
        },
      });

      const impl = ampSelector.implementation_;
      const initSpy = sandbox.spy(impl, 'init_');
      const setInputsSpy = sandbox.spy(impl, 'setInputs_');
      yield ampSelector.build();

      expect(impl.isMultiple_).to.be.true;
      expect(initSpy).to.have.been.calledOnce;
      expect(impl.selectedOptions_.length).to.equal(2);
      expect(setInputsSpy).to.have.been.calledOnce;
      expect(impl.options_[0].hasAttribute('selected')).to.be.true;
      expect(
          impl.options_[0].getAttribute('aria-selected')).to.be.equal('true');
      expect(impl.options_[1].hasAttribute('selected')).to.be.true;
      expect(
          impl.options_[1].getAttribute('aria-selected')).to.be.equal('true');

      impl.clearSelection_(impl.options_[1]);
      expect(impl.selectedOptions_.length).to.equal(1);
      expect(impl.options_[1].hasAttribute('selected')).to.be.false;
      expect(
          impl.options_[1].getAttribute('aria-selected')).to.be.equal('false');

    });

    it('should setInputs properly', function* () {
      let ampSelector = getSelector({});
      let impl = ampSelector.implementation_;
      yield ampSelector.build();
      expect(impl.inputs_.length).to.equal(0);

      ampSelector = getSelector({
        attributes: {
          name: 'single_select',
        },
      });

      impl = ampSelector.implementation_;
      yield ampSelector.build();
      expect(impl.inputs_.length).to.equal(0);

      ampSelector = getSelector({
        attributes: {
          name: 'single_select',
        },
        config: {
          count: 4,
          selectedCount: 0,
        },
      });
      impl = ampSelector.implementation_;
      yield ampSelector.build();
      expect(impl.inputs_.length).to.equal(0);

      ampSelector = getSelector({
        attributes: {
          name: 'single_select',
        },
        config: {
          count: 4,
          selectedCount: 2,
        },
      });
      impl = ampSelector.implementation_;
      yield ampSelector.build();
      expect(impl.inputs_.length).to.equal(1);
      expect(impl.selectedOptions_).to.include.members([impl.options_[1]]);

      impl.setSelection_(impl.options_[3]);
      impl.setInputs_();
      expect(impl.inputs_.length).to.equal(1);
      expect(impl.selectedOptions_).to.include.members([impl.options_[3]]);


      ampSelector = getSelector({
        attributes: {
          name: 'muti_select',
          multiple: true,
        },
        config: {
          count: 4,
          selectedCount: 2,
        },
      });
      impl = ampSelector.implementation_;
      yield ampSelector.build();
      expect(impl.inputs_.length).to.equal(2);
      expect(impl.selectedOptions_).to.include.members([
        impl.options_[0],
        impl.options_[1],
      ]);

      impl.setSelection_(impl.options_[2]);
      impl.setInputs_();
      expect(impl.inputs_.length).to.equal(3);
      expect(impl.selectedOptions_).to.include.members([
        impl.options_[0],
        impl.options_[1],
        impl.options_[2],
      ]);
    });

    it('should not create hidden inputs for disabled options', function* () {
      const ampSelector = getSelector({
        attributes: {
          name: 'muti_select',
          multiple: true,
        },
        config: {
          count: 4,
          selectedCount: 2,
          disabledCount: 4,
        },
      });
      const impl = ampSelector.implementation_;
      yield ampSelector.build();
      expect(impl.inputs_.length).to.equal(0);

      impl.setSelection_(impl.options_[3]);
      impl.setInputs_();
      expect(impl.inputs_.length).to.equal(0);
    });

    it('should handle clicks', function* () {
      let ampSelector = getSelector({
        attributes: {
          name: 'single_select',
        },
        config: {
          count: 4,
          selectedCount: 2,
        },
      });
      let impl = ampSelector.implementation_;
      impl.mutateElement = fn => fn();
      yield ampSelector.build();
      let clearSelectionSpy = sandbox.spy(impl, 'clearSelection_');
      let setSelectionSpy = sandbox.spy(impl, 'setSelection_');

      let e = {
        target: impl.options_[3],
      };
      impl.clickHandler_(e);

      expect(impl.options_[3].hasAttribute('selected')).to.be.true;
      expect(setSelectionSpy).to.have.been.calledWith(impl.options_[3]);
      expect(clearSelectionSpy).to.have.been.calledWith(impl.options_[1]);
      expect(setSelectionSpy).to.have.been.calledOnce;
      expect(clearSelectionSpy).to.have.been.calledOnce;

      e = {
        target: document.body,
      };

      impl.clickHandler_(e);
      expect(setSelectionSpy).to.have.been.calledOnce;
      expect(clearSelectionSpy).to.have.been.calledOnce;

      e = {
        target: impl.options_[3],
      };
      impl.clickHandler_(e);
      expect(setSelectionSpy).to.have.been.calledOnce;
      expect(clearSelectionSpy).to.have.been.calledOnce;

      ampSelector = getSelector({
        attributes: {
          name: 'muti_select',
          multiple: true,
        },
        config: {
          count: 5,
          selectedCount: 2,
        },
      });

      impl = ampSelector.implementation_;
      impl.mutateElement = fn => fn();
      yield ampSelector.build();
      clearSelectionSpy = sandbox.spy(impl, 'clearSelection_');
      setSelectionSpy = sandbox.spy(impl, 'setSelection_');

      e = {
        target: impl.options_[4],
      };

      impl.clickHandler_(e);
      expect(impl.options_[4].hasAttribute('selected')).to.be.true;
      expect(setSelectionSpy).to.have.been.calledWith(impl.options_[4]);
      expect(setSelectionSpy).to.have.been.calledOnce;
      expect(clearSelectionSpy).to.not.have.been.called;

      impl.clickHandler_(e);
      expect(impl.options_[4].hasAttribute('selected')).to.be.false;
      expect(clearSelectionSpy).to.have.been.calledWith(impl.options_[4]);
      expect(setSelectionSpy).to.have.been.calledOnce;
      expect(clearSelectionSpy).to.have.been.calledOnce;

      e = {
        target: impl.options_[2],
      };
      impl.clickHandler_(e);
      expect(impl.options_[2].hasAttribute('selected')).to.be.true;
      expect(setSelectionSpy).to.have.been.calledWith(impl.options_[2]);
      expect(setSelectionSpy).to.have.been.calledTwice;
      expect(clearSelectionSpy).to.have.been.calledOnce;


      ampSelector = getSelector({
        attributes: {
          name: 'muti_select',
          multiple: true,
        },
        config: {
          count: 5,
          disabledCount: 2,
        },
      });

      impl = ampSelector.implementation_;
      impl.mutateElement = fn => fn();
      yield ampSelector.build();
      clearSelectionSpy = sandbox.spy(impl, 'clearSelection_');
      setSelectionSpy = sandbox.spy(impl, 'setSelection_');

      e = {
        target: impl.element.children[0],
      };

      impl.clickHandler_(e);
      expect(setSelectionSpy).to.not.have.been.called;
      expect(clearSelectionSpy).to.not.have.been.called;
    });

    it('should handle keyboard selection', function* () {
      let ampSelector = getSelector({
        attributes: {
          name: 'single_select',
        },
        config: {
          count: 4,
          selectedCount: 2,
        },
      });
      let impl = ampSelector.implementation_;
      impl.mutateElement = fn => fn();
      yield ampSelector.build();
      let clearSelectionSpy = sandbox.spy(impl, 'clearSelection_');
      let setSelectionSpy = sandbox.spy(impl, 'setSelection_');
      keyPress(ampSelector, KeyCodes.ENTER, impl.options_[3]);
      expect(impl.options_[3].hasAttribute('selected')).to.be.true;
      expect(setSelectionSpy).to.have.been.calledWith(impl.options_[3]);
      expect(clearSelectionSpy).to.have.been.calledWith(impl.options_[1]);
      expect(setSelectionSpy).to.have.been.calledOnce;
      expect(clearSelectionSpy).to.have.been.calledOnce;

      keyPress(ampSelector, KeyCodes.ENTER, impl.options_[3]);
      expect(setSelectionSpy).to.have.been.calledOnce;
      expect(clearSelectionSpy).to.have.been.calledOnce;

      ampSelector = getSelector({
        attributes: {
          name: 'muti_select',
          multiple: true,
        },
        config: {
          count: 5,
          selectedCount: 2,
        },
      });

      impl = ampSelector.implementation_;
      impl.mutateElement = fn => fn();
      yield ampSelector.build();
      clearSelectionSpy = sandbox.spy(impl, 'clearSelection_');
      setSelectionSpy = sandbox.spy(impl, 'setSelection_');

      keyPress(ampSelector, KeyCodes.SPACE, impl.options_[4]);
      expect(impl.options_[4].hasAttribute('selected')).to.be.true;
      expect(setSelectionSpy).to.have.been.calledWith(impl.options_[4]);
      expect(setSelectionSpy).to.have.been.calledOnce;
      expect(clearSelectionSpy).to.not.have.been.called;

      keyPress(ampSelector, KeyCodes.SPACE, impl.options_[4]);
      expect(impl.options_[4].hasAttribute('selected')).to.be.false;
      expect(clearSelectionSpy).to.have.been.calledWith(impl.options_[4]);
      expect(setSelectionSpy).to.have.been.calledOnce;
      expect(clearSelectionSpy).to.have.been.calledOnce;

      keyPress(ampSelector, KeyCodes.ENTER, impl.options_[2]);
      expect(impl.options_[2].hasAttribute('selected')).to.be.true;
      expect(setSelectionSpy).to.have.been.calledWith(impl.options_[2]);
      expect(setSelectionSpy).to.have.been.calledTwice;
      expect(clearSelectionSpy).to.have.been.calledOnce;

      ampSelector = getSelector({
        attributes: {
          name: 'muti_select',
          multiple: true,
        },
        config: {
          count: 5,
          disabledCount: 2,
        },
      });

      impl = ampSelector.implementation_;
      impl.mutateElement = fn => fn();
      yield ampSelector.build();
      clearSelectionSpy = sandbox.spy(impl, 'clearSelection_');
      setSelectionSpy = sandbox.spy(impl, 'setSelection_');

      keyPress(ampSelector, KeyCodes.SPACE, impl.element.children[0]);
      expect(setSelectionSpy).to.not.have.been.called;
      expect(clearSelectionSpy).to.not.have.been.called;
    });

    it('should update selection when `selected` attribute is mutated', () => {
      const ampSelector = getSelector({
        config: {
          count: 5,
          selectedCount: 1,
        },
      });

      const impl = ampSelector.implementation_;
      ampSelector.build();
      const setInputsSpy = sandbox.spy(impl, 'setInputs_');

      expect(impl.options_[0].hasAttribute('selected')).to.be.true;
      expect(impl.options_[3].hasAttribute('selected')).to.be.false;

      impl.mutatedAttributesCallback({selected: '3'});

      expect(impl.options_[0].hasAttribute('selected')).to.be.false;
      expect(impl.options_[3].hasAttribute('selected')).to.be.true;

      // Integers should be converted to strings.
      impl.mutatedAttributesCallback({selected: 0});

      expect(impl.options_[0].hasAttribute('selected')).to.be.true;
      expect(impl.options_[3].hasAttribute('selected')).to.be.false;

      expect(setInputsSpy).calledTwice;
    });

    it('should trigger `select` action when user selects an option', () => {
      const ampSelector = getSelector({
        config: {
          count: 5,
          selectedCount: 2,
        },
      });
      ampSelector.build();
      const impl = ampSelector.implementation_;
      impl.mutateElement = fn => fn();
      const triggerSpy = sandbox.spy(impl.action_, 'trigger');

      impl.clickHandler_({target: impl.options_[3]});

      const eventMatcher =
          sandbox.match.has('detail', sandbox.match.has('targetOption', '3'));
      expect(triggerSpy).to.have.been.calledWith(
          ampSelector, 'select', /* CustomEvent */ eventMatcher);
    });

    it('should trigger `select` action when user uses ' +
      '`selectUp`/`selectDown` action with default delta value of 1', () => {
      const ampSelector = getSelector({
        attributes: {
          id: 'ampSelector',
        },
        config: {
          count: 6,
        },
      });
      ampSelector.children[0].setAttribute('selected', '');
      ampSelector.build();
      const impl = ampSelector.implementation_;

      expect(ampSelector.hasAttribute('multiple')).to.be.false;
      expect(ampSelector.children[0].hasAttribute('selected')).to.be.true;

      impl.executeAction({method: 'selectDown', satisfiesTrust: () => true});
      expect(ampSelector.children[0].hasAttribute('selected')).to.be.false;
      expect(ampSelector.children[1].hasAttribute('selected')).to.be.true;

      impl.executeAction({method: 'selectUp', satisfiesTrust: () => true});

      expect(ampSelector.children[1].hasAttribute('selected')).to.be.false;
      expect(ampSelector.children[0].hasAttribute('selected')).to.be.true;

    });

    it('should trigger `select` action when user uses ' +
      '`selectUp`/`selectDown` action with user specified delta value', () => {
      const ampSelector = getSelector({
        attributes: {
          id: 'ampSelector',
        },
        config: {
          count: 6,
        },
      });
      ampSelector.children[0].setAttribute('selected', '');
      ampSelector.build();
      const impl = ampSelector.implementation_;

      expect(ampSelector.hasAttribute('multiple')).to.be.false;
      expect(ampSelector.children[0].hasAttribute('selected')).to.be.true;

      let args = {'delta': 2};
      impl.executeAction(
          {method: 'selectDown', args, satisfiesTrust: () => true});
      expect(ampSelector.children[0].hasAttribute('selected')).to.be.false;
      expect(ampSelector.children[2].hasAttribute('selected')).to.be.true;

      args = {'delta': 2};
      impl.executeAction(
          {method: 'selectUp', args, satisfiesTrust: () => true});
      expect(ampSelector.children[2].hasAttribute('selected')).to.be.false;
      expect(ampSelector.children[0].hasAttribute('selected')).to.be.true;
    });

<<<<<<< HEAD
    it('should trigger `toggle` action when no \'value\'' +
      ' argument is specified', () => {
=======
    it('should trigger `select` action when user uses ' +
      '`selectUp`/`selectDown` action with user specified delta value ' +
      '(test large values)', () => {
>>>>>>> 33f521e0
      const ampSelector = getSelector({
        attributes: {
          id: 'ampSelector',
        },
        config: {
<<<<<<< HEAD
          count: 6,
        },
      });
      ampSelector.children[2].setAttribute('selected', '');
=======
          count: 5,
        },
      });
      ampSelector.children[1].setAttribute('selected', '');
>>>>>>> 33f521e0
      ampSelector.build();
      const impl = ampSelector.implementation_;

      expect(ampSelector.hasAttribute('multiple')).to.be.false;
<<<<<<< HEAD
      expect(ampSelector.children[2].hasAttribute('selected')).to.be.true;

      // test that if no 'value' argument is provided the 'selected' attribute
      // is reversed.
      const args = {'index': 4};
      impl.executeAction(
          {method: 'toggle', args, satisfiesTrust: () => true});
      expect(ampSelector.children[2].hasAttribute('selected')).to.be.false;
      expect(ampSelector.children[4].hasAttribute('selected')).to.be.true;

      impl.executeAction(
          {method: 'toggle', args, satisfiesTrust: () => true});
      expect(ampSelector.children[4].hasAttribute('selected')).to.be.false;
    });

    it('should trigger `toggle` action when \'value\'' +
      ' argument is specified', () => {
      const ampSelector = getSelector({
        attributes: {
          id: 'ampSelector',
        },
        config: {
          count: 6,
        },
      });
      ampSelector.children[2].setAttribute('selected', '');
      ampSelector.build();
      const impl = ampSelector.implementation_;

      expect(ampSelector.hasAttribute('multiple')).to.be.false;
      expect(ampSelector.children[2].hasAttribute('selected')).to.be.true;

      // if 'index' is set to the currently selected element and
      // 'value' is true
      let args = {'index': 2, 'value': true};
      impl.executeAction(
          {method: 'toggle', args, satisfiesTrust: () => true});
      expect(ampSelector.children[2].hasAttribute('selected')).to.be.true;

      // if 'index' is different from the selected element and
      // 'value' is true
      args = {'index': 4, 'value': true};
      impl.executeAction(
          {method: 'toggle', args, satisfiesTrust: () => true});
      expect(ampSelector.children[2].hasAttribute('selected')).to.be.false;
      expect(ampSelector.children[4].hasAttribute('selected')).to.be.true;

      // if 'index' is set to the currently selected element and
      // 'value' is false
      args = {'index': 4, 'value': false};
      impl.executeAction(
          {method: 'toggle', args, satisfiesTrust: () => true});
      expect(ampSelector.children[4].hasAttribute('selected')).to.be.false;

      // if 'index' is different from the selected element and
      // 'value' is false
      ampSelector.children[2].setAttribute('selected', '');
      args = {'index': 4, 'value': false};
      impl.executeAction(
          {method: 'toggle', args, satisfiesTrust: () => true});
      expect(ampSelector.children[4].hasAttribute('selected')).to.be.false;
      expect(ampSelector.children[2].hasAttribute('selected')).to.be.true;
    });

=======
      expect(ampSelector.children[1].hasAttribute('selected')).to.be.true;

      let args = {'delta': 1001};
      impl.executeAction(
          {method: 'selectDown', args, satisfiesTrust: () => true});
      expect(ampSelector.children[1].hasAttribute('selected')).to.be.false;
      expect(ampSelector.children[2].hasAttribute('selected')).to.be.true;

      args = {'delta': 1001};
      impl.executeAction(
          {method: 'selectUp', args, satisfiesTrust: () => true});
      expect(ampSelector.children[2].hasAttribute('selected')).to.be.false;
      expect(ampSelector.children[1].hasAttribute('selected')).to.be.true;
    });


>>>>>>> 33f521e0
    describe('keyboard-select-mode', () => {

      it('should have `none` mode by default', () => {
        const ampSelector = getSelector({});
        ampSelector.build();
        expect(ampSelector.implementation_.kbSelectMode_).to.equal('none');
      });

      it('should initially focus selected option ONLY if ' +
         'it exists for single-select, otherwise first option', () => {
        const selectorWithNoSelection = getSelector({
          attributes: {
            'keyboard-select-mode': 'focus',
          },
        });
        selectorWithNoSelection.build();
        expect(selectorWithNoSelection.children[0].tabIndex).to.equal(0);
        for (let i = 1; i < selectorWithNoSelection.children.length; i++) {
          // No other options should be reachable by
          expect(selectorWithNoSelection.children[i].tabIndex).to.equal(-1);
        }

        const selectorWithSelection = getSelector({
          attributes: {
            'keyboard-select-mode': 'focus',
          },
          config: {
            count: 3,
          },
        });
        selectorWithSelection.children[1].setAttribute('selected', '');
        selectorWithSelection.build();
        expect(selectorWithSelection.children[0].tabIndex).to.equal(-1);
        expect(selectorWithSelection.children[1].tabIndex).to.equal(0);
        expect(selectorWithSelection.children[2].tabIndex).to.equal(-1);
      });

      it('should initially focus first option for multi-select', () => {
        const ampSelector = getSelector({
          attributes: {
            multiple: true,
            'keyboard-select-mode': 'focus',
          },
          config: {
            count: 3,
          },
        });
        ampSelector.children[1].setAttribute('selected', '');
        ampSelector.build();
        expect(ampSelector.children[0].tabIndex).to.equal(0);
        expect(ampSelector.children[1].tabIndex).to.equal(-1);
        expect(ampSelector.children[2].tabIndex).to.equal(-1);
      });

      it('should NOT update focus if keyboard-select-mode is disabled', () => {
        const ampSelector = getSelector({
          attributes: {
            'keyboard-select-mode': 'none',
          },
          config: {
            count: 3,
          },
        });
        const spy = sandbox.spy(
            ampSelector.implementation_,
            'navigationKeyDownHandler_');
        ampSelector.build();
        keyPress(ampSelector, KeyCodes.RIGHT_ARROW);
        expect(spy).to.not.have.been.called;
      });

      it('should update focus when the user presses the arrow keys when ' +
         'keyboard-select-mode is enabled', () => {
        const ampSelector = getSelector({
          attributes: {
            'keyboard-select-mode': 'focus',
          },
          config: {
            count: 3,
          },
        });
        ampSelector.build();
        expect(ampSelector.children[0].tabIndex).to.equal(0);
        expect(ampSelector.children[1].tabIndex).to.equal(-1);
        expect(ampSelector.children[2].tabIndex).to.equal(-1);
        keyPress(ampSelector, KeyCodes.LEFT_ARROW);
        expect(ampSelector.children[0].tabIndex).to.equal(-1);
        expect(ampSelector.children[1].tabIndex).to.equal(-1);
        expect(ampSelector.children[2].tabIndex).to.equal(0);
        keyPress(ampSelector, KeyCodes.RIGHT_ARROW);
        expect(ampSelector.children[0].tabIndex).to.equal(0);
        expect(ampSelector.children[1].tabIndex).to.equal(-1);
        expect(ampSelector.children[2].tabIndex).to.equal(-1);
      });

      it('should update focus for single-select when ' +
         'selection is changed without user interaction', () => {
        const ampSelector = getSelector({
          attributes: {
            'keyboard-select-mode': 'focus',
          },
          config: {
            count: 3,
          },
        });
        ampSelector.children[1].setAttribute('selected', '');
        ampSelector.build();
        expect(ampSelector.children[0].tabIndex).to.equal(-1);
        expect(ampSelector.children[1].tabIndex).to.equal(0);
        expect(ampSelector.children[2].tabIndex).to.equal(-1);

        ampSelector.implementation_.mutatedAttributesCallback({selected: 2});
        expect(ampSelector.children[0].tabIndex).to.equal(-1);
        expect(ampSelector.children[1].tabIndex).to.equal(-1);
        expect(ampSelector.children[2].tabIndex).to.equal(0);
      });

      it('should NOT allow `select` mode for multi-select selectors', () => {
        const ampSelector = getSelector({
          attributes: {
            'keyboard-select-mode': 'select',
            multiple: true,
          },
        });
        return expect(ampSelector.build()).to.eventually.be.rejectedWith(
            /not supported for multiple selection amp-selector​​​/);
      });

      it('should ONLY change selection in `select` mode', () => {
        const ampSelector = getSelector({
          attributes: {
            'keyboard-select-mode': 'select',
          },
          config: {
            count: 3,
          },
        });
        ampSelector.build();
        const impl = ampSelector.implementation_;
        impl.mutateElement = fn => fn();
        expect(ampSelector.children[0].hasAttribute('selected')).to.be.false;
        expect(ampSelector.children[1].hasAttribute('selected')).to.be.false;
        expect(ampSelector.children[2].hasAttribute('selected')).to.be.false;
        keyPress(ampSelector, KeyCodes.DOWN_ARROW);
        expect(ampSelector.children[0].hasAttribute('selected')).to.be.false;
        expect(ampSelector.children[1].hasAttribute('selected')).to.be.true;
        expect(ampSelector.children[2].hasAttribute('selected')).to.be.false;
        keyPress(ampSelector, KeyCodes.UP_ARROW);
        expect(ampSelector.children[0].hasAttribute('selected')).to.be.true;
        expect(ampSelector.children[1].hasAttribute('selected')).to.be.false;
        expect(ampSelector.children[2].hasAttribute('selected')).to.be.false;
      });
    });

    describe('clear action',() => {
      it('should clear selection of a single select', function* () {
        const ampSelector = getSelector({
          attributes: {
            id: 'ampSelector',
          },
          config: {
            count: 3,
            selectedOptions: 1,
          },
        });
        ampSelector.children[1].setAttribute('selected', '');
        yield ampSelector.build();

        const button = win.document.createElement('button');
        button.setAttribute('on', 'tap:ampSelector.clear');
        win.document.body.appendChild(button);

        button.click();

        expect(ampSelector.children[1].hasAttribute('selected')).to.be.false;
      });

      it('should clear selection of a multiselect', function* () {
        const ampSelector = getSelector({
          attributes: {
            id: 'ampSelector',
            multiple: true,
          },
          config: {
            count: 6,
          },
        });
        ampSelector.children[0].setAttribute('selected', '');
        ampSelector.children[3].setAttribute('selected', '');
        yield ampSelector.build();

        const button = win.document.createElement('button');
        button.setAttribute('on', 'tap:ampSelector.clear');
        win.document.body.appendChild(button);

        button.click();

        expect(ampSelector.children[0].hasAttribute('selected')).to.be.false;
        expect(ampSelector.children[3].hasAttribute('selected')).to.be.false;
      });
    });
  });
});<|MERGE_RESOLUTION|>--- conflicted
+++ resolved
@@ -709,100 +709,22 @@
       expect(ampSelector.children[0].hasAttribute('selected')).to.be.true;
     });
 
-<<<<<<< HEAD
-    it('should trigger `toggle` action when no \'value\'' +
-      ' argument is specified', () => {
-=======
     it('should trigger `select` action when user uses ' +
       '`selectUp`/`selectDown` action with user specified delta value ' +
       '(test large values)', () => {
->>>>>>> 33f521e0
       const ampSelector = getSelector({
         attributes: {
           id: 'ampSelector',
         },
         config: {
-<<<<<<< HEAD
-          count: 6,
-        },
-      });
-      ampSelector.children[2].setAttribute('selected', '');
-=======
           count: 5,
         },
       });
       ampSelector.children[1].setAttribute('selected', '');
->>>>>>> 33f521e0
       ampSelector.build();
       const impl = ampSelector.implementation_;
 
       expect(ampSelector.hasAttribute('multiple')).to.be.false;
-<<<<<<< HEAD
-      expect(ampSelector.children[2].hasAttribute('selected')).to.be.true;
-
-      // test that if no 'value' argument is provided the 'selected' attribute
-      // is reversed.
-      const args = {'index': 4};
-      impl.executeAction(
-          {method: 'toggle', args, satisfiesTrust: () => true});
-      expect(ampSelector.children[2].hasAttribute('selected')).to.be.false;
-      expect(ampSelector.children[4].hasAttribute('selected')).to.be.true;
-
-      impl.executeAction(
-          {method: 'toggle', args, satisfiesTrust: () => true});
-      expect(ampSelector.children[4].hasAttribute('selected')).to.be.false;
-    });
-
-    it('should trigger `toggle` action when \'value\'' +
-      ' argument is specified', () => {
-      const ampSelector = getSelector({
-        attributes: {
-          id: 'ampSelector',
-        },
-        config: {
-          count: 6,
-        },
-      });
-      ampSelector.children[2].setAttribute('selected', '');
-      ampSelector.build();
-      const impl = ampSelector.implementation_;
-
-      expect(ampSelector.hasAttribute('multiple')).to.be.false;
-      expect(ampSelector.children[2].hasAttribute('selected')).to.be.true;
-
-      // if 'index' is set to the currently selected element and
-      // 'value' is true
-      let args = {'index': 2, 'value': true};
-      impl.executeAction(
-          {method: 'toggle', args, satisfiesTrust: () => true});
-      expect(ampSelector.children[2].hasAttribute('selected')).to.be.true;
-
-      // if 'index' is different from the selected element and
-      // 'value' is true
-      args = {'index': 4, 'value': true};
-      impl.executeAction(
-          {method: 'toggle', args, satisfiesTrust: () => true});
-      expect(ampSelector.children[2].hasAttribute('selected')).to.be.false;
-      expect(ampSelector.children[4].hasAttribute('selected')).to.be.true;
-
-      // if 'index' is set to the currently selected element and
-      // 'value' is false
-      args = {'index': 4, 'value': false};
-      impl.executeAction(
-          {method: 'toggle', args, satisfiesTrust: () => true});
-      expect(ampSelector.children[4].hasAttribute('selected')).to.be.false;
-
-      // if 'index' is different from the selected element and
-      // 'value' is false
-      ampSelector.children[2].setAttribute('selected', '');
-      args = {'index': 4, 'value': false};
-      impl.executeAction(
-          {method: 'toggle', args, satisfiesTrust: () => true});
-      expect(ampSelector.children[4].hasAttribute('selected')).to.be.false;
-      expect(ampSelector.children[2].hasAttribute('selected')).to.be.true;
-    });
-
-=======
       expect(ampSelector.children[1].hasAttribute('selected')).to.be.true;
 
       let args = {'delta': 1001};
@@ -818,8 +740,6 @@
       expect(ampSelector.children[1].hasAttribute('selected')).to.be.true;
     });
 
-
->>>>>>> 33f521e0
     describe('keyboard-select-mode', () => {
 
       it('should have `none` mode by default', () => {
