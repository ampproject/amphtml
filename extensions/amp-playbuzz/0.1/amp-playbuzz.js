--- conflicted
+++ resolved
@@ -42,15 +42,7 @@
 import * as utils from './utils';
 import {CSS} from '../../../build/amp-playbuzz-0.1.css.js';
 import {Layout, isLayoutSizeDefined} from '../../../src/layout';
-<<<<<<< HEAD
-import {dict} from '../../../src/utils/object';
-import {removeElement} from '../../../src/dom';
-import {isExperimentOn} from '../../../src/experiments';
-import {user} from '../../../src/log';
-import * as events from '../../../src/event-helper';
 import {Services} from '../../../src/services';
-=======
->>>>>>> 004182aa
 import {
   assertAbsoluteHttpOrHttpsUrl,
   parseUrl,
@@ -61,7 +53,6 @@
 import {logo, showMoreArrow} from './images';
 import {removeElement} from '../../../src/dom';
 import {user} from '../../../src/log';
-
 /** @const */
 const EXPERIMENT = 'amp-playbuzz';
 
