--- conflicted
+++ resolved
@@ -235,23 +235,14 @@
       <img placeholder referrerpolicy="origin" loading="lazy" />
     `;
 
-<<<<<<< HEAD
     const url = element.hasAttribute('data-placeholder-image')
       ? element.getAttribute('data-placeholder-image')
       : `https://cdn.brid.tv/live/partners/${encodeURIComponent(
           partnerID
         )}/snapshot/${encodeURIComponent(feedID)}.jpg`;
 
-    const placeholder = htmlFor(element)`
-      <amp-img referrerpolicy=origin layout=fill placeholder>
-        <amp-img referrerpolicy=origin layout=fill fallback
-            src="https://cdn.brid.tv/live/default/defaultSnapshot.png">
-        </amp-img>
-      </amp-img>`;
-=======
     propagateAttributes(['aria-label'], this.element, placeholder);
     applyFillContent(placeholder);
->>>>>>> 7bd4192e
 
     const altText = placeholder.hasAttribute('aria-label')
       ? 'Loading video - ' + placeholder.getAttribute('aria-label')
