/**
 * Copyright 2015 The AMP HTML Authors. All Rights Reserved.
 *
 * Licensed under the Apache License, Version 2.0 (the "License");
 * you may not use this file except in compliance with the License.
 * You may obtain a copy of the License at
 *
 *      http://www.apache.org/licenses/LICENSE-2.0
 *
 * Unless required by applicable law or agreed to in writing, software
 * distributed under the License is distributed on an "AS-IS" BASIS,
 * WITHOUT WARRANTIES OR CONDITIONS OF ANY KIND, either express or implied.
 * See the License for the specific language governing permissions and
 * limitations under the License.
 */

import {CONSENT_POLICY_STATE} from '#core/constants/consent-state';
import {Deferred} from '#core/data-structures/promise';
import {PauseHelper} from '#core/dom/video/pause-helper';
import {Services} from '#service';
import {VideoEvents} from '../../../src/video-interface';
import {assertAbsoluteHttpOrHttpsUrl} from '../../../src/url';
import {
  createFrameFor,
  mutedOrUnmutedEvent,
  originMatches,
  redispatch,
} from '../../../src/iframe-video';
import {dev, userAssert} from '../../../src/log';
import {dispatchCustomEvent, removeElement} from '#core/dom';
import {
  fullscreenEnter,
  fullscreenExit,
  isFullscreenElement,
} from '#core/dom/fullscreen';

import {applyFillContent, isLayoutSizeDefined} from '#core/dom/layout';
import {
  getConsentPolicyInfo,
  getConsentPolicyState,
} from '../../../src/consent';
import {getData, listen} from '../../../src/event-helper';
import {htmlFor} from '#core/dom/static-template';
import {installVideoManagerForDoc} from '#service/video-manager-impl';
<<<<<<< HEAD
import {isLayoutSizeDefined} from '#core/dom/layout';
import {propagateAttributes} from '#core/dom/propagate-attributes';
=======
>>>>>>> 77021945

const TAG = 'amp-brid-player';

/**
 * @implements {../../../src/video-interface.VideoInterface}
 */
class AmpBridPlayer extends AMP.BaseElement {
  /** @param {!AmpElement} element */
  constructor(element) {
    super(element);

    /** @private {string} */
    this.partnerID_ = '';

    /** @private {string} */
    this.feedID_ = '';

    /** @private {string} */
    this.playerID_ = '';

    /** @private {?number}  */
    this.currentTime_ = 0;

    /** @private {?number}  */
    this.duration_ = 0;

    /** @private {?HTMLIFrameElement} */
    this.iframe_ = null;

    /** @private {?Promise} */
    this.playerReadyPromise_ = null;

    /** @private {?Function} */
    this.playerReadyResolver_ = null;

    /** @private {?string} */
    this.videoIframeSrc_ = null;

    /** @private {?number} */
    this.volume_ = null;

    /** @private {?Function} */
    this.unlistenMessage_ = null;

    /** @private @const */
    this.pauseHelper_ = new PauseHelper(this.element);
  }

  /**
   * @param {boolean=} opt_onLayout
   * @override
   */
  preconnectCallback(opt_onLayout) {
    Services.preconnectFor(this.win).url(
      this.getAmpDoc(),
      'https://services.brid.tv',
      opt_onLayout
    );
    Services.preconnectFor(this.win).url(
      this.getAmpDoc(),
      'https://cdn.brid.tv',
      opt_onLayout
    );
  }

  /** @override */
  isLayoutSupported(layout) {
    return isLayoutSizeDefined(layout);
  }

  /**
   * Gets the source of video
   *
   * @return {string}
   */
  getVideoIframeSrc_() {
    if (this.videoIframeSrc_) {
      return this.videoIframeSrc_;
    }

    let feedType = '';
    const itemsNum = this.element.hasAttribute('data-dynamic') ? '10' : '1';

    if (this.element.hasAttribute('data-video')) {
      feedType = 'video';
    } else if (this.element.hasAttribute('data-dynamic')) {
      feedType = this.element.getAttribute('data-dynamic');
    } else if (this.element.hasAttribute('data-playlist')) {
      feedType = 'playlist';
    } else if (this.element.hasAttribute('data-carousel')) {
      feedType = 'carousel';
    } else if (this.element.hasAttribute('data-outstream')) {
      feedType = 'outstream';
    }

    //Create iframe
    const src =
      'https://services.brid.tv/services/iframe/' +
      encodeURIComponent(feedType) +
      '/' +
      encodeURIComponent(this.feedID_) +
      '/' +
      encodeURIComponent(this.partnerID_) +
      '/' +
      encodeURIComponent(this.playerID_) +
      '/0/' +
      itemsNum +
      '/?amp=1';

    this.videoIframeSrc_ = assertAbsoluteHttpOrHttpsUrl(src);

    return this.videoIframeSrc_;
  }

  /** @override */
  buildCallback() {
    const {element} = this;

    this.partnerID_ = userAssert(
      element.getAttribute('data-partner'),
      'The data-partner attribute is required for <amp-brid-player> %s',
      element
    );

    this.playerID_ = userAssert(
      element.getAttribute('data-player'),
      'The data-player attribute is required for <amp-brid-player> %s',
      element
    );

    this.feedID_ = userAssert(
      element.getAttribute('data-video') ||
        element.getAttribute('data-playlist') ||
        element.getAttribute('data-carousel') ||
        element.getAttribute('data-outstream'),
      'Either the data-video, data-playlist, data-carousel or data-outstream ' +
        'attributes must be specified for <amp-brid-player> %s',
      element
    );

    const deferred = new Deferred();
    this.playerReadyPromise_ = deferred.promise;
    this.playerReadyResolver_ = deferred.resolve;

    installVideoManagerForDoc(element);
    Services.videoManagerForDoc(element).register(this);
  }

  /** @override */
  layoutCallback() {
    const iframe = createFrameFor(this, this.getVideoIframeSrc_());

    this.iframe_ = /** @type {HTMLIFrameElement} */ (iframe);

    this.unlistenMessage_ = listen(
      this.win,
      'message',
      this.handleBridMessage_.bind(this)
    );

    return this.loadPromise(iframe).then(() => this.playerReadyPromise_);
  }

  /** @override */
  unlayoutCallback() {
    if (this.iframe_) {
      removeElement(this.iframe_);
      this.iframe_ = null;
    }
    if (this.unlistenMessage_) {
      this.unlistenMessage_();
    }

    const deferred = new Deferred();
    this.playerReadyPromise_ = deferred.promise;
    this.playerReadyResolver_ = deferred.resolve;

    this.pauseHelper_.updatePlaying(false);

    return true; // Call layoutCallback again.
  }

  /** @override */
  pauseCallback() {
    this.pause();
  }

  /** @override */
  createPlaceholderCallback() {
    const {element} = this;

    if (
      !element.hasAttribute('data-video') &&
      !element.hasAttribute('data-playlist')
    ) {
      return;
    }

    const {feedID_: feedID, partnerID_: partnerID} = this;

    const html = htmlFor(element);
    const placeholder = html`
      <img placeholder referrerpolicy="origin" loading="lazy" />
    `;

<<<<<<< HEAD
    propagateAttributes(['aria-label'], this.element, placeholder);
    this.applyFillContent(placeholder);
=======
    this.propagateAttributes(['aria-label'], placeholder);
    applyFillContent(placeholder);
>>>>>>> 77021945

    const altText = placeholder.hasAttribute('aria-label')
      ? 'Loading video - ' + placeholder.getAttribute('aria-label')
      : 'Loading video';

    placeholder.setAttribute('alt', altText);

    placeholder.setAttribute(
      'src',
      `https://cdn.brid.tv/live/partners/${encodeURIComponent(partnerID)}` +
        `/snapshot/${encodeURIComponent(feedID)}.jpg`
    );

    this.loadPromise(placeholder).catch(() => {
      placeholder.src = 'https://cdn.brid.tv/live/default/defaultSnapshot.png';
    });

    return placeholder;
  }

  /**
   * Sends a command to the player through postMessage.
   * @param {string} command
   * @param {*=} opt_arg
   * @private
   * */
  sendCommand_(command, opt_arg) {
    this.playerReadyPromise_.then(() => {
      if (this.iframe_ && this.iframe_.contentWindow) {
        const args = opt_arg === undefined ? '' : '|' + opt_arg;
        const message = 'Brid|' + command + args;
        this.iframe_.contentWindow./*OK*/ postMessage(message, '*');
      }
    });
  }

  /**
   * Requests consent data from consent module
   * and forwards information to player
   * @private
   */
  getConsentData_() {
    const consentPolicy = this.getConsentPolicy() || 'default';
    const consentStatePromise = getConsentPolicyState(
      this.element,
      consentPolicy
    );
    const consentStringPromise = getConsentPolicyInfo(
      this.element,
      consentPolicy
    );

    return Promise.all([consentStatePromise, consentStringPromise]).then(
      (consents) => {
        let consentData;
        switch (consents[0]) {
          case CONSENT_POLICY_STATE.SUFFICIENT:
            consentData = {
              'gdprApplies': true,
              'userConsent': 1,
              'gdprString': consents[1],
            };
            break;
          case CONSENT_POLICY_STATE.INSUFFICIENT:
          case CONSENT_POLICY_STATE.UNKNOWN:
            consentData = {
              'gdprApplies': true,
              'userConsent': 0,
              'gdprString': consents[1],
            };
            break;
          case CONSENT_POLICY_STATE.UNKNOWN_NOT_REQUIRED:
          default:
            consentData = {
              'gdprApplies': false,
            };
        }
        this.sendCommand_('setAMPGDPR', JSON.stringify(consentData));
      }
    );
  }

  /**
   * @param {!Event} event
   * @private
   */
  handleBridMessage_(event) {
    if (!originMatches(event, this.iframe_, 'https://services.brid.tv')) {
      return;
    }

    const eventData = /** @type {?string|undefined} */ (getData(event));
    if (typeof eventData !== 'string' || eventData.indexOf('Brid') !== 0) {
      return;
    }

    const {element} = this;
    const params = eventData.split('|');

    if (params[2] == 'trigger') {
      switch (params[3]) {
        case 'ready':
          this.playerReadyResolver_(this.iframe_);
          break;
        case 'requestAMPGDPR':
          this.getConsentData_();
          break;
        case 'play':
          this.pauseHelper_.updatePlaying(true);
          break;
        case 'pause':
        case 'ended':
          this.pauseHelper_.updatePlaying(false);
          break;
      }
      redispatch(element, params[3], {
        'ready': VideoEvents.LOAD,
        'play': VideoEvents.PLAYING,
        'pause': VideoEvents.PAUSE,
        'ended': VideoEvents.ENDED,
        'adStart': VideoEvents.AD_START,
        'adEnd': VideoEvents.AD_END,
        'loadedmetadata': VideoEvents.LOADEDMETADATA,
      });
    }

    if (params[2] == 'volume') {
      this.volume_ = parseFloat(params[3]);
      dispatchCustomEvent(element, mutedOrUnmutedEvent(this.volume_ <= 0));
    }

    if (params[2] == 'currentTime') {
      this.currentTime_ = parseFloat(params[3]);
    }

    if (params[2] == 'duration') {
      this.duration_ = parseFloat(params[3]);
    }
  }

  /** @override */
  supportsPlatform() {
    return true;
  }

  /** @override */
  isInteractive() {
    return true;
  }

  /** @override */
  play(isAutoplay) {
    this.sendCommand_('play', isAutoplay ? 'auto' : '');
  }

  /** @override */
  pause() {
    this.sendCommand_('pause');
  }

  /** @override */
  mute() {
    this.sendCommand_('muted', 1);
    this.sendCommand_('volume', 0);
  }

  /** @override */
  unmute() {
    this.sendCommand_('muted', 0);
    this.sendCommand_('volume', 1);
  }

  /** @override */
  showControls() {
    // Not supported.
  }

  /** @override */
  hideControls() {
    // Not supported.
  }

  /**
   * @override
   */
  fullscreenEnter() {
    if (!this.iframe_) {
      return;
    }
    fullscreenEnter(dev().assertElement(this.iframe_));
  }

  /**
   * @override
   */
  fullscreenExit() {
    if (!this.iframe_) {
      return;
    }
    fullscreenExit(dev().assertElement(this.iframe_));
  }

  /** @override */
  isFullscreen() {
    if (!this.iframe_) {
      return false;
    }
    return isFullscreenElement(dev().assertElement(this.iframe_));
  }

  /** @override */
  getMetadata() {
    // Not implemented
  }

  /** @override */
  preimplementsMediaSessionAPI() {
    return false;
  }

  /** @override */
  preimplementsAutoFullscreen() {
    return false;
  }

  /** @override */
  getCurrentTime() {
    return /** @type {number} */ (this.currentTime_);
  }

  /** @override */
  getDuration() {
    return /** @type {number} */ (this.duration_);
  }

  /** @override */
  getPlayedRanges() {
    // Not supported.
    return [];
  }

  /** @override */
  seekTo(unusedTimeSeconds) {
    this.user().error(TAG, '`seekTo` not supported.');
  }
}

AMP.extension(TAG, '0.1', (AMP) => {
  AMP.registerElement(TAG, AmpBridPlayer);
});<|MERGE_RESOLUTION|>--- conflicted
+++ resolved
@@ -42,11 +42,7 @@
 import {getData, listen} from '../../../src/event-helper';
 import {htmlFor} from '#core/dom/static-template';
 import {installVideoManagerForDoc} from '#service/video-manager-impl';
-<<<<<<< HEAD
-import {isLayoutSizeDefined} from '#core/dom/layout';
 import {propagateAttributes} from '#core/dom/propagate-attributes';
-=======
->>>>>>> 77021945
 
 const TAG = 'amp-brid-player';
 
@@ -252,13 +248,8 @@
       <img placeholder referrerpolicy="origin" loading="lazy" />
     `;
 
-<<<<<<< HEAD
     propagateAttributes(['aria-label'], this.element, placeholder);
-    this.applyFillContent(placeholder);
-=======
-    this.propagateAttributes(['aria-label'], placeholder);
     applyFillContent(placeholder);
->>>>>>> 77021945
 
     const altText = placeholder.hasAttribute('aria-label')
       ? 'Loading video - ' + placeholder.getAttribute('aria-label')
