<!---
Copyright 2015 The AMP HTML Authors. All Rights Reserved.

Licensed under the Apache License, Version 2.0 (the "License");
you may not use this file except in compliance with the License.
You may obtain a copy of the License at

      http://www.apache.org/licenses/LICENSE-2.0

Unless required by applicable law or agreed to in writing, software
distributed under the License is distributed on an "AS-IS" BASIS,
WITHOUT WARRANTIES OR CONDITIONS OF ANY KIND, either express or implied.
See the License for the specific language governing permissions and
limitations under the License.
-->

# <a name="amp-iframe"></a> `amp-iframe`

<table>
  <tr>
    <td width="40%"><strong>Description</strong></td>
    <td>Displays an iframe.</td>
  </tr>
  <tr>
    <td width="40%"><strong>Availability</strong></td>
    <td>Stable</td>
  </tr>
  <tr>
    <td width="40%"><strong>Required Script</strong></td>
    <td><code>&lt;script async custom-element="amp-iframe" src="https://cdn.ampproject.org/v0/amp-iframe-0.1.js">&lt;/script></code></td>
  </tr>
  <tr>
    <td class="col-fourty"><strong><a href="https://www.ampproject.org/docs/guides/responsive/control_layout.html">Supported Layouts</a></strong></td>
    <td>FILL, FIXED, FIXED_HEIGHT, FLEX_ITEM, NODISPLAY, RESPONSIVE</td>
  </tr>
  <tr>
    <td width="40%"><strong>Examples</strong></td>
    <td><a href="https://ampbyexample.com/components/amp-iframe">amp-iframe.html</a><br /><a href="https://github.com/ampproject/amphtml/blob/master/examples/everything.amp.html">everything.amp.html</a></td>
  </tr>
</table>

## Behavior

`amp-iframe` has several important differences from vanilla iframes that are designed to make it more secure and avoid AMP files that are dominated by a single iframe:

- `amp-iframe` may not appear close to the top of the document (except for iframes that use `placeholder` as described below). They must be either 600px away from the top or not within the first 75% of the viewport when scrolled to the top – whichever is smaller. NOTE: We are currently looking for feedback as to how well this restriction works in practice.
- They are sandboxed by default. [Details](#sandbox)
- They must only request resources via HTTPS or from a data-URI or via the srcdoc attribute.
- They must not be in the same origin as the container unless they do not allow `allow-same-origin` in the sandbox attribute. See the doc ["Iframe origin policy"](../../spec/amp-iframe-origin-policy.md) for further details on allowed origins for iframes.

Example:
```html
<amp-iframe width=300 height=300
    sandbox="allow-scripts allow-same-origin"
    layout="responsive"
    frameborder="0"
    src="https://foo.com/iframe">
</amp-iframe>
```

## Usage of amp-iframe for advertising

`amp-iframe` **must not** be used for the primary purpose of displaying advertising. It is OK to use `amp-iframe` for the purpose of displaying videos, where part of the videos are advertising. This AMP policy may be enforced by not rendering the respective iframes.

Advertising use cases should use [`amp-ad`](../amp-ad/amp-ad.md) instead.

The reasons for this policy are that:

- `amp-iframe` enforces sandboxing and the sandbox is also applied to child iframes. This means landing pages may be broken, even if the ad itself appears to work.
- `amp-iframe` does not provide any mechanism to pass configuration to the iframe.
- `amp-iframe` has no fully iframe controlled resize mechanism.
- Viewability information may not be available to `amp-iframe`.

## Attributes

### src, srcdoc, frameborder, allowfullscreen, allowtransparency, referrerpolicy

The attributes above should all behave like they do on standard iframes.

### sandbox

Iframes created by `amp-iframe` always have the `sandbox` attribute defined on them. By default the value is empty. That means that they are "maximum sandboxed" by default. By setting sandbox values, one can opt the iframe into being less sandboxed. All values supported by browsers are allowed. E.g. setting `sandbox="allow-scripts"` allows the iframe to run JavaScript, or `sandbox="allow-scripts allow-same-origin"` allows the iframe to run JavaScript, make non-CORS XHRs, and read/write cookies.

If you are iframing a document that was not specifically created with sandboxing in mind, you will most likely need to add `allow-scripts allow-same-origin` to the `sandbox` attribute and you mights need to allow additional capabilities.

Note also, that the sandbox applies to all windows opened from a sandboxed iframe. This includes new windows created by a link with `target=_blank` (Add `allow-popups` to allow this to happen). Adding `allow-popups-to-escape-sandbox` to the `sandbox` attribute, makes those new windows behave like non-sandboxed new windows. This is likely most of the time what you want and expect. Unfortunately, as of this writing, `allow-popups-to-escape-sandbox` is only supported by Chrome.

See the [the docs on MDN](https://developer.mozilla.org/en-US/docs/Web/HTML/Element/iframe#attr-sandbox) for further details on the sandbox attribute.

## Iframe Resizing

An `amp-iframe` must have static layout defined as is the case with any other AMP element. However,
it's possible to resize an `amp-iframe` in runtime. To do so:

1. The `amp-iframe` must be defined with `resizable` attribute;
2. The `amp-iframe` must have `overflow` child element;
<<<<<<< HEAD
3. The iframe document has to send a `embed-size` request as a window message.
=======
3. The IFrame document has to send a `embed-size` request as a window message.
4. The `embed-size` request will be denied if the request height is less than certain threshold (100px).
>>>>>>> 84cbe8cc

Notice that `resizable` overrides `scrolling` value to `no`.

Example of `amp-iframe` with `overflow` element:
```html
<amp-iframe width=300 height=300
    layout="responsive"
    sandbox="allow-scripts allow-same-origin"
    resizable
    src="https://foo.com/iframe">
  <div overflow tabindex=0 role=button aria-label="Read more">Read more!</div>
</amp-iframe>
```

Example of iframe resize request:
```javascript
window.parent.postMessage({
  sentinel: 'amp',
  type: 'embed-size',
  height: document.body.scrollHeight
}, '*');
```

Once this message is received the AMP runtime will try to accommodate this request as soon as
possible, but it will take into account where the reader is currently reading, whether the scrolling
is ongoing and any other UX or performance factors. If the runtime cannot satisfy the resize events
the `amp-iframe` will show an `overflow` element. Clicking on the `overflow` element will immediately
resize the `amp-iframe` since it's triggered by a user action.

Here are some factors that affect how fast the resize will be executed:

- Whether the resize is triggered by the user action;
- Whether the resize is requested for a currently active iframe;
- Whether the resize is requested for an iframe below the viewport or above the viewport.

## Iframe with Placeholder
It is possible to have an `amp-iframe` appear on the top of a document when the `amp-iframe` has a `placeholder` element as shown in the example below.

```html
<amp-iframe width=300 height=300
   layout="responsive"
   sandbox="allow-scripts allow-same-origin"
   src="https://foo.com/iframe">
 <amp-img layout="fill" src="https://foo.com/foo.png" placeholder></amp-img>
</amp-iframe>
```
- The `amp-iframe` must contain an element with the `placeholder` attribute, (for instance an `amp-img` element) which would be rendered as a placeholder till the iframe is ready to be displayed.
- Iframe readiness can be known by listening to `onload` of the iframe or an `embed-ready` postMessage which would be sent by the iframe document, whichever comes first.

Example of Iframe embed-ready request:
```javascript
window.parent.postMessage({
  sentinel: 'amp',
  type: 'embed-ready'
}, '*');
```

## Iframe viewability

Iframes can send a  `send-intersection` message to its parent to start receiving IntersectionObserver style [change records](http://rawgit.com/slightlyoff/IntersectionObserver/master/index.html#intersectionobserverentry) of the iframe's intersection with the parent viewport.

Example of iframe `send-intersection` request:
```javascript
window.parent.postMessage({
  sentinel: 'amp',
  type: 'send-intersection'
}, '*');
```

The iframe can listen to an `intersection` message from the parent window to receive the intersection data.

Example of iframe `send-intersection` request:
```javascript
window.addEventListener('message', function(event) {
  const listener = function(event) {
    if (event.source != window.parent ||
        event.origin != window.context.location.origin ||
        !event.data ||
        event.data.sentinel != 'amp' ||
        event.data.type != 'intersection') {
      return;
    }
    event.data.changes.forEach(function (change) {
      console.log(change);
    });
});
```

The intersection message would be sent by the parent to the iframe when the iframe moves in or out of the viewport (or is partially visible), when the iframe is scrolled or resized.

## Tracking/Analytics iframes

We strongly recommend using [`amp-analytics`](../amp-analytics/amp-analytics.md) for analytics purposes, because it is significantly more robust, complete and efficient solution and can be configured for a wide range of analytics vendors.

AMP only allows a single iframe, that is used for analytics and tracking purposes, per page. To conserve resources these iframes will be removed from the DOM 5 seconds after they loaded, which should be sufficient time to complete whatever work is needed to be done.

Iframes are identified as tracking/analytics iframes if they appear to serve no direct user purpose such as being invisible or small.

## Validation

See [amp-iframe rules](https://github.com/ampproject/amphtml/blob/master/extensions/amp-iframe/0.1/validator-amp-iframe.protoascii) in the AMP validator specification.<|MERGE_RESOLUTION|>--- conflicted
+++ resolved
@@ -94,12 +94,8 @@
 
 1. The `amp-iframe` must be defined with `resizable` attribute;
 2. The `amp-iframe` must have `overflow` child element;
-<<<<<<< HEAD
 3. The iframe document has to send a `embed-size` request as a window message.
-=======
-3. The IFrame document has to send a `embed-size` request as a window message.
 4. The `embed-size` request will be denied if the request height is less than certain threshold (100px).
->>>>>>> 84cbe8cc
 
 Notice that `resizable` overrides `scrolling` value to `no`.
 
