---
$category@: layout
formats:
  - websites
teaser:
  text: Displays an iframe.
---

<!---
Copyright 2015 The AMP HTML Authors. All Rights Reserved.

Licensed under the Apache License, Version 2.0 (the "License");
you may not use this file except in compliance with the License.
You may obtain a copy of the License at

      http://www.apache.org/licenses/LICENSE-2.0

Unless required by applicable law or agreed to in writing, software
distributed under the License is distributed on an "AS-IS" BASIS,
WITHOUT WARRANTIES OR CONDITIONS OF ANY KIND, either express or implied.
See the License for the specific language governing permissions and
limitations under the License.
-->

# amp-iframe

## Usage

Displays an AMP valid iframe. `amp-iframe` has several important differences from vanilla iframes that are
designed to make it more secure and avoid AMP files that are dominated by a
single iframe:

- An `amp-iframe` may not appear close to the top of the document (except for
  iframes that use `placeholder` as described
  [below](#iframe-with-placeholder)). The iframe must be either 600 px away
  from the top or not within the first 75% of the viewport when scrolled to
  the top, whichever is smaller.
- By default, an `amp-iframe` is sandboxed (see [details](#sandbox)).
- An `amp-iframe` must only request resources via HTTPS, from a data-URI, or
  via the `srcdoc` attribute.
- An `amp-iframe` must not be in the same origin as the container unless they
  do not allow `allow-same-origin` in the `sandbox` attribute. See the
  ["Iframe origin policy"](../../spec/amp-iframe-origin-policy.md)
  doc for further details on allowed origins for iframes.

```html
<amp-iframe
  width="200"
  height="100"
  sandbox="allow-scripts allow-same-origin"
  layout="responsive"
  frameborder="0"
  src="https://www.google.com/maps/embed/v1/place?key=AIzaSyAyAS599A2GGPKTmtNr9CptD61LE4gN6oQ&q=iceland"
>
</amp-iframe>
```

<amp-iframe width="200" height="100"
    sandbox="allow-scripts allow-same-origin"
    layout="responsive"
    frameborder="0"
    src="https://www.google.com/maps/embed/v1/place?key=AIzaSyAyAS599A2GGPKTmtNr9CptD61LE4gN6oQ&q=iceland">
</amp-iframe>

### Use existing AMP components instead of `amp-iframe`

The `amp-iframe` component should be considered a fallback if the required user
experience is not possible by other means in AMP, that is, there's not already
an existing AMP component
for the use case. This is because there are many benefits to using an AMP
component tailored for a specific use-case such as:

- Better resource management and performance
- Custom components can provide built-in placeholder images in some cases.
  This means getting, say, the right video thumbnail before a video loads, and
  reduces the coding effort to add a placeholder manually.
- Built-in resizing. This means that iframe content with unpredictable size
  can more often appear to the user as if it were native to the page, rather
  than in a scrollable frame
- Other additional features can be built in (for instance, auto-play for video
  players)

#### Usage of `amp-iframe` for advertising

`amp-iframe` **must not** be used for the primary purpose of displaying
advertising. It is OK to use `amp-iframe` for the purpose of displaying videos,
where part of the videos are advertising. This AMP policy may be enforced by not
rendering the respective iframes.

Advertising use cases should use
[`amp-ad`](../amp-ad/amp-ad.md) instead.

The reasons for this policy are that:

- `amp-iframe` enforces sandboxing and the sandbox is also applied to child
  iframes. This means landing pages may be broken, even if the ad itself
  appears to work.
- `amp-iframe` does not provide any mechanism to pass configuration to the
  iframe.
- `amp-iframe` has no fully iframe controlled resize mechanism.
- Viewability information may not be available to `amp-iframe`.

### Iframe with placeholder <a name="iframe-with-placeholder"></a>

It is possible to have an `amp-iframe` appear at the top of a document when the
`amp-iframe` has a `placeholder` element as shown in the example below.

- The `amp-iframe` must contain an element with the `placeholder` attribute,
  (for instance an `amp-img` element) which would be rendered as a placeholder
  until the iframe is ready to be displayed.
- Iframe readiness can be known by listening to `onload` of the iframe or an
  `embed-ready` `postMessage`, which would be sent by the iframe document,
  whichever comes first.

The following example shows an iframe with a placeholder:

```html
<amp-iframe
  width="300"
  height="300"
  layout="responsive"
  sandbox="allow-scripts allow-same-origin"
  src="https://foo.com/iframe"
>
  <amp-img layout="fill" src="https://foo.com/foo.png" placeholder></amp-img>
</amp-iframe>
```

The following example shows an iframe with an embed-ready request:

```javascript
window.parent.postMessage(
  {
    sentinel: 'amp',
    type: 'embed-ready',
  },
  '*'
);
```

### Iframe resizing

An `amp-iframe` must have static layout defined as is the case with any other
AMP element. However, it's possible to resize an `amp-iframe` at runtime. To do
so:

1.  The `amp-iframe` must be defined with the `resizable` attribute.
2.  The `amp-iframe` must have an `overflow` child element.
3.  The `amp-iframe` must set the `allow-same-origin` sandbox attribute.
4.  The iframe document must send an `embed-size` request as a window message.
5.  The `embed-size` request will be denied if the request height is less than a
    certain threshold (100px).

Notice that `resizable` overrides the value of `scrolling` to `no`.

The following example shows `amp-iframe` with an `overflow` element:

```html
<amp-iframe
  width="300"
  height="300"
  layout="responsive"
  sandbox="allow-scripts allow-same-origin"
  resizable
  src="https://foo.com/iframe"
>
  <div overflow tabindex="0" role="button" aria-label="Read more">
    Read more!
  </div>
</amp-iframe>
```

The following example shows an iframe resize request:

```javascript
window.parent.postMessage(
  {
    sentinel: 'amp',
    type: 'embed-size',
    height: document.body.scrollHeight,
  },
  '*'
);
```

Once this message is received, the AMP runtime tries to accommodate the request
as soon as possible, but it takes into account where the reader is currently
reading, whether the scrolling is ongoing and any other UX or performance
factors. If the runtime cannot satisfy the resize request, the `amp-iframe` will
show an `overflow` element. Clicking on the `overflow` element will immediately
resize the `amp-iframe` since it's triggered by a user action.

Here are some factors that affect how fast the resize will be executed:

- Whether the resize is triggered by the user action.
- Whether the resize is requested for a currently active iframe.
- Whether the resize is requested for an iframe below the viewport or above
  the viewport.

### Iframe viewability

Iframes can send a `send-intersections` message to their parents to start
receiving `IntersectionObserver` style
[change records](https://developer.mozilla.org/en-US/docs/Web/API/IntersectionObserverEntry)
of the iframe's intersection with the parent viewport.

[tip type="note"]

In the following examples, we assume the script is in the created iframe, where
`window.parent` is the top window. If the script lives in a nested iframe,
change `window.parent` to the top AMP window.

[/tip]

The following example shows an iframe `send-intersections` request:

```javascript
window.parent.postMessage(
  {
    sentinel: 'amp',
    type: 'send-intersections',
  },
  '*'
);
```

The iframe can listen to an `intersection` message from the parent window to
receive the intersection data.

The following example shows an iframe `send-intersections` request:

```javascript
window.addEventListener('message', function (event) {
  if (
    event.source != window.parent ||
    event.origin == window.location.origin ||
    !event.data ||
    event.data.sentinel != 'amp' ||
    event.data.type != 'intersection'
  ) {
    return;
  }
  event.data.changes.forEach(function (change) {
    console.log(change);
  });
});
```

The intersection message would be sent by the parent to the iframe when the
iframe moves in or out of the viewport (or is partially visible), when the
iframe is scrolled or resized.

<<<<<<< HEAD
## Iframe & Consent Data

Iframes can send a `send-consent-data` message to receive consent data if a CMP is present on their parents page.

_Note: In the following examples, we assume the script is in the created iframe, where `window.parent` is the top window. If the script lives in a nested iframe, change `window.parent` to the top AMP window._

_Example: iframe `send-consent-data` request_

```javascript
window.parent.postMessage(
  {
    sentinel: 'amp',
    type: 'send-consent-data',
  },
  '*'
);
```

The iframe can receive the consent data response by listening to the `consent-data` message.

_Example: iframe `send-consent-data` request_

```javascript
window.addEventListener('message', function (event) {
  if (
    event.source != window.parent ||
    event.origin == window.location.origin ||
    !event.data ||
    event.data.sentinel != 'amp' ||
    event.data.type != 'consent-data'
  ) {
    return;
  }
  console.log(event.data.consentMetadata);
  console.log(event.data.consentString);
});
```

## Tracking/analytics iframes
=======
## Attributes
>>>>>>> 3119b321

### `src`

The `src` attribute behaves mainly like on a standard iframe with one exception:
the `#amp=1` fragment is added to the URL to allow source documents to know that
they are embedded in the AMP context. This fragment is only added if the URL
specified by `src` does not already have a fragment.

### `srcdoc`, `frameborder`, `allowfullscreen`, `allowpaymentrequest`, `allowtransparency`, and `referrerpolicy`

These attributes should all behave like they do on standard iframes.

If `frameborder` is not specified, by default, it will be set to `0`.

### `sandbox` <a name="sandbox"></a>

Iframes created by `amp-iframe` always have the `sandbox` attribute defined on
them. By default, the value is empty, which means that they are "maximum
sandboxed". By setting `sandbox` values, one can opt the iframe into being less
sandboxed. All values supported by browsers are allowed. For example, setting
`sandbox="allow-scripts"` allows the iframe to run JavaScript, or
`sandbox="allow-scripts allow-same-origin"` allows the iframe to run JavaScript,
make non-CORS XHRs, and read/write cookies.

If you are iframing a document that was not specifically created with sandboxing
in mind, you will most likely need to add `allow-scripts allow-same-origin` to
the `sandbox` attribute and you might need to allow additional capabilities.

Note also, that the sandbox applies to all windows opened from a sandboxed
iframe. This includes new windows created by a link with `target=_blank` (add
`allow-popups` to allow this to happen). Adding `allow-popups-to-escape-sandbox`
to the `sandbox` attribute, makes those new windows behave like non-sandboxed
new windows. This is likely most of the time what you want and expect.
Unfortunately, as of this writing, `allow-popups-to-escape-sandbox` is supported
by Chrome, Firefox, Safari and Opera but not Edge.

See the [docs on MDN](https://developer.mozilla.org/en-US/docs/Web/HTML/Element/iframe#attr-sandbox)
for further details on the `sandbox` attribute.

### Common attributes

`amp-iframe` includes the
[common attributes](https://amp.dev/documentation/guides-and-tutorials/learn/common_attributes)
extended to AMP components.

## Analytics

We strongly recommend using
[`amp-analytics`](../amp-analytics/amp-analytics.md) for
analytics purposes, because it is significantly more robust, complete and an
efficient solution which can be configured for a wide range of analytics
vendors.

AMP only allows a single iframe that is used for analytics and tracking
purposes, per page. To conserve resources, these iframes will be removed from
the DOM 5 seconds after they loaded, which should be sufficient time to complete
whatever work is needed to be done.

Iframes are identified as tracking/analytics iframes if they appear to serve no
direct user purpose such as being invisible or small.

## Validation

See [`amp-iframe` rules](validator-amp-iframe.protoascii)
in the AMP validator specification.<|MERGE_RESOLUTION|>--- conflicted
+++ resolved
@@ -250,7 +250,6 @@
 iframe moves in or out of the viewport (or is partially visible), when the
 iframe is scrolled or resized.
 
-<<<<<<< HEAD
 ## Iframe & Consent Data
 
 Iframes can send a `send-consent-data` message to receive consent data if a CMP is present on their parents page.
@@ -289,10 +288,7 @@
 });
 ```
 
-## Tracking/analytics iframes
-=======
 ## Attributes
->>>>>>> 3119b321
 
 ### `src`
 
