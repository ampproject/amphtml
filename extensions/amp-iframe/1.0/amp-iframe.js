--- conflicted
+++ resolved
@@ -61,10 +61,7 @@
    * requested dimensions.
    * @param {number} height
    * @param {number} width
-<<<<<<< HEAD
-=======
    * @return {!Promise}
->>>>>>> b69bd535
    * @private
    */
   updateSize_(height, width) {
@@ -76,15 +73,6 @@
           'using amp-ad instead.',
         this.element
       );
-<<<<<<< HEAD
-      return;
-    }
-
-    this.attemptChangeSize(height, width).catch((e) => {
-      if (this.getOverflowElement?.()) {
-        console./* OK */ warn(
-          '[overflow] element not found. Provide one to enable resizing to full contents.',
-=======
       return Promise.reject('Resize height is < 100px');
     }
 
@@ -92,7 +80,6 @@
       if (!this.getOverflowElement?.()) {
         console./* OK */ warn(
           '[overflow] element not found. Provide one to enable resizing.',
->>>>>>> b69bd535
           this.element
         );
       }
@@ -106,11 +93,7 @@
         this.handleOnLoad_();
       },
       'requestResize': (height, width) => {
-<<<<<<< HEAD
-        this.updateSize_(height, width);
-=======
         return this.updateSize_(height, width);
->>>>>>> b69bd535
       },
     });
   }
