/** @externs */

/** @const */
var IframeDef = {};

/**
 * @typedef {{
 *   allowFullScreen: (boolean),
 *   allowPaymentRequest: (boolean),
 *   allowTransparency: (boolean),
 *   onLoad: (function():undefined),
 *   referrerPolicy: (string),
<<<<<<< HEAD
 *   requestResize: (function(number,number):undefined|undefined),
=======
 *   requestResize: (function(number,number):!Promise|undefined),
>>>>>>> b69bd535
 *   sandbox: (string),
 *   src: (!string),
 *   srcdoc: (string),
 * }}
 */
IframeDef.Props;<|MERGE_RESOLUTION|>--- conflicted
+++ resolved
@@ -10,11 +10,7 @@
  *   allowTransparency: (boolean),
  *   onLoad: (function():undefined),
  *   referrerPolicy: (string),
-<<<<<<< HEAD
- *   requestResize: (function(number,number):undefined|undefined),
-=======
  *   requestResize: (function(number,number):!Promise|undefined),
->>>>>>> b69bd535
  *   sandbox: (string),
  *   src: (!string),
  *   srcdoc: (string),
