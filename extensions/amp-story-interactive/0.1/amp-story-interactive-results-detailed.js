--- conflicted
+++ resolved
@@ -130,64 +130,14 @@
    * @param {!Object} e
    * @private
    */
-<<<<<<< HEAD
-  initializeSelectedResultContainers_(components) {
-    this.selectedResultEls_ = {};
-    this.componentCount_ = components.length;
-    const detailedResultsContainer = this.rootEl_.querySelector(
-      '.i-amphtml-story-interactive-results-detailed'
-    );
-
-    const slice = (2 * Math.PI) / components.length;
-    const offset = Math.random() * slice;
-
-    const usePercentage = decideStrategy(this.options_) === 'percentage';
-
-    components.forEach((e, index) => {
-      if (
-        (usePercentage && e.type === InteractiveType.QUIZ) ||
-        (!usePercentage && e.type === InteractiveType.POLL)
-      ) {
-        const container = document.createElement('div');
-        container.classList.add(
-          'i-amphtml-story-interactive-results-selected-result'
-        );
-
-        const angleBuffer = slice / 4;
-        const size = Math.random() * (MAX_SIZE - MIN_SIZE) + MIN_SIZE;
-        const angle =
-          Math.random() * (slice - 2 * angleBuffer) +
-          slice * index +
-          angleBuffer +
-          offset;
-        const dist = Math.random() * (MAX_DIST - MIN_DIST) + MIN_DIST;
-        const top = CENTER + Math.cos(angle) * dist - size / 2;
-        const left = CENTER + Math.sin(angle) * dist - size / 2;
-
-        setImportantStyles(container, {
-          'height': size + 'em',
-          'width': size + 'em',
-          'top': top + 'em',
-          'left': left + 'em',
-        });
-        detailedResultsContainer.prepend(container);
-        this.selectedResultEls_[e.interactiveId] = {
-          el: container,
-          updated: false,
-        };
-        this.updateSelectedResult_(e);
-      }
-    });
-=======
   createResultEl_(e) {
     const el = document.createElement('div');
     el.classList.add('i-amphtml-story-interactive-results-result');
-    this.resultsContainer_.appendChild(el);
+    this.resultsContainer_.prepend(el);
     this.resultEls_[e.interactiveId] = {
       el,
       answered: false,
     };
->>>>>>> b861d2d0
   }
 
   /**
@@ -196,24 +146,6 @@
    * @param {!Object} e
    * @private
    */
-<<<<<<< HEAD
-  updateSelectedResult_(e) {
-    if (
-      e.option &&
-      e.interactiveId in this.selectedResultEls_ &&
-      !this.selectedResultEls_[e.interactiveId].updated
-    ) {
-      if (e.option.image) {
-        setImportantStyles(this.selectedResultEls_[e.interactiveId].el, {
-          'background-image': 'url(' + e.option.image + ')',
-        });
-      } else {
-        const textEl = document.createElement('span');
-        textEl.textContent = e.option.text;
-        this.selectedResultEls_[e.interactiveId].el.appendChild(textEl);
-      }
-      this.selectedResultEls_[e.interactiveId].updated = true;
-=======
   updateAnsweredResult_(e) {
     if (!e.option || this.resultEls_[e.interactiveId].answered) {
       return;
@@ -235,12 +167,28 @@
    * @private
    */
   positionResultEls_() {
-    for (const id in this.resultEls_) {
-      setImportantStyles(this.resultEls_[id].el, {
-        'height': '5em',
-        'width': '5em',
+    const results = Object.values(this.resultEls_);
+    const slice = (2 * Math.PI) / results.length;
+
+    results.forEach(({el}, index) => {
+      const offset = Math.random() * slice;
+      const angleBuffer = slice / 4;
+      const size = Math.random() * (MAX_SIZE - MIN_SIZE) + MIN_SIZE;
+      const angle =
+        Math.random() * (slice - 2 * angleBuffer) +
+        slice * index +
+        angleBuffer +
+        offset;
+      const dist = Math.random() * (MAX_DIST - MIN_DIST) + MIN_DIST;
+      const top = CENTER + Math.cos(angle) * dist - size / 2;
+      const left = CENTER + Math.sin(angle) * dist - size / 2;
+
+      setImportantStyles(el, {
+        'height': size + 'em',
+        'width': size + 'em',
+        'top': top + 'em',
+        'left': left + 'em',
       });
->>>>>>> b861d2d0
-    }
+    });
   }
 }