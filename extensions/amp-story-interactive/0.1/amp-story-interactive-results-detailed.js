--- conflicted
+++ resolved
@@ -131,15 +131,9 @@
    * @private
    */
   createResultEl_(e) {
-<<<<<<< HEAD
-    const el = document.createElement('div');
-    el.classList.add('i-amphtml-story-interactive-results-result');
-    this.resultsContainer_.prepend(el);
-=======
     const element = document.createElement('div');
     element.classList.add('i-amphtml-story-interactive-results-result');
-    this.resultsContainer_.appendChild(element);
->>>>>>> fd5061eb
+    this.resultsContainer_.prepend(element);
     this.resultEls_[e.interactiveId] = {
       element,
       answered: false,
@@ -173,11 +167,10 @@
    * @private
    */
   positionResultEls_() {
-<<<<<<< HEAD
     const results = Object.values(this.resultEls_);
     const slice = (2 * Math.PI) / results.length;
 
-    results.forEach(({el}, index) => {
+    results.forEach(({element}, index) => {
       const offset = Math.random() * slice;
       const angleBuffer = slice / 4;
       const size = Math.random() * (MAX_SIZE - MIN_SIZE) + MIN_SIZE;
@@ -190,17 +183,11 @@
       const top = CENTER + Math.cos(angle) * dist - size / 2;
       const left = CENTER + Math.sin(angle) * dist - size / 2;
 
-      setImportantStyles(el, {
+      setImportantStyles(element, {
         'height': size + 'em',
         'width': size + 'em',
         'top': top + 'em',
         'left': left + 'em',
-=======
-    for (const id in this.resultEls_) {
-      setImportantStyles(this.resultEls_[id].element, {
-        'height': '5em',
-        'width': '5em',
->>>>>>> fd5061eb
       });
     });
   }
