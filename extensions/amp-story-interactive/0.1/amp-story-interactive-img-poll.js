/**
 * Copyright 2021 The AMP HTML Authors. All Rights Reserved.
 *
 * Licensed under the Apache License, Version 2.0 (the "License");
 * you may not use this file except in compliance with the License.
 * You may obtain a copy of the License at
 *
 *      http://www.apache.org/licenses/LICENSE-2.0
 *
 * Unless required by applicable law or agreed to in writing, software
 * distributed under the License is distributed on an "AS-IS" BASIS,
 * WITHOUT WARRANTIES OR CONDITIONS OF ANY KIND, either express or implied.
 * See the License for the specific language governing permissions and
 * limitations under the License.
 */

import {
  AmpStoryInteractive,
  InteractiveType,
} from './amp-story-interactive-abstract';
import {CSS} from '../../../build/amp-story-interactive-img-poll-0.1.css';
import {CSS as ImgCSS} from '../../../build/amp-story-interactive-img-0.1.css';
import {buildImgTemplate} from './utils';
import {htmlFor} from '#core/dom/static-template';
import {setStyle} from '#core/dom/style';

/**
 * Generates the template for each option.
 *
 * @param {!Element} option
 * @return {!Element}
 */
const buildOptionTemplate = (option) => {
  const html = htmlFor(option);
  return html`
    <button
      class="i-amphtml-story-interactive-img-poll-option i-amphtml-story-interactive-img-option i-amphtml-story-interactive-option"
      aria-live="polite"
    >
<<<<<<< HEAD
      <div class="i-amphtml-story-interactive-img-option-circle">
        <img class="i-amphtml-story-interactive-img-option-img" />
        <div
          class="i-amphtml-story-interactive-img-option-percentage-fill"
        ></div>
        <span
          class="i-amphtml-story-interactive-img-option-percentage-text"
        ></span>
        <div class="i-amphtml-story-interactive-img-option-border"></div>
=======
      <div class="i-amphtml-story-interactive-img-option-img">
        <span
          class="i-amphtml-story-interactive-img-option-percentage-text"
        ></span>
>>>>>>> 03666efa
      </div>
    </button>
  `;
};

export class AmpStoryInteractiveImgPoll extends AmpStoryInteractive {
  /**
   * @param {!AmpElement} element
   */
  constructor(element) {
    super(element, InteractiveType.POLL);
  }

  /** @override */
  buildCallback() {
    return super.buildCallback(CSS + ImgCSS);
  }

  /** @override */
  buildComponent() {
    this.rootEl_ = buildImgTemplate(this.element);
    this.attachContent_(this.rootEl_);
    return this.rootEl_;
  }

  /**
   * Finds the prompt and options content
   * and adds it to the poll element.
   *
   * @private
   * @param {Element} root
   */
  attachContent_(root) {
    this.attachPrompt_(root);

    const optionContainer = this.rootEl_.querySelector(
      '.i-amphtml-story-interactive-img-option-container'
    );
    this.options_.forEach((option, index) =>
      optionContainer.appendChild(this.configureOption_(option, index))
    );
  }

  /**
   * Creates an option container with option content,
   * adds styling and answer choices,
   * and adds it to the poll element.
   *
   * @param {!./amp-story-interactive-abstract.OptionConfigType} option
   * @return {!Element}
   * @private
   */
  configureOption_(option) {
    const convertedOption = buildOptionTemplate(this.element);
    convertedOption.optionIndex_ = option['optionIndex'];

    // Extract and structure the option information
    setStyle(
      convertedOption.querySelector(
        '.i-amphtml-story-interactive-img-option-img'
      ),
      'background-image',
      'url(' + option['image'] + ')'
    );

    convertedOption.setAttribute('aria-label', option['imagealt']);

    return convertedOption;
  }

  /**
   * @override
   */
  displayOptionsData(optionsData) {
    if (!optionsData) {
      return;
    }

    const percentages = this.preprocessPercentages_(optionsData);

    this.getOptionElements().forEach((el, index) => {
      /*if (optionsData[index].selected) {
        const textEl = el.querySelector(
          '.i-amphtml-story-interactive-option-text'
        );
        textEl.setAttribute('aria-label', 'selected ' + textEl.textContent);
      }*/
      el.querySelector(
        '.i-amphtml-story-interactive-img-option-percentage-text'
      ).textContent = `${percentages[index]}%`;
      setStyle(el, '--option-percentage', `${percentages[index]}%`);
    });
  }
}<|MERGE_RESOLUTION|>--- conflicted
+++ resolved
@@ -37,22 +37,10 @@
       class="i-amphtml-story-interactive-img-poll-option i-amphtml-story-interactive-img-option i-amphtml-story-interactive-option"
       aria-live="polite"
     >
-<<<<<<< HEAD
-      <div class="i-amphtml-story-interactive-img-option-circle">
-        <img class="i-amphtml-story-interactive-img-option-img" />
-        <div
-          class="i-amphtml-story-interactive-img-option-percentage-fill"
-        ></div>
-        <span
-          class="i-amphtml-story-interactive-img-option-percentage-text"
-        ></span>
-        <div class="i-amphtml-story-interactive-img-option-border"></div>
-=======
       <div class="i-amphtml-story-interactive-img-option-img">
         <span
           class="i-amphtml-story-interactive-img-option-percentage-text"
         ></span>
->>>>>>> 03666efa
       </div>
     </button>
   `;
