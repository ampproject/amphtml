--- conflicted
+++ resolved
@@ -14,7 +14,6 @@
  * limitations under the License.
  */
 
-<<<<<<< HEAD
 .i-amphtml-story-interactive-img-quiz-option {
   --correct-color: #5bba74 !important;
   --correct-color-shaded: #00600f !important;
@@ -22,10 +21,7 @@
   --incorrect-color-shaded: #b71c1c !important;
 }
 
-.i-amphtml-story-interactive-img-quiz-answer-choice-container {
-=======
 .i-amphtml-story-interactive-img-quiz-answer-choice {
->>>>>>> 9fe592d9
   position: absolute !important;
   height: 1.5em !important;
   width: 1.5em !important;
@@ -54,11 +50,6 @@
   background-color: var(--interactive-accent-color) !important;
   border-radius: 50% !important;
   position: absolute !important;
-<<<<<<< HEAD
-  left: 0 !important;
-  right: 0 !important;
-  color: var(--interactive-prompt-text-color) !important;
-  font-weight: bold !important;
 }
 
 .i-amphtml-story-interactive-img-quiz-option[correct='correct'] {
@@ -100,6 +91,4 @@
 .i-amphtml-story-interactive-post-selection.i-amphtml-story-interactive-has-data
   .i-amphtml-story-interactive-img-quiz-answer-choice {
   display: none !important;
-=======
->>>>>>> 9fe592d9
 }