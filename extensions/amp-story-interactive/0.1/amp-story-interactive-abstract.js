--- conflicted
+++ resolved
@@ -874,11 +874,7 @@
   /**
    * Opens the disclaimer dialog and positions it according to the page and itself.
    * @private
-<<<<<<< HEAD
-  */
-=======
-   */
->>>>>>> 6a3b4edc
+   */
   openDisclaimer_() {
     if (this.disclaimerEl_) {
       return;
@@ -897,33 +893,20 @@
         const interactiveRect = this.element./*OK*/ getBoundingClientRect();
         const pageRect = pageEl./*OK*/ getBoundingClientRect();
         const iconRect = this.disclaimerIcon_./*OK*/ getBoundingClientRect();
-<<<<<<< HEAD
-        
-=======
-        const rightFraction =
-          1 - (iconRect.x + iconRect.width - pageRect.x) / pageRect.width;
->>>>>>> 6a3b4edc
         const bottomFraction =
           1 - (iconRect.y + iconRect.height - pageRect.y) / pageRect.height;
         const widthFraction = interactiveRect.width / pageRect.width;
 
         // Clamp values to ensure dialog has space up and left.
-<<<<<<< HEAD
-        const bottomPercentage = clamp(bottomFraction * 100, 0, 85); // Ensure 15% of space up. 
-=======
-        const rightPercentage = clamp(rightFraction * 100, 0, 25); // Ensure 75% of space to the left.
         const bottomPercentage = clamp(bottomFraction * 100, 0, 85); // Ensure 15% of space up.
->>>>>>> 6a3b4edc
         const widthPercentage = Math.max(widthFraction * 100, 65); // Ensure 65% of max-width.
 
         styles = {
           'bottom': bottomPercentage + '%',
-          'right': rightPercentage + '%',
           'max-width': widthPercentage + '%',
           'position': 'absolute',
           'z-index': 3,
         };
-<<<<<<< HEAD
 
         // Align disclaimer to left if RTL, otherwise align to the right.
         if (this.rootEl_.getAttribute('dir') === 'rtl') {
@@ -931,20 +914,15 @@
           styles['left'] = clamp(leftFraction * 100, 0, 25); // Ensure 75% of space to the right.
         } else {
           const rightFraction =
-          1 - (iconRect.x + iconRect.width - pageRect.x) / pageRect.width;
+            1 - (iconRect.x + iconRect.width - pageRect.x) / pageRect.width;
           styles['right'] = clamp(rightFraction * 100, 0, 25); // Ensure 75% of space to the left.
         }
-      },
-      () => {
-        setImportantStyles(this.disclaimerEl_, {...styles});
-=======
       },
       () => {
         setImportantStyles(
           this.disclaimerEl_,
           assertDoesNotContainDisplay(styles)
         );
->>>>>>> 6a3b4edc
         pageEl.appendChild(this.disclaimerEl_);
         this.disclaimerIcon_.setAttribute('hide', '');
         // Add click listener through the shadow dom using e.path.
