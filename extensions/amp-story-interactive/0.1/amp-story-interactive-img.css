--- conflicted
+++ resolved
@@ -46,10 +46,6 @@
   margin-right: var(--i-amphtml-interactive-img-option-margin) !important;
   padding: 0 !important;
   padding-top: var(--i-amphtml-interactive-img-option-width) !important;
-<<<<<<< HEAD
-  position: relative !important;
-=======
->>>>>>> 03666efa
   background: none !important;
   border: none !important;
 }
@@ -66,12 +62,7 @@
   margin-top: 0 !important;
 }
 
-<<<<<<< HEAD
-.i-amphtml-story-interactive-img-option-circle {
-  border: none !important;
-=======
 .i-amphtml-story-interactive-img-option-img {
->>>>>>> 03666efa
   border-radius: 50% !important;
   overflow: hidden !important;
   position: absolute !important;
@@ -79,21 +70,8 @@
   left: 0 !important;
   width: 100% !important;
   height: 100% !important;
-<<<<<<< HEAD
-  /**
-	 * Necessary for rendering issues with circular images that are noticeable
-	 * when theme="dark"
-	 */
-  background: var(--i-amphtml-interactive-option-background-color) !important;
-}
-
-.i-amphtml-story-interactive-img-option-img {
-  position: absolute !important;
-  top: 0 !important;
-  left: 0 !important;
-  width: 100% !important;
-  height: 100% !important;
-  object-fit: cover !important;
+  background-position: center !important;
+  background-size: cover !important;
 }
 
 .i-amphtml-story-interactive-img-option-border {
@@ -126,8 +104,4 @@
   left: 0;
   color: white !important;
   font-weight: bold !important;
-=======
-  background-position: center !important;
-  background-size: cover !important;
->>>>>>> 03666efa
 }