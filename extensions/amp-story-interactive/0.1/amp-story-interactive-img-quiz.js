/**
 * Copyright 2021 The AMP HTML Authors. All Rights Reserved.
 *
 * Licensed under the Apache License, Version 2.0 (the "License");
 * you may not use this file except in compliance with the License.
 * You may obtain a copy of the License at
 *
 *      http://www.apache.org/licenses/LICENSE-2.0
 *
 * Unless required by applicable law or agreed to in writing, software
 * distributed under the License is distributed on an "AS-IS" BASIS,
 * WITHOUT WARRANTIES OR CONDITIONS OF ANY KIND, either express or implied.
 * See the License for the specific language governing permissions and
 * limitations under the License.
 */

import {
  AmpStoryInteractive,
  InteractiveType,
} from './amp-story-interactive-abstract';
import {CSS} from '../../../build/amp-story-interactive-img-quiz-0.1.css';
import {CSS as ImgCSS} from '../../../build/amp-story-interactive-img-0.1.css';
import {LocalizedStringId} from '../../../src/localized-strings';
import {buildImgTemplate} from './utils';
import {htmlFor} from '#core/dom/static-template';
import {setStyle} from '#core/dom/style';
<<<<<<< HEAD
import objstr from 'obj-str';
=======
>>>>>>> 03666efa

/**
 * Generates the template for each option.
 *
 * @param {!Element} option
 * @return {!Element}
 */
const buildOptionTemplate = (option) => {
  const html = htmlFor(option);
  return html`
    <button
      class="i-amphtml-story-interactive-img-quiz-option i-amphtml-story-interactive-img-option i-amphtml-story-interactive-option"
      aria-live="polite"
    >
<<<<<<< HEAD
      <div class="i-amphtml-story-interactive-img-option-circle">
        <img class="i-amphtml-story-interactive-img-option-img" />
        <div
          class="i-amphtml-story-interactive-img-option-percentage-fill"
        ></div>
        <span
          class="i-amphtml-story-interactive-img-option-percentage-text"
        ></span>
        <div class="i-amphtml-story-interactive-img-option-border"></div>
=======
      <div class="i-amphtml-story-interactive-img-option-img">
        <span
          class="i-amphtml-story-interactive-img-option-percentage-text"
        ></span>
>>>>>>> 03666efa
      </div>
      <div class="i-amphtml-story-interactive-img-quiz-answer-choice-container">
        <span
          class="i-amphtml-story-interactive-img-quiz-answer-choice notranslate"
        ></span>
      </div>
    </button>
  `;
};

export class AmpStoryInteractiveImgQuiz extends AmpStoryInteractive {
  /**
   * @param {!AmpElement} element
   */
  constructor(element) {
    super(element, InteractiveType.QUIZ);

    /** @private {!Array<string>} */
    this.localizedAnswerChoices_ = [];
  }

  /** @override */
  buildCallback() {
    return super.buildCallback(CSS + ImgCSS);
  }

  /** @override */
  buildComponent() {
    this.rootEl_ = buildImgTemplate(this.element);
    this.attachContent_(this.rootEl_);
    return this.rootEl_;
  }

  /**
   * Finds the prompt and options content
   * and adds it to the quiz element.
   *
   * @private
   * @param {Element} root
   */
  attachContent_(root) {
    this.attachPrompt_(root);

    // Localize the answer choice options
    this.localizedAnswerChoices_ = [
      LocalizedStringId.AMP_STORY_INTERACTIVE_QUIZ_ANSWER_CHOICE_A,
      LocalizedStringId.AMP_STORY_INTERACTIVE_QUIZ_ANSWER_CHOICE_B,
      LocalizedStringId.AMP_STORY_INTERACTIVE_QUIZ_ANSWER_CHOICE_C,
      LocalizedStringId.AMP_STORY_INTERACTIVE_QUIZ_ANSWER_CHOICE_D,
    ].map((choice) => this.localizationService.getLocalizedString(choice));
    const optionContainer = this.rootEl_.querySelector(
      '.i-amphtml-story-interactive-img-option-container'
    );
    this.options_.forEach((option, index) =>
      optionContainer.appendChild(this.configureOption_(option, index))
    );
  }

  /**
   * Creates an option container with option content,
   * adds styling and answer choices,
   * and adds it to the quiz element.
   *
   * @param {!./amp-story-interactive-abstract.OptionConfigType} option
   * @param {number} index
   * @return {!Element}
   * @private
   */
  configureOption_(option, index) {
    const convertedOption = buildOptionTemplate(this.element);

    // Fill in the answer choice and set the option ID
    const answerChoiceEl = convertedOption.querySelector(
      '.i-amphtml-story-interactive-img-quiz-answer-choice'
    );
    answerChoiceEl.textContent = this.localizedAnswerChoices_[index];
    convertedOption.optionIndex_ = option['optionIndex'];

    // Extract and structure the option information
    setStyle(
      convertedOption.querySelector(
        '.i-amphtml-story-interactive-img-option-img'
      ),
      'background-image',
      'url(' + option['image'] + ')'
    );

    convertedOption.setAttribute('aria-label', option['imagealt']);

    if ('correct' in option) {
      convertedOption.setAttribute('correct', 'correct');
    }

    return convertedOption;
  }

  /**
   * @override
   */
  displayOptionsData(optionsData) {
    if (!optionsData) {
      return;
    }

    const percentages = this.preprocessPercentages_(optionsData);

    this.getOptionElements().forEach((el, index) => {
      // Update the aria-label so they read "selected" and "correct" or "incorrect"
      /*const ariaDescription = objstr({
        selected: optionsData[index].selected,
        correct: el.hasAttribute('correct'),
        incorrect: !el.hasAttribute('correct'),
      });
      el.querySelector(
        '.i-amphtml-story-interactive-quiz-answer-choice'
      ).setAttribute('aria-hidden', true);
      const optionText = el.querySelector(
        '.i-amphtml-story-interactive-quiz-option-text'
      );
      optionText.setAttribute(
        'aria-label',
        ariaDescription + ' ' + optionText.textContent
      );*/
      // Update percentage text
      el.querySelector(
        '.i-amphtml-story-interactive-img-option-percentage-text'
      ).textContent = `${percentages[index]}%`;
      setStyle(el, '--option-percentage', `${percentages[index]}%`);
    });
  }
}<|MERGE_RESOLUTION|>--- conflicted
+++ resolved
@@ -24,10 +24,7 @@
 import {buildImgTemplate} from './utils';
 import {htmlFor} from '#core/dom/static-template';
 import {setStyle} from '#core/dom/style';
-<<<<<<< HEAD
 import objstr from 'obj-str';
-=======
->>>>>>> 03666efa
 
 /**
  * Generates the template for each option.
@@ -42,22 +39,10 @@
       class="i-amphtml-story-interactive-img-quiz-option i-amphtml-story-interactive-img-option i-amphtml-story-interactive-option"
       aria-live="polite"
     >
-<<<<<<< HEAD
-      <div class="i-amphtml-story-interactive-img-option-circle">
-        <img class="i-amphtml-story-interactive-img-option-img" />
-        <div
-          class="i-amphtml-story-interactive-img-option-percentage-fill"
-        ></div>
-        <span
-          class="i-amphtml-story-interactive-img-option-percentage-text"
-        ></span>
-        <div class="i-amphtml-story-interactive-img-option-border"></div>
-=======
       <div class="i-amphtml-story-interactive-img-option-img">
         <span
           class="i-amphtml-story-interactive-img-option-percentage-text"
         ></span>
->>>>>>> 03666efa
       </div>
       <div class="i-amphtml-story-interactive-img-quiz-answer-choice-container">
         <span
