--- conflicted
+++ resolved
@@ -23,12 +23,8 @@
 import {LocalizedStringId} from '#service/localization/strings';
 import {buildImgTemplate} from './utils';
 import {htmlFor} from '#core/dom/static-template';
-<<<<<<< HEAD
-import {setStyle} from '#core/dom/style';
+import {setImportantStyles} from '#core/dom/style';
 import objstr from 'obj-str';
-=======
-import {setImportantStyles} from '#core/dom/style';
->>>>>>> 8892ce2c
 
 /**
  * Generates the template for each option.
@@ -43,7 +39,11 @@
       class="i-amphtml-story-interactive-img-option i-amphtml-story-interactive-option"
       aria-live="polite"
     >
-      <div class="i-amphtml-story-interactive-img-option-img"></div>
+      <div class="i-amphtml-story-interactive-img-option-img">
+        <span
+          class="i-amphtml-story-interactive-img-option-percentage-text"
+        ></span>
+      </div>
       <div
         class="i-amphtml-story-interactive-img-quiz-answer-choice notranslate"
       ></div>
@@ -164,7 +164,7 @@
       el.querySelector(
         '.i-amphtml-story-interactive-img-option-percentage-text'
       ).textContent = `${percentages[index]}%`;
-      setStyle(el, '--option-percentage', `${percentages[index]}%`);
+      setImportantStyles(el, {'--option-percentage': `${percentages[index]}%`});
     });
   }
 }