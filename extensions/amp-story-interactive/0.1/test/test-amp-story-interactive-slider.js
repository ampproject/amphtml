--- conflicted
+++ resolved
@@ -102,11 +102,7 @@
       slider.value = 30;
       // simulates an input event, which is when the user drags the slider
       slider.dispatchEvent(new CustomEvent('input'));
-<<<<<<< HEAD
-      expect(sliderBubble.textContent).to.be.equal('30');
-=======
       expect(sliderBubble.textContent).to.be.equal('30%');
->>>>>>> 016e5e87
     });
 
     it('should display the percentage in the bubble when the user drags the slider', async () => {
@@ -136,17 +132,10 @@
         .querySelector('.i-amphtml-story-interactive-slider-bubble');
       // simulates an input event, which is when the user drags the slider
       slider.dispatchEvent(new CustomEvent('input'));
-<<<<<<< HEAD
-      expect(sliderBubble.classList.contains('show')).to.be.true;
-    });
-
-    it.only('should show post-selection state when the user releases the slider', async () => {
-=======
       expect(sliderBubble).to.have.class('show');
     });
 
     it('should show post-selection state when the user releases the slider', async () => {
->>>>>>> 016e5e87
       await ampStorySlider.buildCallback();
       await ampStorySlider.layoutCallback();
       const slider = ampStorySlider
@@ -154,17 +143,9 @@
         .querySelector('input[type="range"]');
       // simulates a change event, which is when the user releases the slider
       slider.dispatchEvent(new CustomEvent('change'));
-<<<<<<< HEAD
-      expect(
-        ampStorySlider
-          .getRootElement()
-          .classList.contains('i-amphtml-story-interactive-post-selection')
-      ).to.be.true;
-=======
       expect(ampStorySlider.getRootElement()).to.have.class(
         'i-amphtml-story-interactive-post-selection'
       );
->>>>>>> 016e5e87
     });
   }
 );