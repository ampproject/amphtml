--- conflicted
+++ resolved
@@ -147,11 +147,7 @@
       );
     });
 
-<<<<<<< HEAD
-    it.only('should display the emoji in the bubble when the user drags the slider', async () => {
-=======
     it('should display the emoji in the bubble from the attribute configuration', async () => {
->>>>>>> cc5ab9ca
       ampStorySlider.element.setAttribute('option-1-text', '😄');
       await ampStorySlider.buildCallback();
       await ampStorySlider.layoutCallback();
