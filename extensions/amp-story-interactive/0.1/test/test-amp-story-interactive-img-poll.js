--- conflicted
+++ resolved
@@ -15,10 +15,7 @@
  */
 
 import {AmpStoryInteractiveImgPoll} from '../amp-story-interactive-img-poll';
-<<<<<<< HEAD
 import {AmpStoryRequestService} from '../../../amp-story/1.0/amp-story-request-service';
-=======
->>>>>>> a151da10
 import {AmpStoryStoreService} from '../../../amp-story/1.0/amp-story-store-service';
 import {LocalizationService} from '#service/localization';
 import {Services} from '#service';
@@ -69,16 +66,6 @@
         .stub(Services, 'localizationServiceForOrNull')
         .returns(Promise.resolve(localizationService));
 
-      const storeService = new AmpStoryStoreService(win);
-      registerServiceBuilder(win, 'story-store', function () {
-        return storeService;
-      });
-
-      const localizationService = new LocalizationService(win.document.body);
-      env.sandbox
-        .stub(Services, 'localizationServiceForOrNull')
-        .returns(Promise.resolve(localizationService));
-
       storyEl = win.document.createElement('amp-story');
       const storyPage = win.document.createElement('amp-story-page');
       const gridLayer = win.document.createElement('amp-story-grid-layer');
