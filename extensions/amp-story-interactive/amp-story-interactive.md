---
$category@: dynamic-content
formats:
  - stories
teaser:
  text: A rich set of interactive experiences for stories, including quizzes, polls and results.
draft:
  - true
tags:
  - dynamic-content
  - social
author: mszylkowski
---

<!---
Copyright 2020 The AMP HTML Authors. All Rights Reserved.

Licensed under the Apache License, Version 2.0 (the "License");
you may not use this file except in compliance with the License.
You may obtain a copy of the License at

http://www.apache.org/licenses/LICENSE-2.0

Unless required by applicable law or agreed to in writing, software
distributed under the License is distributed on an "AS-IS" BASIS,
WITHOUT WARRANTIES OR CONDITIONS OF ANY KIND, either express or implied.
See the License for the specific language governing permissions and
limitations under the License.
-->

[tip type="important"]Change image sources to ampproject/amphtml/master!!![/tip]

The amp-story-interactive component provides a set of experiences, such as quizzes or polls, for users in [Web stories](https://amp.dev/documentation/guides-and-tutorials/start/create_successful_stories/?format=stories). Interactive experiences provided by amp-story-interactive can integrate into tools or editors and support analytics.

<div layout="container" width="3" height="2">
<div style="width:32%;display:inline-block"><amp-img src="https://github.com/mszylkowski/amphtml/raw/interactive_docs/extensions/amp-story-interactive/img/quiz-art.png" layout="responsive" width="200" height="350"/></div>
<div style="width:32%;display:inline-block"><amp-img src="https://github.com/mszylkowski/amphtml/raw/interactive_docs/extensions/amp-story-interactive/img/animal-poll.png" layout="responsive" width="200" height="350"/></div>
<div style="width:32%;display:inline-block"><amp-img src="https://github.com/mszylkowski/amphtml/raw/interactive_docs/extensions/amp-story-interactive/img/results-art.png" layout="responsive" width="200" height="350"/></div>
</div>

## Usage

The amp-story-interactive component encompasses a set of interactive experiences. Specify an interactive experience by defining one of the elements below. For best results, only use one element per amp-story-page.

Most elements require a backend endpoint that will store aggregate data for each interactive, as well as persist the selected option for a user across sessions. Elements will fetch the percentage of votes for each option as well as the user selection (if any) from this endpoint, and display it with the options after the user has selected one.

To see all the components in action, check out the [example story](https://amp.dev/documentation/examples/components/amp-story-interactive-poll/story#page=title-components).

### amp-story-interactive-binary-poll

The `amp-story-interactive-binary-poll` element provides a two option voting user interface. Users may select one of two valid options. When selected, the highlighted option fills the container and displays the total percentage of votes.

Does not support pairing with `amp-story-interactive-results`, and can optionally have a prompt.

<amp-img src="https://github.com/mszylkowski/amphtml/raw/interactive_docs/extensions/amp-story-interactive/img/binary-poll-raw.png" layout="intrinsic" width="400" height="230">

```html
<amp-story-interactive-binary-poll
  id="pizza-binary-poll"
  endpoint="https://endpoint.com/v1/interactives"
  prompt-text="Like Pizza?"
  option-1-text="Yes"
  option-1-confetti="🍕"
  option-2-text="No"
  option-2-confetti="🤢"
>
</amp-story-interactive-binary-poll>
```

### amp-story-interactive-poll

The `amp-story-interactive-poll` element provides a voting experience with 2-4 options displayed vertically, where all options are valid. When selected, each option displays the total percentage of votes.

Display different categories based on user poll answers by pairing `amp-story-interactive-poll` with `amp-story-interactive-results`. Add a prompt for extra context.

<amp-img src="https://github.com/mszylkowski/amphtml/raw/interactive_docs/extensions/amp-story-interactive/img/poll-raw.png" layout="intrinsic" width="400" height="450">

[sourcecode:html]
<amp-story-interactive-poll
    id="season-poll"
    theme="dark"
    endpoint="https://endpoint.com/v1/interactives"
    prompt-text="Pick a season"
    option-1-text="Spring" option-1-confetti="🌼"
    option-2-text="Summer" option-2-confetti="☀️"
    option-3-text="Fall" option-3-confetti="🍁"
    option-4-text="Winter" option-4-confetti="☃️">
</amp-story-interactive-poll>
[/sourcecode]

### amp-story-interactive-quiz

The `amp-story-interactive-quiz` element provides a guessing experience with 2-4 options, one of which is correct. It displays the voting percentages after the user makes a selection. The user selection is green if correct and red if incorrect.

Display different categories based on percentage of correct user answers by pairing `amp-story-interactive-quiz` with `amp-story-interactive-results`. Add a prompt for extra context.

<amp-img src="https://github.com/mszylkowski/amphtml/raw/interactive_docs/extensions/amp-story-interactive/img/quiz-raw.png" layout="intrinsic" width="400" height="450">

[sourcecode:html]
<amp-story-interactive-quiz
    id="arts-quiz"
    endpoint="https://endpoint.com/v1/interactives"
    prompt-text='Who was the artist that created the famous painting "The Last Supper"?'
    option-1-text="Michelangelo"
    option-2-text="Leonardo da Vinci" option-2-correct option-2-confetti="🎨"
    option-3-text="Rahael"
    option-4-text="Sandro Boticelli">
</amp-story-interactive-quiz>
[/sourcecode]

### amp-story-interactive-results

The `amp-story-interactive-result` element displays a customized state defined by the user's selection from previous polls or quizzes. This element requires use of a poll or quiz from previous pages to calculate an answer-based state. Each result state uses a category that may include an image, title and description to display to the user.

<amp-img src="https://github.com/mszylkowski/amphtml/raw/interactive_docs/extensions/amp-story-interactive/img/results-raw.png" layout="intrinsic" width="400" height="500">

[sourcecode:html]
<amp-story-interactive-results
    theme="dark"
    prompt-text="You are a"
    option-1-text="Dog" option-1-image="dog.png"
    option-1-description="You always have energy and love being with friends. Outdoors is your favorite place"
    option-2-text="Cat" option-2-image="cat.png"
    option-2-description="Cats are great animals for WFH">
</amp-story-interactive-results>
[/sourcecode]

## Attributes

The interactive experience elements from `amp-story-interactive` share an API language for customizing options.

### id (required for binary-poll, poll, quiz)

Element ID that identifies the interactive component in the story, and is used to compose the [`interactiveId`](#interactiveId) that is sent to the backend. Should be unique for each component in the story.

### endpoint (required for binary-poll, poll, quiz)

Complete URL of backend. Stores interactive element votes.

### theme (optional)

Controls the color of the chips and text. Can be `light` (default), `dark`.

### chip-style (optional for poll, quiz, results)

Controls the style of the component. Can be `flat` (default), `shadow`, or `transparent`.
Results and binary-poll elements don't support shadow.

### prompt-text (optional)

<<<<<<< HEAD
Adds a prompt on top of the component in the case of a binary-poll, poll or quiz; useful for writing the question or add context to an element. Also used to write a prompt to the results component before the category title (highly encouraged).
=======
Adds a prompt to the top of the component. Use `prompt-text` to write the poll/quiz question and clarify results in the `amp-story-interactive-result` element. 
>>>>>>> 22dcd0e9

### prompt-size (optional for binary-poll, poll, quiz)

Controls the `font-size` of the prompt text, so it only applies for elements that have prompts. Can be `small` (), `medium` (default), `large`. Large prompts will hold up to 3 lines of text, other sizes will hold up to 4 lines of text.

### option-{1/2/3/4}-text (required)

String that represents a numbered option. Binary polls require 2 options. Polls and quizzes may include between 2 and 4 options.

The `amp-story-interactive-result` element uses this string value as category description.

### option-{1/2/3/4}-confetti (optional for binary-poll, poll, quiz)

Emoji that bursts in an explosion animation when an option is selected. On quizzes, only the correct option should have a confetti.

### option-{1/2/3/4}-results-category (optional for poll, required for results)

On the results component, this attribute represents the name of the category, shown in larger text after the `prompt-text` and before the category description. If the results element doesn't specify thresholds, the category strategy will be used: the category with more options selected in polls across the story will be shown.

On polls it links the options to the result with that name as mentioned above. The string has to match perfectly for the options to be linked.

### option-{1/2/3/4}-results-threshold (optional for results)

On the results element, it determines the lower boundary for the category when linked to quizzes. The component will calculate the score as a percentage of questions answered correctly (between 0 and 100), and it will show the category that has the best lower threshold that matches the score. The best threshold is the highest one that is lower or equal to the score, or the lowest score if all thresholds are higher than the score. If a threshold is present for any option, all other options also need a threshold.

## Aggregate data source

All selectable interactive elements (binary-poll, poll, quiz) show the percentage of users that selected each option. The backend specified with the `endpoint` attribute will store the aggregate data for the interaction following the API described below.
To fetch the data for an interactive element, the necessary fields are:

- <div id="interactiveId"></div>`interactiveId`: the `base64encode(CANONICAL_URL) + "+" + element.id`
- `interactiveType`: enum from [amp-story-interactive-abstract:48](https://github.com/ampproject/amphtml/blob/3a86226fe428ce72adb67cffe2dd2f1fae278a35/extensions/amp-story-interactive/1.0/amp-story-interactive-abstract.js#L48)
- `endpoint`: the attribute `element.getAttribute("endpoint")`
- `ampId`: client ID that identifies the session, optional

Then, the requests and responses are:

[sourcecode:js]
// Getting the votes for an interactive.
// If no client param, selected will always be false
// (can be used to display the results on a dashboard).

GET_URL = "{endpoint}/{interactiveId}?type={interactiveType}&client={ampId}"

Response: {
"options": [
{"index": 0, "selected": false, "count": 0},
{"index": 1, "selected": false, "count": 5},
{"index": 2, "selected": false, "count": 7},
{"index": 3, "selected": false, "count": 2}
]
}
[/sourcecode]

[sourcecode:js]
// Posting the vote for an interactive. Client param is required.

POST_URL = "{endpoint}/{interactiveId}:vote?type={interactiveType}&client={ampId}"
POST_BODY = {'option_selected': 1}

Response: No response necessary
[/sourcecode]

Backends need to be specified on the necessary components (binary-poll, poll, quiz), and can be deployed by publishers, tools or others. Available free-to-use backends are:

- Google hosted: _coming soon_

[tip type="note"]
Before setting up a backend, consider if the already existing backends satisfy your requirements.
[/tip]

## Styling

View all theming options in action in the [example story](/documentation/examples/components/amp-story-interactive-poll/story#page=title-themes).

[tip type="read-on"]
Check this [Codepen collection](https://codepen.io/collection/DEGRLE) to play with the components and styles.
[/tip]

### CSS Variables

Style all `amp-story-interactive` elements with CSS variables and attributes. Override default variables by assigning a class to the element.

- `--interactive-accent-color`: The accent color of the component. If no prompt-background is specified, it will use that for the prompt background as well.
- `--interactive-prompt-text-color`: Color of the top text. Only used on selectable elements (binary-poll, poll, quiz) if a
  prompt is specified, or on results components if there are thresholds (which will color the score).
- `--interactive-prompt-background`: Background of the top text. Only used on selectable elements if a prompt is specified, or on results if there are thresholds but no image (which will color the score background). Can be a color (including transparent) or CSS gradient.
- `--interactive-prompt-alignment`: Alignment of the prompt. Only used in selectable elements (binary-poll, poll, quiz). Will default to center if the component has the transparent style or if it's a binary poll, otherwise it will default to initial.

### Themes

The `theme` attribute controls the chip color and text color of the component. Can be `light` (default) or `dark`.
The `chip-style` attribute controls the style details of the component. Can be `flat` (default), `shadow` or `transparent`.

### Sizing

All `amp-story-interactive` elements use the [container](https://amp.dev/documentation/guides-and-tutorials/learn/amp-html-layout/layouts_demonstrated/#container) layout and have their `font-size` default to `3*var(--story-page-vmin)` so that elements take 75% of the width of portrait stories, scaling properly with the screen size.

You may override the `font-size` on the element to any value in `rem`s, `em`s, or other units, and the element will scale accordingly. You may override the width to any value between the max and min widths (explained below) using CSS to update the element's aspect ratio.

The `amp-story-interactive-poll` and `amp-story-interactive-quiz` elements have a `min-width: 14em` and `max-width: 25em`. The `amp-story-interactive-binary-poll` and `amp-story-interactive-results` have a `min-width: 14em` and `max-width: 18em`.

#### Creating pixel-perfect layouts using amp-story-grid-layer[aspect-ratio]

While the elements by default scale with the screen size with the adaptive font-size, layouts don't stay perfectly consistent across screen sizes. It's possible to use the aspect-ratio layer in order to create layouts that will scale perfectly with different screen sizes, by setting the font-size in `em`s on the component.

The width can be set either in `em`s or percentages of the parent width, and it will behave perfectly consistent (while keeping it between the min and max widths).

[sourcecode:html]
<amp-story-grid-layer template="fill" aspect-ratio="400:600">

  <div class="center-quiz">
    <amp-story-interactive-quiz
      style="font-size:0.2em"
      ...>
    </amp-story-interactive-quiz>
  </div>
</amp-story-grid-layer>
[/sourcecode]

### Adaptive font sizes for options

Polls and binary polls can adapt their font-sizes according to the content types. Depending on the number of lines that they have for the option text, they can increase or decrease the font size. The font-size will default to the largest possible that accommodates all the texts measured. For instance, if one of the options requires a small font-size (because it has a lot of text) but the other options don't, all the involved text elements will use a small font-size. Note that this only optimizes the content of the options to fit better, but they don't change the inherent size of the elements.

Binary polls only on post-selection will show different font-sizes for the options. They will hold a large font-size if all the options are either emojis or have short texts (length <= 3). The element will use medium font-size if at least one of the options are longer than 3 characters but both can be displayed in one line; and small font-size if at least one option has two lines.

Polls will also adapt the font-size of the options depending on the content. If all the options fit in one line, they will use a large font-size. If any of the options require 2 lines, all the options will reduce in size to accommodate the option text in the chip.

For a live demo, check out the [binary-poll](https://codepen.io/mszylkowski/pen/oNxogoV) and [poll](https://codepen.io/mszylkowski/pen/ZEWaBoZ) Codepens, and change the option texts (be sure to select "Answered" on the binary-poll demo to see the size change).

## Animations

The designs provide a subtle animation on page-enter that enhances the interactivity aspect of the component. Transitioning animations also triggered when an option is selected to show the aggregate data.
To add entering animations, [amp-story animations](https://amp.dev/documentation/components/amp-story/?format=stories#animation-attributes) `animate-in` attributes can be added to all elements.

## Analytics

The `amp-story-interactive` component elements support [`amp-analytics`](https://amp.dev/documentation/components/amp-analytics/). Report a selected option by adding the `story-interactive` event to your configuration:

- `storyInteractiveId`: the element id
- `storyInteractiveResponse`: the option selected
- `storyInteractiveType`: the enum InteractiveType

```html
<amp-analytics id="my-analytics">
  <script type="application/json">
    {
      "requests": {
        "interactive": "https://example.com/interactive?id=${storyInteractiveId}&response=${storyInteractiveResponse}"
      },
      "triggers": {
        "interactiveSelected": {
          "on": "story-interactive",
          "request": "interactive"
        }
      }
    }
  </script>
</amp-analytics>
```

## Validation

See validation rules in [amp-story-interactive validator](https://github.com/ampproject/amphtml/blob/master/extensions/amp-story-interactive/validator-amp-story-interactive.protoascii).<|MERGE_RESOLUTION|>--- conflicted
+++ resolved
@@ -148,11 +148,7 @@
 
 ### prompt-text (optional)
 
-<<<<<<< HEAD
-Adds a prompt on top of the component in the case of a binary-poll, poll or quiz; useful for writing the question or add context to an element. Also used to write a prompt to the results component before the category title (highly encouraged).
-=======
-Adds a prompt to the top of the component. Use `prompt-text` to write the poll/quiz question and clarify results in the `amp-story-interactive-result` element. 
->>>>>>> 22dcd0e9
+Adds a prompt to the top of the component. Use `prompt-text` to write the poll/quiz question, or as a prefix to the category in the `amp-story-interactive-result` element.
 
 ### prompt-size (optional for binary-poll, poll, quiz)
 
