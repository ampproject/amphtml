--- conflicted
+++ resolved
@@ -218,31 +218,13 @@
 
 ### option-{1/2/3/4}-results-category (optional for poll, required for results)
 
-The name of the category on the `amp-story-interactive-results` element. Shows in large text after the `prompt-text` and before the category description. It displays category with the most options selected in polls from the entire story if `option-{1/2/3/4}-results-threshold` is not defined. 
+The name of the category on the `amp-story-interactive-results` element. Shows in large text after the `prompt-text` and before the category description. It displays category with the most options selected in polls from the entire story if `option-{1/2/3/4}-results-threshold` is not defined.
 
 On polls it links the options to the result with that name as mentioned above. The string has to match perfectly for the options to link.
 
-<<<<<<< HEAD
 Example:
-[sourcecode:html]
-=======
-### option-{1/2/3/4}-results-threshold (optional for results)
-
-Determines the lower boundary for the `amp-story-interactive-results` category when linked to quiz elements. The component calculates a score from a percentage (between 0 and 100) of questions answered correctly. It displays the category that is lower or equal to the score. If all thresholds are higher than the score, it displays the category with the lowest score.  If a threshold is present for any option, all other options also need a threshold. 
-
-## Aggregate data source
-
-All selectable interactive elements (binary-poll, poll, quiz) show the percentage of users that selected each option. The backend specified with the `endpoint` attribute will store the aggregate data for the interaction following the API described below.
-To fetch the data for an interactive element, the necessary fields are:
-
-- <div id="interactiveId"></div>`interactiveId`: the `base64encode(CANONICAL_URL) + "+" + element.id`
-- `interactiveType`: enum from [amp-story-interactive-abstract:48](https://github.com/ampproject/amphtml/blob/3a86226fe428ce72adb67cffe2dd2f1fae278a35/extensions/amp-story-interactive/1.0/amp-story-interactive-abstract.js#L48)
-- `endpoint`: the attribute `element.getAttribute("endpoint")`
-- `ampId`: client ID that identifies the session, optional
-
-Then, the requests and responses are:
->>>>>>> 352fa935
-
+
+[sourcecode:html]
 <amp-story-interactive-poll
     prompt-text="What's your favorite food"
     endpoint="https://backend.com/v1/interactives"
@@ -251,7 +233,7 @@
     option-3-results-category="Cat" option-3-text="Fish">
 </amp-story-interactive-poll>
 
-<!-- Each option in the poll above will count towards a category in the result's state, linked using the `option-{1/2/3/4}-results-category` attribute. -->
+<!-- Each option in the poll above will count towards a category in the result's state, linked using the `option-{1/2/3/4}-results-category` attribute. Stories should have many polls with linked categories, but in this example we only show one. -->
 
 <amp-story-interactive-results
     prompt-text="You are a"
@@ -263,7 +245,7 @@
 
 ### option-{1/2/3/4}-results-threshold (optional for results)
 
-On the results element, it determines the lower boundary for the category when linked to quizzes. The component will calculate the score as a percentage of questions answered correctly (between 0 and 100), and it will show the category that has the best lower threshold that matches the score. The best threshold is the highest one that is lower or equal to the score, or the lowest score if all thresholds are higher than the score. If a threshold is present for any option, all other options also need a threshold.
+Determines the lower boundary for the `amp-story-interactive-results` category when linked to quiz elements. The component calculates a score from a percentage (between 0 and 100) of questions answered correctly. It displays the category that is lower or equal to the score. If all thresholds are higher than the score, it displays the category with the lowest score. If a threshold is present for any option, all other options also need a threshold.
 
 Example:
 
