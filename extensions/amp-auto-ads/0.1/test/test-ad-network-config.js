--- conflicted
+++ resolved
@@ -85,11 +85,7 @@
       });
     });
 
-<<<<<<< HEAD
     it('should add data-ad-host to attributes if set on <auto-ads>', () => {
-=======
-    it('should add data-ad-host to attributes if set on ampAutoAdsElem', () => {
->>>>>>> 24985219
       ampAutoAdsElem.setAttribute('data-ad-host', AD_HOST);
       const adNetwork = getAdNetworkConfig('adsense', ampAutoAdsElem);
       expect(adNetwork.getAttributes()).to.deep.equal({
