--- conflicted
+++ resolved
@@ -87,25 +87,13 @@
         });
       });
 
-<<<<<<< HEAD
-    it('should add data-ad-host to attributes if set on <auto-ads>', () => {
+    it('should add data-ad-host to attributes if set on <amp-auto-ads>', () => {
       ampAutoAdsElem.setAttribute('data-ad-host', AD_HOST);
       const adNetwork = getAdNetworkConfig('adsense', ampAutoAdsElem);
       expect(adNetwork.getAttributes()).to.deep.equal({
         'type': 'adsense',
         'data-ad-client': AD_CLIENT,
         'data-ad-host': AD_HOST,
-=======
-      it('should add data-ad-host to attributes if set on ampAutoAdsElem', () => {
-        ampAutoAdsElem.setAttribute('data-ad-host', AD_HOST);
-        const adNetwork = getAdNetworkConfig('adsense', ampAutoAdsElem);
-        expect(adNetwork.getAttributes()).to.deep.equal({
-          'type': 'adsense',
-          'data-ad-client': AD_CLIENT,
-          'data-ad-host': AD_HOST,
-        });
-        ampAutoAdsElem.removeAttribute('data-ad-host');
->>>>>>> b25a02b3
       });
 
       it('should get the default ad constraints', () => {
@@ -220,5 +208,6 @@
     it('should return null for unknown type', () => {
       expect(getAdNetworkConfig('unknowntype', ampAutoAdsElem)).to.be.null;
     });
+  });
   }
 );