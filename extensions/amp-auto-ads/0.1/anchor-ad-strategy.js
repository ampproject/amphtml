--- conflicted
+++ resolved
@@ -89,20 +89,6 @@
   }
 
   /**
-<<<<<<< HEAD
-=======
-   * @return {boolean}
-   * @private
-   */
-  isNoFillAnchorAdEnabled_() {
-    return user()
-      .assertArray(this.configObj_['optInStatus'] || [])
-      .includes(OptInStatus.OPT_IN_STATUS_NO_FILL_ANCHOR_ADS);
-  }
-
-  /**
-   * @param {boolean} noFill
->>>>>>> 02c1c176
    * @private
    */
   placeStickyAd_() {
