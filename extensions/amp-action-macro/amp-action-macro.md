--- conflicted
+++ resolved
@@ -76,11 +76,7 @@
 
 ##### id
 
-<<<<<<< HEAD
 Used to uniquely identify the action. This is referenced in an action invocation.
-=======
-Used to uniquely identify the action. This is referenced in an action invokation.
->>>>>>> b05e6cc9
 
 ##### action
 
