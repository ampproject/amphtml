/**
 * Copyright 2019 The AMP HTML Authors. All Rights Reserved.
 *
 * Licensed under the Apache License, Version 2.0 (the "License");
 * you may not use this file except in compliance with the License.
 * You may obtain a copy of the License at
 *
 *      http://www.apache.org/licenses/LICENSE-2.0
 *
 * Unless required by applicable law or agreed to in writing, software
 * distributed under the License is distributed on an "AS-IS" BASIS,
 * WITHOUT WARRANTIES OR CONDITIONS OF ANY KIND, either express or implied.
 * See the License for the specific language governing permissions and
 * limitations under the License.
 */

import {CSS} from '../../../build/amp-next-page-0.2.css';
import {MultidocManager} from '../../../src/multidoc-manager';
<<<<<<< HEAD
import {Page} from './page';
=======
import {Page, PageRelativePos, PageState} from './page';
>>>>>>> 6278ede4
import {
  PositionObserver, // eslint-disable-line no-unused-vars
} from '../../../src/service/position-observer/position-observer-impl';
import {Services} from '../../../src/services';
import {VisibilityState} from '../../../src/visibility-state';
import {
  childElementByAttr,
  childElementsByTag,
  isJsonScriptTag,
  removeElement,
} from '../../../src/dom';
import {dev, devAssert, user, userAssert} from '../../../src/log';
import {installStylesForDoc} from '../../../src/style-installer';
import {
  parseFavicon,
  parseOgImage,
  parseSchemaImage,
} from '../../../src/mediasession-helper';
import {sanitizeDoc, validatePage, validateUrl} from './utils';
import {tryParseJson} from '../../../src/json';
import VisibilityObserver, {ViewportRelativePos} from './visibility-observer';

const TAG = 'amp-next-page';
const PRERENDER_VIEWPORT_COUNT = 3;

/** @enum */
export const Direction = {UP: 1, DOWN: -1};

export class NextPageService {
  /**
   * @param  {!../../../src/service/ampdoc-impl.AmpDoc} ampdoc
   * @param {!PositionObserver=} injectedPositionObserver
   */
  constructor(ampdoc, injectedPositionObserver) {
    /** @private @const {!../../../src/service/ampdoc-impl.AmpDoc} */
    this.ampdoc_ = ampdoc;

    /** @private @const {!Window} */
    this.win_ = ampdoc.win;

    /**
     * @private
     * @const {!../../../src/service/viewport/viewport-interface.ViewportInterface}
     */
    this.viewport_ = Services.viewportForDoc(ampdoc);

    /** @private {?Element} */
    this.separator_ = null;

    /** @private {?Element} */
    this.moreBox_ = null;

    /** @private {?AmpElement} element */
    this.element_ = null;

<<<<<<< HEAD
    /** @private @const {!PositionObserver|undefined} */
    this.injectedPositionObserver_ = opt_injectedPositionObserver;

    /** @private {?VisibilityObserver} */
    this.visibilityObserver_ = null;
=======
    /** @private @const {?PositionObserver} */
    this.injectedPositionObserver_ = injectedPositionObserver || null;
>>>>>>> 6278ede4

    /** @private {?MultidocManager} */
    this.multidocManager_ = null;

    /** @private {?../../../src/service/history-impl.History} */
    this.history_ = null;

    /** @private {?Array<!Page>} */
    this.pages_;

    /** @private {?Page} */
    this.lastFetchedPage_ = null;

    /** @private {!Direction} */
    this.scrollDirection_ = Direction.DOWN;

    /** @private {number} */
    this.lastScrollTop_ = 0;

    /** @private {?Page} */
    this.initialPage_ = null;
  }

  /**
   * @return {boolean}
   */
  isBuilt() {
    return !!this.pages_;
  }

  /**
   * Builds the next-page service by fetching the required elements
   * and the initial list of pages and installing scoll listeners
   * @param {!AmpElement} element
   */
  build(element) {
    // Create a reference to the host page
    this.initialPage_ = this.createInitialPage();

    this.history_ = Services.historyForDoc(this.ampdoc_);
    this.initializeHistory();

    this.multidocManager_ = new MultidocManager(
      this.win_,
      Services.ampdocServiceFor(this.win_),
      Services.extensionsFor(this.win_),
      Services.timerFor(this.win_)
    );

    this.visibilityObserver_ = new VisibilityObserver(
      this.ampdoc_,
      this.injectedPositionObserver_
    );

    this.element_ = element;
    this.separator_ = this.getSeparatorElement_();
    this.moreBox_ = this.getMoreBoxElement_();

    // Have the suggestion box be always visible
    this.element_.appendChild(this.moreBox_);

    if (!this.pages_) {
      this.pages_ = [this.initialPage_];
      this.setLastFetchedPage(this.initialPage_);
    }

    this.getPagesPromise_().then(pages => {
      pages.forEach(page => {
        validatePage(page, this.ampdoc_.getUrl());
        this.pages_.push(
          new Page(this, {url: page.url, title: page.title, image: page.image})
        );
      });
    });

    this.viewport_.onScroll(() => this.updateScroll_());
    this.viewport_.onResize(() => this.updateScroll_());
    this.updateScroll_();
  }

  /**
   * @return {!AmpElement}
   * @private
   */
  getNextPageElement_() {
    return dev().assertElement(this.element_);
  }

  /**
   * @private
   */
  updateScroll_() {
    this.updateScrollDirection_();
    this.maybeFetchNext();
  }

  /**
   * @param {boolean=} force
   */
  maybeFetchNext(force = false) {
    // If a page is already queued to be fetched, wait for it
    if (this.pages_.some(page => page.isFetching())) {
      return;
    }

    if (force || this.getViewportsAway_() <= PRERENDER_VIEWPORT_COUNT) {
      const nextPage = this.pages_[
        this.getPageIndex_(this.lastFetchedPage_) + 1
      ];
      if (nextPage) {
        nextPage.fetch();
      }
    }
  }

  /**
   * Loops through pages and updates their visibility according
   * to their relative position to the viewport
   */
  updateVisibility() {
    this.pages_.forEach((page, index) => {
      if (
        page.relativePos === ViewportRelativePos.INSIDE_VIEWPORT ||
        page.relativePos === ViewportRelativePos.CONTAINS_VIEWPORT
      ) {
        if (!page.isVisible()) {
          page.setVisibility(VisibilityState.VISIBLE);
        }
        // Hide the previous pages
        let prevPageIndex = index + this.scrollDirection_;
        while (prevPageIndex >= 0 && prevPageIndex < this.pages_.length) {
          const prevPage = this.pages_[prevPageIndex];
          if (
            prevPage &&
<<<<<<< HEAD
            (prevPage.relativePos === ViewportRelativePos.LEAVING_VIEWPORT ||
              prevPage.relativePos === ViewportRelativePos.OUTSIDE_VIEWPORT) &&
=======
            (prevPage.relativePos === PageRelativePos.LEAVING_VIEWPORT ||
              prevPage.relativePos === PageRelativePos.OUTSIDE_VIEWPORT ||
              prevPage === this.initialPage_) &&
>>>>>>> 6278ede4
            prevPage.isVisible()
          ) {
            prevPage.setVisibility(VisibilityState.HIDDEN);
          }
          prevPageIndex += this.scrollDirection_;
        }
      } else if (page.relativePos === ViewportRelativePos.OUTSIDE_VIEWPORT) {
        if (page.isVisible()) {
          page.setVisibility(VisibilityState.HIDDEN);
        }
      }
    });

    // If no page is visible then the host page should be
    if (!this.pages_.some(page => page.isVisible())) {
      this.initialPage_.setVisibility(VisibilityState.VISIBLE);
    }
  }

  /**
   * @param {!Page} page
   */
  setLastFetchedPage(page) {
    this.lastFetchedPage_ = page;
  }

  /**
   * Sets the title and url of the document to those of
   * the provided page
   * @param {?Page=} page
   */
  setTitlePage(page = this.initialPage_) {
    if (!page) {
      dev().warn(TAG, 'setTitlePage called before next-page-service is built');
      return;
    }
    const {title, url} = page;
    this.win_.document.title = title;
    this.history_.replace({title, url});
  }

  /**
   * Adds an initial entry in history that sub-pages can
   * replace when they become visible
   */
  initializeHistory() {
    const {title, url} = this.initialPage_;
    this.history_.push(undefined /** opt_onPop */, {title, url});
  }

  /**
   *
   * @return {!Page}
   */
  createInitialPage() {
    const doc = this.win_.document;
    const {title, location} = doc;
    const {href: url} = location;
    const image =
      parseSchemaImage(doc) || parseOgImage(doc) || parseFavicon(doc) || '';
    return new Page(
      this,
      {
        url,
        title,
        image,
      },
      PageState.INSERTED /** initState */,
      VisibilityState.VISIBLE /** initVisibility */
    );
  }

  /**
   *
   * @param {!Page} page
   * @param {!Document} doc
   * @return {?../../../src/runtime.ShadowDoc}
   */
  appendAndObservePage(page, doc) {
    // If the user already scrolled to the bottom, prevent rendering
    if (this.getViewportsAway_() <= 1) {
      // TODO(wassgha): Append a "load next article" button
      return null;
    }

    const shadowRoot = this.win_.document.createElement('div');

    // Handles extension deny-lists and sticky items
    sanitizeDoc(doc);

    // Insert the separator
    this.element_.insertBefore(this.separator_.cloneNode(true), this.moreBox_);

    // Insert the shadow doc and observe its position
    this.element_.insertBefore(shadowRoot, this.moreBox_);
    this.visibilityObserver_.observe(shadowRoot, this.element_, position => {
      page.relativePos = position;
      this.updateVisibility();
    });

    // Try inserting the shadow document
    try {
      const amp = this.multidocManager_.attachShadowDoc(shadowRoot, doc, '', {
        visibilityState: VisibilityState.PRERENDER,
      });

      const ampdoc = devAssert(amp.ampdoc);
      installStylesForDoc(ampdoc, CSS, null, false, TAG);

      const body = ampdoc.getBody();
      body.classList.add('i-amphtml-next-page-document');

      return amp;
    } catch (e) {
      dev().error(TAG, 'failed to attach shadow document for page', e);
      return null;
    }
  }

  /**
   * @return {number} viewports left to reach the end of the document
   * @private
   */
  getViewportsAway_() {
    return Math.round(
      (this.viewport_.getScrollHeight() -
        this.viewport_.getScrollTop() -
        this.viewport_.getHeight()) /
        this.viewport_.getHeight()
    );
  }

  /**
   * @private
   */
  updateScrollDirection_() {
    const scrollTop = this.viewport_.getScrollTop();
    this.scrollDirection_ =
      scrollTop > this.lastScrollTop_ ? Direction.DOWN : Direction.UP;
    this.lastScrollTop_ = scrollTop;
  }

  /**
   * @param {Page} desiredPage
   * @return {number} The index of the page.
   */
  getPageIndex_(desiredPage) {
    const pages = dev().assertArray(this.pages_);
    return pages.indexOf(desiredPage);
  }

  /**
   * @param {!Page} page
   * @return {!Promise<!Document>}
   */
  fetchPageDocument(page) {
    return Services.xhrFor(this.win_)
      .fetch(page.url, {ampCors: false})
      .then(response => {
        // Make sure the response is coming from the same origin as the
        // page and update the page's url in case of a redirection
        validateUrl(response.url, this.ampdoc_.getUrl());
        page.url = response.url;

        return response.text();
      })
      .then(html => {
        const doc = this.win_.document.implementation.createHTMLDocument('');
        doc.open();
        doc.write(html);
        doc.close();
        return doc;
      })
      .catch(e => user().error(TAG, 'failed to fetch %s', page.url, e));
  }

  /**
   * @return {!Promise<Array>} List of pages to fetch
   * @private
   */
  getPagesPromise_() {
    const inlinePages = this.getInlinePages_();
    const src = this.element_.getAttribute('src');
    userAssert(
      inlinePages || src,
      '%s should contain a <script> child or a URL specified in [src]',
      TAG
    );

    if (src) {
      // TODO(wassgha): Implement loading pages from a URL
      return Promise.resolve([]);
    }

    // TODO(wassgha): Implement recursively loading pages from subsequent documents
    return Promise.resolve(inlinePages);
  }

  /**
   * Reads the inline next pages from the element.
   * @return {?Array} JSON object, or null if no inline pages specified.
   * @private
   */
  getInlinePages_() {
    const scriptElements = childElementsByTag(
      this.getNextPageElement_(),
      'SCRIPT'
    );
    if (!scriptElements.length) {
      return null;
    }
    userAssert(
      scriptElements.length === 1,
      `${TAG} should contain at most one <script> child`
    );
    const scriptElement = scriptElements[0];
    userAssert(
      isJsonScriptTag(scriptElement),
      `${TAG} page list should ` +
        'be inside a <script> tag with type="application/json"'
    );

    const pages = tryParseJson(scriptElement.textContent, error => {
      user().error(TAG, 'failed to parse inline page list', error);
    });

    return user().assertArray(pages, `${TAG} page list should be an array`);
  }

  /**
   * Reads the developer-provided separator element or defaults
   * to the internal implementation of it
   * @return {!Element}
   * @private
   */
  getSeparatorElement_() {
    const providedSeparator = childElementByAttr(
      this.getNextPageElement_(),
      'amp-next-page-separator'
    );
    // TODO(wassgha): Use templates (amp-mustache) to render the separator
    if (providedSeparator) {
      removeElement(providedSeparator);
    }
    return providedSeparator || this.buildDefaultSeparator_();
  }

  /**
   * @return {!Element}
   * @private
   */
  buildDefaultSeparator_() {
    const separator = this.win_.document.createElement('div');
    separator.classList.add('amp-next-page-separator');
    return separator;
  }

  /**
   * @return {!Element}
   * @private
   */
  getMoreBoxElement_() {
    const providedMoreBox = childElementByAttr(
      this.getNextPageElement_(),
      'amp-next-page-more-box'
    );
    // TODO(wassgha): Use templates (amp-mustache) to render the more box
    if (providedMoreBox) {
      removeElement(providedMoreBox);
    }
    return providedMoreBox || this.buildDefaultMoreBox_();
  }

  /**
   * @return {!Element}
   * @private
   */
  buildDefaultMoreBox_() {
    // TODO(wassgha): Better default more box
    const moreBox = this.win_.document.createElement('div');
    moreBox.classList.add('amp-next-page-more-box');
    return moreBox;
  }
}<|MERGE_RESOLUTION|>--- conflicted
+++ resolved
@@ -16,11 +16,7 @@
 
 import {CSS} from '../../../build/amp-next-page-0.2.css';
 import {MultidocManager} from '../../../src/multidoc-manager';
-<<<<<<< HEAD
-import {Page} from './page';
-=======
-import {Page, PageRelativePos, PageState} from './page';
->>>>>>> 6278ede4
+import {Page, PageState} from './page';
 import {
   PositionObserver, // eslint-disable-line no-unused-vars
 } from '../../../src/service/position-observer/position-observer-impl';
@@ -76,16 +72,11 @@
     /** @private {?AmpElement} element */
     this.element_ = null;
 
-<<<<<<< HEAD
     /** @private @const {!PositionObserver|undefined} */
-    this.injectedPositionObserver_ = opt_injectedPositionObserver;
+    this.injectedPositionObserver_ = injectedPositionObserver;
 
     /** @private {?VisibilityObserver} */
     this.visibilityObserver_ = null;
-=======
-    /** @private @const {?PositionObserver} */
-    this.injectedPositionObserver_ = injectedPositionObserver || null;
->>>>>>> 6278ede4
 
     /** @private {?MultidocManager} */
     this.multidocManager_ = null;
@@ -220,14 +211,9 @@
           const prevPage = this.pages_[prevPageIndex];
           if (
             prevPage &&
-<<<<<<< HEAD
             (prevPage.relativePos === ViewportRelativePos.LEAVING_VIEWPORT ||
-              prevPage.relativePos === ViewportRelativePos.OUTSIDE_VIEWPORT) &&
-=======
-            (prevPage.relativePos === PageRelativePos.LEAVING_VIEWPORT ||
-              prevPage.relativePos === PageRelativePos.OUTSIDE_VIEWPORT ||
+              prevPage.relativePos === ViewportRelativePos.OUTSIDE_VIEWPORT ||
               prevPage === this.initialPage_) &&
->>>>>>> 6278ede4
             prevPage.isVisible()
           ) {
             prevPage.setVisibility(VisibilityState.HIDDEN);
