--- conflicted
+++ resolved
@@ -14,7 +14,9 @@
  * limitations under the License.
  */
 
-import {ViewportRelativePos} from './visibility-observer';
+import {
+  ViewportRelativePos, // eslint-disable-line no-unused-vars
+} from './visibility-observer';
 import {VisibilityState} from '../../../src/visibility-state';
 
 /** @enum {number} */
@@ -51,23 +53,11 @@
     /** @private {?../../../src/runtime.ShadowDoc} */
     this.shadowDoc_ = null;
     /** @private {!PageState} */
-<<<<<<< HEAD
-    this.state_ = PageState.QUEUED;
+    this.state_ = initState;
     /** @private {!VisibilityState} */
-    this.visibilityState_ = VisibilityState.PRERENDER;
+    this.visibilityState_ = initVisibility;
     /** @private {!ViewportRelativePos} */
     this.relativePos_ = ViewportRelativePos.OUTSIDE_VIEWPORT;
-=======
-    this.state_ = initState;
-    /** @private {?RelativePositions} */
-    this.headerPosition_ = null;
-    /** @private {?RelativePositions} */
-    this.footerPosition_ = null;
-    /** @private {!VisibilityState} */
-    this.visibilityState_ = initVisibility;
-    /** @private {!PageRelativePos} */
-    this.relativePos_ = PageRelativePos.OUTSIDE_VIEWPORT;
->>>>>>> 6278ede4
   }
 
   /** @return {string} */
@@ -121,15 +111,9 @@
    * @param {VisibilityState} visibilityState
    */
   setVisibility(visibilityState) {
-<<<<<<< HEAD
-    // TODO(wassgha): Handle history manipulation
-    // TODO(wassgha): Handle manual visibility management
-
-=======
     if (visibilityState == this.visibilityState_) {
       return;
     }
->>>>>>> 6278ede4
     // Update visibility internally and at the shadow doc level
     this.visibilityState_ = visibilityState;
     if (this.shadowDoc_) {
@@ -194,78 +178,4 @@
         this.state_ = PageState.FAILED;
       });
   }
-<<<<<<< HEAD
-=======
-
-  /**
-   * Called when a position change is detected on the injected
-   * header element
-   * @param {?PositionInViewportEntryDef} position
-   */
-  headerPositionChanged(position) {
-    const prevHeaderPosition = this.headerPosition_;
-    if (position.relativePos === prevHeaderPosition) {
-      return;
-    }
-    this.headerPosition_ = position.relativePos;
-    this.updateRelativePos_();
-  }
-
-  /**
-   * Called when a position change is detected on the injected
-   * footer element
-   * @param {?PositionInViewportEntryDef} position
-   */
-  footerPositionChanged(position) {
-    const prevFooterPosition = this.headerPosition_;
-    if (position.relativePos === prevFooterPosition) {
-      return;
-    }
-    this.footerPosition_ = position.relativePos;
-    this.updateRelativePos_();
-  }
-
-  /**
-   * Calculates the position of the document relative to the viewport
-   * based on the positions of the injected footer and header elements
-   * @private
-   */
-  updateRelativePos_() {
-    const {headerPosition_: header, footerPosition_: footer} = this;
-    const {INSIDE, TOP, BOTTOM} = RelativePositions;
-
-    devAssert(
-      header || footer,
-      'next-page scroll triggered without a header or footer position'
-    );
-
-    if (header === INSIDE && footer === INSIDE) {
-      // Both the header and footer are within the viewport bounds
-      // meaning that the document is short enough to be
-      // contained inside the viewport
-      this.relativePos_ = PageRelativePos.INSIDE_VIEWPORT;
-    } else if ((!header || header === TOP) && (!footer || footer === BOTTOM)) {
-      // The head of the document is above the viewport and the
-      // footer of the document is below it, meaning that the viewport
-      // is looking at a section of the document
-      this.relativePos_ = PageRelativePos.CONTAINS_VIEWPORT;
-    } else if (
-      ((!header || header === TOP) && footer === TOP) ||
-      (header === BOTTOM && (!footer || footer === BOTTOM))
-    ) {
-      // Both the header and the footer of the document are either
-      // above or below the document meaning that the viewport hasn't
-      // reached the document yet or has passed it
-      this.relativePos_ = PageRelativePos.OUTSIDE_VIEWPORT;
-    } else {
-      // The remaining case is the case where the document is halfway
-      // through being scrolling into/out of the viewport in which case
-      // we don't need to update the visibility
-      this.relativePos_ = PageRelativePos.LEAVING_VIEWPORT;
-      return;
-    }
-
-    this.manager_.updateVisibility();
-  }
->>>>>>> 6278ede4
 }