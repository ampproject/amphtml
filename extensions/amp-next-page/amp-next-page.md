---
$category@: dynamic-content
formats:
  - websites
teaser:
  text: Infinite scrolling experience for document-level page recommendations.
---

<!--
Copyright 2020 The AMP HTML Authors. All Rights Reserved.

Licensed under the Apache License, Version 2.0 (the "License");
you may not use this file except in compliance with the License.
You may obtain a copy of the License at

      http://www.apache.org/licenses/LICENSE-2.0

Unless required by applicable law or agreed to in writing, software
distributed under the License is distributed on an "AS-IS" BASIS,
WITHOUT WARRANTIES OR CONDITIONS OF ANY KIND, either express or implied.
See the License for the specific language governing permissions and
limitations under the License.
-->

# amp-next-page

## Usage

The `<amp-next-page>` component loads content pages one after another creating an infinite scroll experience.

<<<<<<< HEAD
[tip type="note"]
For performance reasons the
component will render a maximum of three documents (total) on screen at one
time. This limit may be changed or removed in the future.
[/tip]
=======
### Configure and load pages
>>>>>>> 28b02864

Specify pages in a JSON configuration. Load the JSON configuration from a remote URL with the `src` attribute, or inline it within a `<script>` child element of `<amp-next-page>`. You may specify both a remote URL and inline a JSON object for a quicker suggestion loading speed.

Documents append to the end of the current document as a child of the `<amp-next-page>` element. To prevent shifting page content down, this component must be the last child of the document `<body>`. If needed, any footer content should be embedded inside the `<amp-next-page>` tag (by adding a container that has the `footer` attribute) and will be displayed once no more article suggestions are available.

The code sample below shows an example configuration for one article, which is the same format used by both the inline and remote configurations

```json
{
  "image": "https://example.com/image.jpg",
  "title": "This article shows next",
  "url": "https://example.com/article.amp.html"
}
```

Each page object must have the following key/value pairs:

| Key     | Value                                                                                                                                                            |
| ------- | ---------------------------------------------------------------------------------------------------------------------------------------------------------------- |
| `url`   | String URL of the page. Must be on the same origin as the current document. URLs will automatically be rewritten to point to the Google AMP cache when required. |
| `title` | String title of the page, will be used when rendering the recommendation box.                                                                                    |
| `image` | String URL of the image to display in the recommendation box.                                                                                                    |

#### Inline Configuration

Inline a JSON configuration in the `<amp-next-page>` component by placing it inside a child `<script>` element.

```html
<amp-next-page>
  <script type="application/json">
    [
      {
        "url": ...,
        "title": ...,
        "image": ...
      },
      ...
    ]
  </script>
</amp-next-page>
```

When only using an inline configuration, `deep-parsing` (see the [Attributes section](https://amp.dev/documentation/components/amp-next-page/#attributes)) is enabled by default. This allows it to parse more suggestions by recursively looking at inline configurations inside `<amp-next-page>` tags on the loaded documents.

The documents render in the order they appear on the JSON configuration. `amp-next-page` queues all defined document suggestions in the original host document's `<amp-next-page>` configuration then appends the rendered pages defined documents to the queue as the user scrolls through them.

The following configuration recommends two more documents for the user to read.

```html
<amp-next-page>
  <script type="application/json">
    [
      {
        "image": "https://example.com/image1.jpg",
        "title": "This article shows first",
        "url": "https://example.com/article1.amp.html"
      },
      {
        "image": "https://example.com/image2.jpg",
        "title": "This article shows second",
        "url": "https://example.com/article2.amp.html"
      }
    ]
  </script>
</amp-next-page>
```

<<<<<<< HEAD
## Attributes
<table>
  <tr>
    <td width="40%"><strong>src</strong></td>
    <td>The URL of the remote endpoint that returns the JSON that will be used to
configure this <code>amp-next-page</code> component. This must be a CORS HTTP service.
The URL's protocol must be HTTPS.
<br><br>
[tip type="important"]
Your endpoint must implement
the requirements specified in the CORS Requests in AMP spec. 
[/tip]
<br><br>
The <code>src</code> attribute is required unless a config has been specified inline.</td>
  </tr>
</table>

## Configuration spec

The configuration defines the documents recommended by `amp-next-page` to
the user as a JSON object.

| Key                | Value |
| ------------------ | ----- |
| `pages` (required) | Ordered array of one or more page objects |
| `hideSelectors`    | Optional array of string CSS selectors to hide in child documents |

Each page object should have the following format:

| Key                   | Value |
| --------------------- | ----- |
| `ampUrl` (required)   | String URL of the page. Must be on the same origin as the current document. URLs will automatically be rewritten to point to the Google AMP cache when required. |
| `title` (required)    | String title of the page, will be used when rendering the recommendation box |
| `imageUrl` (required) | String URL of the image to display in the recommendation box |

### Example configuration

The following configuration will recommend two more documents for the user to
read, and hides the header and footer elements from each child document.
=======
#### Load configuration from a remote URL

Use the `src` attribute to point to the remote JSON configuration.

```html
<amp-next-page src="https://example.com/next-page-config.json"></amp-next-page>
```

Structure remote configurations like the example below. This configuration provides two more documents and tells `amp-next-page` to query `https://example.com/more-pages` once the user scrolls through both.
>>>>>>> 28b02864

```json
{
  "pages": [
    {
      "image": "https://example.com/image1.jpg",
      "title": "This article shows first",
      "url": "https://example.com/article1.amp.html"
    },
    {
      "image": "https://example.com/image2.jpg",
      "title": "This article shows second",
      "url": "https://example.com/article2.amp.html"
    }
  ],
  "next": "https://example.com/more-pages"
}
```

Remote configurations require the server to return a JSON object with the `pages` key/value pair and allows for an optional `next` key/value pair.

| Key               | Value                                                                                                                                                   |
| ----------------- | ------------------------------------------------------------------------------------------------------------------------------------------------------- |
| `pages`           | Array of pages. The array contains all page object definitions as defined above.                                                                        |
| `next` (optional) | String URL pointing to the next remote JSON configuration. This should abide by the same rules as the initial URL, implementing the CORS requirements.) |

##### URL substitutions

The `amp-next-page` `src` allows all standard URL variable substitutions. See the [Substitutions Guide](../../spec/amp-var-substitutions.md) for more info. For example:

```html
<amp-next-page src="https://foo.com/config.json?RANDOM"></amp-next-page>
```

This URL may make a request to something like `https://foo.com/config.json?0.8390278471201` where the RANDOM value is randomly generated upon each impression.

### Recommendation box (more suggested links)

The `<amp-next-page>` component renders the recommendation box if one of the following situations arise:

- The user reaches the end of the page before the next page had loaded.
- The next page fails to load.
- If the [`max-pages`](<https://amp.dev/documentation/components/amp-next-page/#max-pages+(optional)>) attribute is specified and the number of displayed pages is met.

The recommendation box contains links to the remaining pages. The default recommendation box renders the specified `image` and `title` used in the JSON configuration. It can be styled as specified in the [Styling](https://amp.dev/documentation/components/amp-next-page/#styling) section.

#### Custom recommendation box

Customize the recommendation box by defining an element with the `recommendation-box` attribute inside the `<amp-next-page>` component. Display the remaining pages by templating the recommendation box with `amp-mustache` or another templating engine. Whem using templates, an array `pages` of remaining documents is passed to the template, including the `title`, `url`, and `image`.

```html
<amp-next-page src="https://example.com/config.json">
  <div recommendation-box class="my-custom-recommendation-box">
    Here are a few more articles:
    <template type="amp-mustache">
      <div class="recommendation-box-content">
        {{#pages}}
        <span class="title">{{title}}</span>
        <span class="url">{{url}}</span>
        <span class="image">{{image}}</span>
        {{/pages}}
      </div>
    </template>
  </div>
</amp-next-page>
```

### Separator

The `<amp-next-page>` component renders a separator between each document. The default separator is a full-width grey line. Refer to the [Styling](https://amp.dev/documentation/components/amp-next-page/#styling) section to change the default style.

#### Custom separator

Alternatively, it is possible to create a custom separator by defining an element with the `separator` attribute inside the `<amp-next-page>` component. Display information about the next article by templating the custom separator with `amp-mustache` or another templating engine. When using templates, the `title`, `url` and `image` of the upcoming article are passed to the template.

```html
<amp-next-page src="https://example.com/config.json">
  <div separator class="my-custom-separator">
    <template type="amp-mustache">
      <div class="my-custom-separator-content">
        <amp-img
          src="{{image}}"
          layout="fixed"
          height="16"
          width="16"
        ></amp-img>
        <span>Next article: {{title}}</span>
      </div>
    </template>
  </div>
</amp-next-page>
```

### Preventing page element duplication

Hide elements which are common across multiple loaded pages by using the `next-page-hide` attribute. Hiding certain elements helps create an uncluttered infinite scroll experience. Such considerations include:

- Avoiding stacking common page elements, such as footers.
- Avoiding duplicate page headers in subsequent pages
- Preventing multiple sidebars, etc.

Elements with the `next-page-hide` attribute are set to `display: none` when loaded as a suggestion inside `<amp-next-page>`. These elements are visible when the document is loaded as a top-level host.

```html
<header class="my-header" next-page-hide>
  <h2>Text here.</h2>
</header>
```

In some cases, you may want to preserve the last instance of elements with fixed position and multiple instances. Such elements may include sticky ads, sticky footers, or notification banners. In this case, the `next-page-replace` attribute comes in handy. To preserve the last instance, choose a common identifying value for each of these types of elements. Use that common identifying value as the `next-page-replace` attribute's value on each element instance.

In the following example, as the user scrolls down, the first sticky element will get replaced by the second instance of the type.

_on the first document_

```html
<div class="sticky" next-page-replace="sticky-123">
  <h2>The second sticky will replace me once you scroll past my page</h2>
</div>
```

_on the second document_

```html
<div class="sticky" next-page-replace="sticky-123">
  <h2>I replaced the first instance of my type (sticky-123)</h2>
</div>
```

### Footer elements

Since `<amp-next-page>` should be the last element of the body, footer content (that should be displayed after all documents are shown) must go inside the `<amp-next-page>`. Add a container element that has the `footer` attribute and have your content be a descendent of it.

```html
<amp-next-page>
  <script type="application/json">
    ...
  </script>
  <div footer>
    My footer content here
  </div>
</amp-next-page>
```

### Migrating from 0.1

The experimental `0.1` version of `amp-next-page` had a similar but more restricted API. Version `1.0` allows for an infinite number of suggestions and has advanced features such as templated separators and recommendation box. To make use of these features, follow these instructions:

1. Update your `<script custom-element>` tag to link to the `1.0` bundle of `amp-next-page`
2. Make sure that `amp-next-page` is the last child of the body element, move any footers or other components that used to follow `<amp-next-page>` inside a container that has the `footer` attribute within the `<amp-next-page>` tag.
3. If you were using an inline configuration, the JSON config is now an `array` of pages instead of an `object` with a `pages` entry. Additionally, you must rename the `ampUrl` key of each page to `url`.
   ```html
   <amp-next-page>
     <!-- BEFORE: amp-next-page 0.1 -->
     <script type="application/json">
       {
         "pages": [
           {
             "image": "https://example.com/image1.jpg",
             "title": "This article shows first",
             "ampUrl": "https://example.com/article1.amp.html"
           }
         ],
         "hideSelectors": [".header", ".main footer", "#navigation"]
       }
     </script>
     <!-- AFTER: amp-next-page 1.0 -->
     <script type="application/json">
       [
         {
           "image": "https://example.com/image1.jpg",
           "title": "This article shows first",
           // `ampUrl` was renamed to `url`
           "url": "https://example.com/article1.amp.html"
         }
       ]
       // Instead of `hideSelectors`, use the `next-page-hide` attribute
     </script>
   </amp-next-page>
   ```

## Attributes

### `src`

The `src` attribute points to the remote endpoint that returns `amp-next-page`'s JSON configuration. This must be A CORS HTTP service. The URL's protocol must be HTTPS.

[tip type="important"]
Your endpoint must implement the requirements specified in the [CORS Requests in AMP](https://amp.dev/documentation/guides-and-tutorials/learn/amp-caches-and-cors/amp-cors-requests) spec.
[/tip]

The `src` attribute is a required attribute, unless the `<amp-next-page>` component contains an inline JSON configuration.

### `max-pages` (optional)

The maximum number of pages to load and show to the user. The maximum number should be less than the total amount of pages. After meeting the number, `<amp-next-page>` displays the recommendation box. The default is `Infinity`.

### `deep-parsing` (optional)

The `deep-parsing` attribute enables recursive parsing of subsequently loaded documents's `<amp-next-page>` JSON configurations.

This is the default behavior when `<amp-next-page>` inlines the JSON configuration. You may disable it by setting `deep-parsing="false"`. This is not the default behavior when `<amp-next-page>` points to a remote JSON configuration. You may enable it by setting `deep-parsing="true"`.

### `xssi-prefix` (optional)

When specified, this attribute enables `amp-next-page` to strip a prefix before parsing remotely hosted JSON. This can be useful for APIs that include [security prefixes](http://patorjk.com/blog/2013/02/05/crafty-tricks-for-avoiding-xssi/) like `)]}` to help prevent cross site scripting attacks.

## Styling

The `<amp-next-page>` component renders a default recommendation box and separator. You may style the appearance of these two elements as follows:

### Style the default recommendation box

You may add custom CSS styles to the default recommendation box. It exposes the following classes:

- `.amp-next-page-links` for the parent container element
- `.amp-next-page-link` for an individual article which contains:
- `.amp-next-page-image` for the link image
- `.amp-next-page-text` for the link text

### Style the default page separator

Each document loads with a full-width gray horizontal line to separate it from the previous page. It is possible to customize the default separator through CSS using the `.amp-next-page-separator` class:

```css
.amp-next-page-separator {
  background-color: red;
  height: 5px;
}
```

## Analytics

The `<amp-next-page>` component supports analytics on the hosted page as well as on subsequently loaded articles. We recommend using the same analytics triggers used on standalone articles, including scroll-bound triggers.

[tip type="important"]
Tracking page views is supported through [`<amp-pixel>`](../../builtins/amp-pixel.md) or `<amp-analytics>` on the host page. It is recommended to use the `useInitialPageSize` property of `<amp-analytics>` to get a more accurate measurement of the scroll triggers otherwise the host page's `100%` trigger point would only be fired after the user scrolled past all sub-documents. Note that this will also ignore the size changes caused by other extensions (such as expanding embedded content) so some scroll events might fire prematurely instead.
[/tip]

Two custom analytics events are also provided on the host page to indicate transitioning between pages. These events can be tracked in the [amp-analytics](https://amp.dev/documentation/components/amp-analytics) config as follows:

| Event                  | Fired when                                                |
| ---------------------- | --------------------------------------------------------- |
| `amp-next-page-scroll` | The user scrolls to a new page.                           |
| `amp-next-page-click`  | The user click on an article from the recommendation box. |

Both `<amp-next-page>` specific triggers provide the variables `url` and `title`. The `title` and `url` refer to the scrolled-to page or the clicked article. The following code sample demonstrates their use:

```html
<amp-analytics>
  <script type="application/json">
    {
      "requests": {
        "nextpage": "https://foo.com/pixel?RANDOM&toURL=${toURL}"
      },
      "triggers": {
        "trackScrollThrough": {
          "on": "amp-next-page-scroll",
          "request": "nextpage"
        },
        "trackClickThrough": {
          "on": "amp-next-page-click",
          "request": "nextpage"
        }
      }
    }
  </script>
</amp-analytics>
```

## Accessibility

The default recommendation box and default separator both have a generic, non-localized `aria-label` describing their content. If this label is not satisfactory, please consider using a custom recommendation box or separator element to improve accessibility.

Both the default recommendation box and default separator are keyboard-focusable. When a custom separator is provided, its `tabindex` is preserved if present, otherwise a `tabindex` of `0` will be added to the given element.

## Version notes

| Version | Description                                                                                                                                                                                                                                                                                                                                                                   |
| ------- | ----------------------------------------------------------------------------------------------------------------------------------------------------------------------------------------------------------------------------------------------------------------------------------------------------------------------------------------------------------------------------- |
| 1.0     | Support for an infinite number of page recommendations, reduced bundle size, improved API, support for amp-analytics, templated separators and recommendation box, better handling of fixed elements.<br><br>API changes are breaking, please take a look at the [migration section](https://amp.dev/documentation/components/amp-next-page/#migrating-from-0.1) for details. |
| 0.1     | Initial experimental implementation. Limited to three recommended documents                                                                                                                                                                                                                                                                                                   |

## Validation

See [amp-next-page rules](https://github.com/ampproject/amphtml/blob/master/extensions/amp-next-page/validator-amp-next-page.protoascii)
in the AMP validator specification.<|MERGE_RESOLUTION|>--- conflicted
+++ resolved
@@ -28,15 +28,7 @@
 
 The `<amp-next-page>` component loads content pages one after another creating an infinite scroll experience.
 
-<<<<<<< HEAD
-[tip type="note"]
-For performance reasons the
-component will render a maximum of three documents (total) on screen at one
-time. This limit may be changed or removed in the future.
-[/tip]
-=======
 ### Configure and load pages
->>>>>>> 28b02864
 
 Specify pages in a JSON configuration. Load the JSON configuration from a remote URL with the `src` attribute, or inline it within a `<script>` child element of `<amp-next-page>`. You may specify both a remote URL and inline a JSON object for a quicker suggestion loading speed.
 
@@ -104,47 +96,6 @@
 </amp-next-page>
 ```
 
-<<<<<<< HEAD
-## Attributes
-<table>
-  <tr>
-    <td width="40%"><strong>src</strong></td>
-    <td>The URL of the remote endpoint that returns the JSON that will be used to
-configure this <code>amp-next-page</code> component. This must be a CORS HTTP service.
-The URL's protocol must be HTTPS.
-<br><br>
-[tip type="important"]
-Your endpoint must implement
-the requirements specified in the CORS Requests in AMP spec. 
-[/tip]
-<br><br>
-The <code>src</code> attribute is required unless a config has been specified inline.</td>
-  </tr>
-</table>
-
-## Configuration spec
-
-The configuration defines the documents recommended by `amp-next-page` to
-the user as a JSON object.
-
-| Key                | Value |
-| ------------------ | ----- |
-| `pages` (required) | Ordered array of one or more page objects |
-| `hideSelectors`    | Optional array of string CSS selectors to hide in child documents |
-
-Each page object should have the following format:
-
-| Key                   | Value |
-| --------------------- | ----- |
-| `ampUrl` (required)   | String URL of the page. Must be on the same origin as the current document. URLs will automatically be rewritten to point to the Google AMP cache when required. |
-| `title` (required)    | String title of the page, will be used when rendering the recommendation box |
-| `imageUrl` (required) | String URL of the image to display in the recommendation box |
-
-### Example configuration
-
-The following configuration will recommend two more documents for the user to
-read, and hides the header and footer elements from each child document.
-=======
 #### Load configuration from a remote URL
 
 Use the `src` attribute to point to the remote JSON configuration.
@@ -154,7 +105,6 @@
 ```
 
 Structure remote configurations like the example below. This configuration provides two more documents and tells `amp-next-page` to query `https://example.com/more-pages` once the user scrolls through both.
->>>>>>> 28b02864
 
 ```json
 {
