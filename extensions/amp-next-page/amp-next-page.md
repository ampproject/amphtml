--- conflicted
+++ resolved
@@ -121,6 +121,7 @@
 Elements can be hidden by specifying one or more string CSS selectors in the 
 `hideSelectors` key of the element config. Elements matching any of the 
 selectors will be set to `display: none` in all child documents.
+
 ```html
 <amp-next-page>
   <script type="application/json">
@@ -140,17 +141,7 @@
 
 N/A
 
-<<<<<<< HEAD
 ## Configuration spec
-=======
-##### Common attributes
-
-This element includes 
-[common attributes](https://www.ampproject.org/docs/reference/common_attributes) 
-extended to AMP components.
-
-## Configuration Spec
->>>>>>> 0cc179fa
 
 The configuration defines the documents recommended by `amp-next-page` to 
 the user as a JSON object.
