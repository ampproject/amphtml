/**
 * Copyright 2019 The AMP HTML Authors. All Rights Reserved.
 *
 * Licensed under the Apache License, Version 2.0 (the "License");
 * you may not use this file except in compliance with the License.
 * You may obtain a copy of the License at
 *
 *      http://www.apache.org/licenses/LICENSE-2.0
 *
 * Unless required by applicable law or agreed to in writing, software'
 * distributed under the License is distributed on an "AS-IS" BASIS,
 * WITHOUT WARRANTIES OR CONDITIONS OF ANY KIND, either express or implied.
 * See the License for the specific language governing permissions and
 * limitations under the License.
 */

.i-amphtml-next-page-document {
  overflow: hidden;
}

.i-amphtml-next-page-document:not(.amp-next-page-visible) [i-amphtml-fixedid] {
  display: none;
}

.i-amphtml-next-page-document.amp-next-page-visible {
  opacity: 1;
  overflow: visible;
}

<<<<<<< HEAD
/** Fixes collapsing margins when switching between the visible and hidden states */
.i-amphtml-next-page-document:before,
.i-amphtml-next-page-document:after {
  content: ' ';
  display: table;
}

.i-amphtml-next-page-placeholder {
  background: #eee;
}

.amp-next-page-default-separator {
  position: relative;
  display: flex;
  flex-direction: row;
  justify-content: center;
  align-items: center;
  text-align: center;
  font-family: 'Roboto', Helvetica, Arial, sans-serif;
  font-weight: 400;
  font-size: 14px;
  width: 160px;
  height: 38px;
  margin: auto;
  border-radius: 32px;
  box-shadow: 0px 6px 17px 0px rgba(0, 0, 0, 0.09);
  background: black;
  color: white;
=======
.i-amphtml-next-page-placeholder {
  background: #eee;
>>>>>>> a9369d5a
}<|MERGE_RESOLUTION|>--- conflicted
+++ resolved
@@ -27,7 +27,6 @@
   overflow: visible;
 }
 
-<<<<<<< HEAD
 /** Fixes collapsing margins when switching between the visible and hidden states */
 .i-amphtml-next-page-document:before,
 .i-amphtml-next-page-document:after {
@@ -56,8 +55,8 @@
   box-shadow: 0px 6px 17px 0px rgba(0, 0, 0, 0.09);
   background: black;
   color: white;
-=======
+}
+
 .i-amphtml-next-page-placeholder {
   background: #eee;
->>>>>>> a9369d5a
 }