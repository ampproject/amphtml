--- conflicted
+++ resolved
@@ -207,12 +207,9 @@
       this.setLastFetchedPage(this.hostPage_);
     }
 
-<<<<<<< HEAD
     // Have the footer be always visible
     insertAfterOrAtStart(this.host_, this.footer_, null /** after */);
 
-=======
->>>>>>> 728b6926
     this.initializePageQueue_();
 
     this.getHost_().classList.add(NEXT_PAGE_CLASS);
@@ -247,11 +244,7 @@
         scroll,
         height = 0;
       this.mutator_.measureMutateElement(
-<<<<<<< HEAD
-        this.host_,
-=======
         this.getHost_(),
->>>>>>> 728b6926
         () => {
           // Measure the position of the host page (edge case)
           vh = this.viewport_.getHeight();
@@ -333,15 +326,8 @@
   updateVisibility() {
     this.pages_.forEach((page, index) => {
       if (
-<<<<<<< HEAD
-        page.relativePos === ViewportRelativePos.INSIDE_VIEWPORT ||
-        page.relativePos === ViewportRelativePos.CONTAINS_VIEWPORT ||
-        page.relativePos === ViewportRelativePos.LEAVING_VIEWPORT ||
-        page.relativePos === ViewportRelativePos.ENTERING_VIEWPORT
-=======
         page.relativePos === ViewportRelativePos.OUTSIDE_VIEWPORT &&
         page.isVisible()
->>>>>>> 728b6926
       ) {
         page.setVisibility(VisibilityState.HIDDEN);
       } else {
@@ -372,11 +358,7 @@
       this.pages_.forEach(page => {
         const pageContents =
           page === this.hostPage_
-<<<<<<< HEAD
-            ? this.hostPage_.hostPageContents
-=======
             ? /** @type {!HostPage} */ (this.hostPage_).hostPageContents
->>>>>>> 728b6926
             : [page.container];
         if (page.relativePos === ViewportRelativePos.LEAVING_VIEWPORT) {
           pageContents.forEach(element => {
@@ -388,24 +370,12 @@
               );
             });
           });
-<<<<<<< HEAD
-
-          // Set opacity to visiblePercent
-          // Show other pages
-        } else if (page.isVisible() && page.visiblePercent < 1) {
-=======
         } else if (page.isVisible()) {
->>>>>>> 728b6926
           pageContents.forEach(element => {
             this.mutator_.mutateElement(element, () => {
               resetStyles(element, ['opacity']);
             });
           });
-<<<<<<< HEAD
-          // Set other pages that are LEAVING_VIEWPORT opacity to visiblePercent
-          // Show this page
-=======
->>>>>>> 728b6926
         }
       });
     }
@@ -445,10 +415,7 @@
     return Promise.all(
       previousPages
         .filter(
-<<<<<<< HEAD
           // Pages that are outside of the viewport should be hidden
-=======
->>>>>>> 728b6926
           page => page.relativePos === ViewportRelativePos.OUTSIDE_VIEWPORT
         )
         .map((page, away) => {
@@ -532,31 +499,20 @@
     const {title, location} = this.doc_;
     const {href: url} = location;
     const image =
-<<<<<<< HEAD
       parseSchemaImage(this.doc_) ||
       parseOgImage(this.doc_) ||
       parseFavicon(this.doc_) ||
       '';
-=======
-      parseSchemaImage(doc) || parseOgImage(doc) || parseFavicon(doc) || '';
->>>>>>> 728b6926
 
     // Any element that is outside of the <amp-next-page> element
     // is considered part of the host article
     const hostPageContents = toArray(
       scopedQuerySelectorAll(
-<<<<<<< HEAD
         dev().assertElement(this.doc_.body),
-=======
-        dev().assertElement(doc.body),
->>>>>>> 728b6926
         '> *:not(amp-next-page)'
       )
     );
 
-<<<<<<< HEAD
-    const hostPage = new HostPage(
-=======
     // Set-up transitions
     if (this.transition_ === Transition.FADE_IN_SCROLL) {
       hostPageContents.forEach(element => {
@@ -571,7 +527,6 @@
     }
 
     return /** @type {!HostPage} */ (new HostPage(
->>>>>>> 728b6926
       this,
       {
         url,
@@ -580,30 +535,9 @@
       },
       PageState.INSERTED /** initState */,
       VisibilityState.VISIBLE /** initVisibility */,
-<<<<<<< HEAD
-      this.doc_,
-      hostPageContents
-    );
-
-    // Set-up transitions
-    if (this.transition_ === Transition.FADE_IN_SCROLL) {
-      hostPage.hostPageContents.forEach(element => {
-        this.mutator_.mutateElement(element, () => {
-          setStyles(element, {
-            'opacity': 1,
-            'will-change': 'opacity',
-            'transition': 'opacity 0.3s',
-          });
-        });
-      });
-    }
-
-    return hostPage;
-=======
-      doc /** doc */,
+      this.doc_ /** doc */,
       hostPageContents
     ));
->>>>>>> 728b6926
   }
 
   /**
@@ -638,19 +572,11 @@
       setStyles(container, {
         'opacity': 1,
         'will-change': 'opacity',
-<<<<<<< HEAD
         'transition': 'opacity 0.3s',
       });
     }
 
     return container;
-=======
-        'transition': 'opacity 0.1s',
-      });
-    }
-
-    return separatorRenderPromise.then(() => container);
->>>>>>> 728b6926
   }
 
   /**
