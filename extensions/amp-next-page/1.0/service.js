/**
 * Copyright 2019 The AMP HTML Authors. All Rights Reserved.
 *
 * Licensed under the Apache License, Version 2.0 (the "License");
 * you may not use this file except in compliance with the License.
 * You may obtain a copy of the License at
 *
 *      http://www.apache.org/licenses/LICENSE-2.0
 *
 * Unless required by applicable law or agreed to in writing, software
 * distributed under the License is distributed on an "AS-IS" BASIS,
 * WITHOUT WARRANTIES OR CONDITIONS OF ANY KIND, either express or implied.
 * See the License for the specific language governing permissions and
 * limitations under the License.
 */

import {CSS} from '../../../build/amp-next-page-1.0.css';
import {HIDDEN_DOC_CLASS, HostPage, Page, PageState} from './page';
import {MultidocManager} from '../../../src/multidoc-manager';
import {Services} from '../../../src/services';
import {
  UrlReplacementPolicy,
  batchFetchJsonFor,
} from '../../../src/batched-json';
import {VisibilityState} from '../../../src/visibility-state';
import {
  childElementByAttr,
  childElementsByTag,
  isJsonScriptTag,
  removeChildren,
  removeElement,
  scopedQuerySelector,
} from '../../../src/dom';
import {dev, devAssert, user, userAssert} from '../../../src/log';
import {escapeCssSelectorIdent} from '../../../src/css';
import {htmlFor} from '../../../src/static-template';
import {installStylesForDoc} from '../../../src/style-installer';
import {
  parseFavicon,
  parseOgImage,
  parseSchemaImage,
} from '../../../src/mediasession-helper';
import {setStyles, toggle} from '../../../src/style';
import {toArray} from '../../../src/types';
import {tryParseJson} from '../../../src/json';
import {validatePage, validateUrl} from './utils';
import VisibilityObserver, {ViewportRelativePos} from './visibility-observer';

const TAG = 'amp-next-page';
const PRERENDER_VIEWPORT_COUNT = 3;
const NEAR_BOTTOM_VIEWPORT_COUNT = 1;
const PAUSE_PAGE_COUNT = 5;

const NEXT_PAGE_CLASS = 'i-amphtml-next-page';
const DOC_CLASS = 'i-amphtml-next-page-document';
const DOC_CONTAINER_CLASS = 'i-amphtml-next-page-document-container';
const SHADOW_ROOT_CLASS = 'i-amphtml-next-page-shadow-root';
const PLACEHOLDER_CLASS = 'i-amphtml-next-page-placeholder';

/** @enum */
export const Direction = {UP: 1, DOWN: -1};

export class NextPageService {
  /**
   * @param  {!../../../src/service/ampdoc-impl.AmpDoc} ampdoc
   */
  constructor(ampdoc) {
    /** @private @const {!../../../src/service/ampdoc-impl.AmpDoc} */
    this.ampdoc_ = ampdoc;

    /** @private @const {!Window} */
    this.win_ = ampdoc.win;

    /**
     * @private
     * @const {!../../../src/service/viewport/viewport-interface.ViewportInterface}
     */
    this.viewport_ = Services.viewportForDoc(ampdoc);

    /**
     * @private
     * @const {!../../../src/service/mutator-interface.MutatorInterface}
     */
    this.mutator_ = Services.mutatorForDoc(ampdoc);

    /** @private @const {!../../../src/service/template-impl.Templates} */
    this.templates_ = Services.templatesFor(this.win_);

    /** @private {?Element} */
    this.separator_ = null;

    /** @private {?Element} */
    this.moreBox_ = null;

    /** @private {?AmpElement} element */
    this.host_ = null;

    /** @private {?VisibilityObserver} */
    this.visibilityObserver_ = null;

    /** @private {?MultidocManager} */
    this.multidocManager_ = null;

    /** @private {?../../../src/service/history-impl.History} */
    this.history_ = null;

    /** @private {?Array<!Page>} */
    this.pages_;

    /** @private {?Page} */
    this.lastFetchedPage_ = null;

    /** @private {!Direction} */
    this.scrollDirection_ = Direction.DOWN;

    /** @private {number} */
    this.lastScrollTop_ = 0;

    /** @private {?Page} */
    this.hostPage_ = null;

    /** @private {!Object<string, !Element>} */
    this.replaceableElements_ = {};

    /** @private {boolean} */
    this.hasDeepParsing_ = false;

    /** @private {?string} */
    this.nextSrc_ = null;

    /** @private {?function()} */
    this.readyResolver_ = null;

    /** @private @const {!Promise} */
    this.readyPromise_ = new Promise(resolve => {
      this.readyResolver_ = resolve;
    });
  }

  /**
   * @return {boolean}
   */
  isBuilt() {
    return !!this.pages_;
  }

  /**
   * Builds the next-page service by fetching the required elements
   * and the initial list of pages and installing scoll listeners
   * @param {!AmpElement} element <amp-next-page> element on the host page
   */
  build(element) {
    // Prevent multiple amp-next-page on the same document
    if (this.isBuilt()) {
      return;
    }

    // Save the <amp-next-page> from the host page
    this.host_ = element;

    // Get the separator and more box (and remove the provided elements in the process)
    this.separator_ = this.getSeparatorElement_(element);
    this.moreBox_ = this.getMoreBoxElement_(element);

    // Create a reference to the host page
    this.hostPage_ = this.createHostPage();
    this.toggleHiddenAndReplaceableElements(this.win_.document);

    this.history_ = Services.historyForDoc(this.ampdoc_);
    this.initializeHistory();

    this.multidocManager_ = new MultidocManager(
      this.win_,
      Services.ampdocServiceFor(this.win_),
      Services.extensionsFor(this.win_),
      Services.timerFor(this.win_)
    );
    this.visibilityObserver_ = new VisibilityObserver(this.ampdoc_);

    // Have the suggestion box be always visible
    this.host_.appendChild(this.moreBox_);

    if (!this.pages_) {
      this.pages_ = [this.hostPage_];
      this.setLastFetchedPage(this.hostPage_);
    }

    this.nextSrc_ = this.getHost_().getAttribute('src');
    this.hasDeepParsing_ =
      this.getHost_().hasAttribute('deep-parsing') || !this.nextSrc_;
    this.initializePageQueue_();

    this.getHost_().classList.add(NEXT_PAGE_CLASS);

    this.viewport_.onScroll(() => this.updateScroll_());
    this.viewport_.onResize(() => this.updateScroll_());
    this.updateScroll_();
  }

  /**
   * @return {!AmpElement}
   * @private
   */
  getHost_() {
    return dev().assertElement(this.host_);
  }

  /**
   * @private
   */
  updateScroll_() {
    this.updateScrollDirection_();
    this.readyPromise_.then(() => {
      this.maybeFetchNext();
    });
  }

  /**
   * @param {boolean=} force
   * @return {!Promise}
   */
  maybeFetchNext(force = false) {
    // If a page is already queued to be fetched, wait for it
    if (this.pages_.some(page => page.isFetching())) {
      return Promise.resolve();
    }
    // If we're still too far from the bottom, early return
    if (this.getViewportsAway_() > PRERENDER_VIEWPORT_COUNT && !force) {
      return Promise.resolve();
    }

    const pageCount = this.pages_.length;
    const nextPage = this.pages_[this.getPageIndex_(this.lastFetchedPage_) + 1];
    if (!nextPage) {
      return (
        this.getRemotePages_()
          .then(pages => this.queuePages_(pages))
          // Queuing pages can result in no new pages (in case the server
          // returned an empty array or the suggestions already exist in the queue)
          .then(() => {
            if (this.pages_.length <= pageCount) {
              // Remote server did not return any new pages
              return Promise.resolve();
            }
            return this.maybeFetchNext(true /** force */);
          })
      );
    }
    return nextPage.fetch();
  }

  /**
   * Loops through pages and updates their visibility according
   * to their relative position to the viewport
   */
  updateVisibility() {
    this.pages_.forEach((page, index) => {
      if (page.relativePos === ViewportRelativePos.OUTSIDE_VIEWPORT) {
        if (page.isVisible()) {
          page.setVisibility(VisibilityState.HIDDEN);
        }
      } else {
        if (!page.isVisible()) {
          page.setVisibility(VisibilityState.VISIBLE);
        }
        this.hidePreviousPages_(index);
        this.resumePausedPages_(index);
<<<<<<< HEAD
=======
      } else if (
        page.relativePos === ViewportRelativePos.OUTSIDE_VIEWPORT &&
        page.isVisible()
      ) {
        page.setVisibility(VisibilityState.HIDDEN);
>>>>>>> a89d625c
      }
    });

    // If no page is visible then the host page should be
    if (!this.pages_.some(page => page.isVisible())) {
      this.hostPage_.setVisibility(VisibilityState.VISIBLE);
    }

    // Hide elements if necessary
    this.pages_
      .filter(page => page.isVisible())
      .forEach(page =>
        this.toggleHiddenAndReplaceableElements(
          /** @type {!Document|!ShadowRoot} */ (devAssert(page.document))
        )
      );
  }

  /**
   * Makes sure that all pages preceding the current page are
   * marked hidden if they are out of the viewport and additionally
   * paused if they are too far from the current page
   * @param {number} index index of the page to start at
   * @param {number=} pausePageCountForTesting
   * @return {!Promise}
   * @private
   */
  hidePreviousPages_(index, pausePageCountForTesting) {
    // The distance (in pages) to the currently visible page after which
    // we start unloading pages from memory
    const pausePageCount =
      pausePageCountForTesting === undefined
        ? PAUSE_PAGE_COUNT
        : pausePageCountForTesting;

    const scrollingDown = this.scrollDirection_ === Direction.DOWN;
    // Hide the host (first) page if needed
    if (scrollingDown && this.hostPage_.isVisible()) {
      this.hostPage_.setVisibility(VisibilityState.HIDDEN);
    }

    // Get all the pages that the user scrolled past (or didn't see yet)
    const previousPages = scrollingDown
      ? this.pages_.slice(1, index).reverse()
      : this.pages_.slice(index + 1);

    // Find the ones that should be hidden (no longer inside the viewport)
    return Promise.all(
      previousPages
        .filter(page => {
          // Pages that are outside of the viewport should be hidden
          return page.relativePos === ViewportRelativePos.OUTSIDE_VIEWPORT;
        })
        .map((page, away) => {
          // Hide all pages whose visibility state have changed to hidden
          if (page.isVisible()) {
            page.setVisibility(VisibilityState.HIDDEN);
          }
          // Pause those that are too far away
          if (away >= pausePageCount) {
            return page.pause();
          }
        })
    );
  }

  /**
   * Makes sure that all pages that are a few pages away from the
   * currently visible page are re-inserted (if paused) and
   * ready to become visible soon
   * @param {number} index index of the page to start at
   * @param {number=} pausePageCountForTesting
   * @private
   */
  resumePausedPages_(index, pausePageCountForTesting) {
    // The distance (in pages) to the currently visible page after which
    // we start unloading pages from memory
    const pausePageCount =
      pausePageCountForTesting === undefined
        ? PAUSE_PAGE_COUNT
        : pausePageCountForTesting;

    // Get all the pages that should be resumed
    const nearViewportPages = this.pages_
      .slice(1) // Ignore host page
      .slice(
        Math.max(0, index - pausePageCount - 1),
        Math.min(this.pages_.length, index + pausePageCount + 1)
      )
      .filter(page => page.isPaused());

    nearViewportPages.forEach(page => page.resume());
  }

  /**
   * @param {!Page} page
   */
  setLastFetchedPage(page) {
    this.lastFetchedPage_ = page;
  }

  /**
   * Sets the title and url of the document to those of
   * the provided page
   * @param {?Page=} page
   */
  setTitlePage(page = this.hostPage_) {
    if (!page) {
      dev().warn(TAG, 'setTitlePage called before next-page-service is built');
      return;
    }
    const {title, url} = page;
    this.win_.document.title = title;
    this.history_.replace({title, url});
  }

  /**
   * Adds an initial entry in history that sub-pages can
   * replace when they become visible
   */
  initializeHistory() {
    const {title, url} = this.hostPage_;
    this.history_.push(undefined /** opt_onPop */, {title, url});
  }

  /**
   * Creates the initial (host) page based on the window's metadata
   * @return {!Page}
   */
  createHostPage() {
    const doc = this.win_.document;
    const {title, location} = doc;
    const {href: url} = location;
    const image =
      parseSchemaImage(doc) || parseOgImage(doc) || parseFavicon(doc) || '';
    return new HostPage(
      this,
      {
        url,
        title,
        image,
      },
      PageState.INSERTED /** initState */,
      VisibilityState.VISIBLE /** initVisibility */,
      doc /** initDoc */
    );
  }

  /**
   * Create a container element for the document and insert it into
   * the amp-next-page element
   * @param {!Page} page
   * @return {!Promise<!Element>}
   */
  createDocumentContainerForPage(page) {
    const container = this.win_.document.createElement('div');
    container.classList.add(DOC_CONTAINER_CLASS);
    this.host_.insertBefore(container, dev().assertElement(this.moreBox_));

    // Insert the separator
    const separatorInstance = this.separator_.cloneNode(true);
    container.appendChild(separatorInstance);
    const separatorRenderPromise = this.maybeRenderSeparatorTemplate_(
      separatorInstance,
      page
    );

    // Insert the document
    const shadowRoot = this.win_.document.createElement('div');
    shadowRoot.classList.add(SHADOW_ROOT_CLASS);
    container.appendChild(shadowRoot);

    // Observe this page's visibility
    this.visibilityObserver_.observe(
      shadowRoot /** element */,
      container /** parent */,
      position => {
        page.relativePos = position;
        this.updateVisibility();
      }
    );

    return separatorRenderPromise.then(() => container);
  }

  /**
   * Appends the given document to the host page and installs
   * a visibility observer to monitor it
   * @param {!Page} page
   * @param {!Document} content
   * @param {boolean=} force
   * @return {?../../../src/runtime.ShadowDoc}
   */
  attachDocumentToPage(page, content, force = false) {
    // If the user already scrolled to the bottom, prevent rendering
    if (this.getViewportsAway_() < NEAR_BOTTOM_VIEWPORT_COUNT && !force) {
      // TODO(wassgha): Append a "load next article" button?
      return null;
    }

    const container = dev().assertElement(page.container);
    let shadowRoot = scopedQuerySelector(
      container,
      `> .${escapeCssSelectorIdent(SHADOW_ROOT_CLASS)}`
    );

    // Page has previously been deactivated so the shadow root
    // will need to replace placeholder
    // TODO(wassgha) This wouldn't be needed once we can resume a ShadowDoc
    if (!shadowRoot) {
      devAssert(page.isPaused());
      const placeholder = dev().assertElement(
        scopedQuerySelector(
          container,
          `> .${escapeCssSelectorIdent(PLACEHOLDER_CLASS)}`
        ),
        'Paused page does not have a placeholder'
      );

      shadowRoot = this.win_.document.createElement('div');
      shadowRoot.classList.add(SHADOW_ROOT_CLASS);

      container.replaceChild(shadowRoot, placeholder);
    }

    // Handles extension deny-lists
    this.sanitizeDoc(content);

    // Try inserting the shadow document
    try {
      const amp = this.multidocManager_.attachShadowDoc(
        shadowRoot,
        content,
        '',
        {
          visibilityState: VisibilityState.PRERENDER,
        }
      );

      const ampdoc = devAssert(amp.ampdoc);
      installStylesForDoc(ampdoc, CSS, null, false, TAG);

      const body = ampdoc.getBody();
      body.classList.add(DOC_CLASS);

      return amp;
    } catch (e) {
      dev().error(TAG, 'failed to attach shadow document for page', e);
      return null;
    }
  }

  /**
   * Closes the shadow document of an inserted page and replaces it
   * with a placeholder
   * @param {!Page} page
   * @return {!Promise}
   */
  closeDocument(page) {
    if (page.isPaused()) {
      return Promise.resolve();
    }

    const container = dev().assertElement(page.container);
    const shadowRoot = dev().assertElement(
      scopedQuerySelector(
        container,
        `> .${escapeCssSelectorIdent(SHADOW_ROOT_CLASS)}`
      )
    );

    // Create a placeholder that gets displayed when the document becomes inactive
    const placeholder = this.win_.document.createElement('div');
    placeholder.classList.add(PLACEHOLDER_CLASS);

    let docHeight = 0;
    let docWidth = 0;
    return this.mutator_.measureMutateElement(
      shadowRoot,
      () => {
        docHeight = shadowRoot./*REVIEW*/ offsetHeight;
        docWidth = shadowRoot./*REVIEW*/ offsetWidth;
      },
      () => {
        setStyles(placeholder, {
          'height': `${docHeight}px`,
          'width': `${docWidth}px`,
        });
        container.replaceChild(placeholder, shadowRoot);
      }
    );
  }

  /**
   * Removes redundancies and unauthorized extensions and elements
   * @param {!Document} doc Document to attach.
   */
  sanitizeDoc(doc) {
    // Parse for more pages and queue them
    toArray(doc.querySelectorAll('amp-next-page')).forEach(el => {
      if (this.hasDeepParsing_) {
        const pages = this.getInlinePages_(el);
        this.queuePages_(pages);
      }
      removeElement(el);
    });

    // Mark document as hidden initially
    doc.body.classList.add(HIDDEN_DOC_CLASS);

    // Make sure all hidden elements are initially invisible
    this.toggleHiddenAndReplaceableElements(doc, false /** isVisible */);
  }

  /**
   * Hides or shows elements based on the `next-page-hide` and
   * `next-page-replace` attributes
   * @param {!Document|!ShadowRoot} doc Document to attach.
   * @param {boolean=} isVisible Whether this page is visible or not
   */
  toggleHiddenAndReplaceableElements(doc, isVisible = true) {
    // Hide elements that have [next-page-hide] on child documents
    if (doc !== this.hostPage_.document) {
      toArray(doc.querySelectorAll('[next-page-hide]')).forEach(element =>
        toggle(element, false /** opt_display */)
      );
    }

    // Element replacing is only concerned with the visible page
    if (!isVisible) {
      return;
    }

    // Replace elements that have [next-page-replace]
    toArray(
      doc.querySelectorAll('*:not(amp-next-page) [next-page-replace]')
    ).forEach(element => {
      let uniqueId = element.getAttribute('next-page-replace');
      if (!uniqueId) {
        uniqueId = String(Date.now() + Math.floor(Math.random() * 100));
        element.setAttribute('next-page-replace', uniqueId);
      }

      if (
        this.replaceableElements_[uniqueId] &&
        this.replaceableElements_[uniqueId] !== element
      ) {
        toggle(this.replaceableElements_[uniqueId], false /** opt_display */);
      }
      this.replaceableElements_[uniqueId] = element;
      toggle(element, true /** opt_display */);
    });
  }

  /**
   * @return {number} viewports left to reach the end of the document
   * @private
   */
  getViewportsAway_() {
    return Math.round(
      (this.viewport_.getScrollHeight() -
        this.viewport_.getScrollTop() -
        this.viewport_.getHeight()) /
        this.viewport_.getHeight()
    );
  }

  /**
   * @private
   */
  updateScrollDirection_() {
    const scrollTop = this.viewport_.getScrollTop();
    this.scrollDirection_ =
      scrollTop > this.lastScrollTop_ ? Direction.DOWN : Direction.UP;
    this.lastScrollTop_ = scrollTop;
  }

  /**
   * @param {Page} desiredPage
   * @return {number} The index of the page.
   */
  getPageIndex_(desiredPage) {
    const pages = dev().assertArray(this.pages_);
    return pages.indexOf(desiredPage);
  }

  /**
   * @param {!Page} page
   * @return {!Promise<!Document>}
   */
  fetchPageDocument(page) {
    return Services.xhrFor(this.win_)
      .fetch(page.url, {ampCors: false})
      .then(response => {
        // Make sure the response is coming from the same origin as the
        // page and update the page's url in case of a redirection
        validateUrl(response.url, this.ampdoc_.getUrl());
        page.url = response.url;

        return response.text();
      })
      .then(html => {
        const doc = this.win_.document.implementation.createHTMLDocument('');
        doc.open();
        doc.write(html);
        doc.close();
        return doc;
      })
      .catch(e => {
        user().error(TAG, 'failed to fetch %s', page.url, e);
        throw e;
      });
  }

  /**
   * Parses the amp-next-page element for inline or remote list of pages and
   * adds them to the queue
   * @private
   * @return {!Promise}
   */
  initializePageQueue_() {
    const inlinePages = this.getInlinePages_(this.getHost_());
    userAssert(
      inlinePages || this.nextSrc_,
      '%s should contain a <script> child or a URL specified in [src]',
      TAG
    );
    return this.getRemotePages_()
      .then(remotePages => [].concat(inlinePages, remotePages))
      .then(pages => {
        if (pages.length === 0) {
          user().warn(TAG, 'Could not find recommendations');
          return Promise.resolve();
        }
        return this.queuePages_(pages).then(() => {
          this.readyResolver_();
        });
      });
  }

  /**
   * Add the provided page metadata into the queue of
   * pages to fetch
   * @param {!Array<!./page.PageMeta>} pages
   * @return {!Promise}
   */
  queuePages_(pages) {
    if (!pages.length) {
      return Promise.resolve();
    }
    // Queue the given pages
    pages.forEach(meta => {
      try {
        validatePage(meta, this.ampdoc_.getUrl());
        // Prevent loops by checking if the page already exists
        // we use initialUrl since the url can get updated if
        // the page issues a redirect
        if (this.pages_.some(page => page.initialUrl == meta.url)) {
          return;
        }
        // Queue the page for fetching
        this.pages_.push(new Page(this, meta));
      } catch (e) {
        user().error(TAG, 'Failed to queue page due to error:', e);
      }
    });
    // To be safe, if the pages were parsed after the user
    // finished scrolling
    return this.maybeFetchNext();
  }

  /**
   * Reads the inline next pages from the element.
   * @param {!Element} element the container of the amp-next-page extension
   * @return {!Array<!./page.PageMeta>} JSON object
   * @private
   */
  getInlinePages_(element) {
    const scriptElements = childElementsByTag(element, 'SCRIPT');
    if (!scriptElements.length) {
      return [];
    }
    userAssert(
      scriptElements.length === 1,
      `${TAG} should contain at most one <script> child`
    );
    const scriptElement = scriptElements[0];
    userAssert(
      isJsonScriptTag(scriptElement),
      `${TAG} page list should ` +
        'be inside a <script> tag with type="application/json"'
    );

    const parsed = tryParseJson(scriptElement.textContent, error => {
      user().error(TAG, 'failed to parse inline page list', error);
    });

    const pages = /** @type {!Array<!./page.PageMeta>} */ (user().assertArray(
      parsed,
      `${TAG} Page list expected an array, found: ${typeof parsed}`
    ));

    removeElement(scriptElement);
    return pages;
  }

  /**
   * Fetches the next batch of page recommendations from the server (initially
   * specified by the [src] attribute then obtained as a next pointer)
   * @return {!Promise<!Array<!./page.PageMeta>>} Page information promise
   * @private
   */
  getRemotePages_() {
    if (!this.nextSrc_) {
      return Promise.resolve([]);
    }
    return batchFetchJsonFor(this.ampdoc_, this.getHost_(), {
      urlReplacement: UrlReplacementPolicy.ALL,
      xssiPrefix: this.getHost_().getAttribute('xssi-prefix') || undefined,
    })
      .then(result => {
        this.nextSrc_ = result['next'] || null;
        if (this.nextSrc_) {
          this.getHost_().setAttribute('src', this.nextSrc_);
        }
        return result['pages'] || [];
      })
      .catch(error =>
        user().error(TAG, 'error fetching page list from remote server', error)
      );
  }

  /**
   * Reads the developer-provided separator element or defaults
   * to the internal implementation of it
   * @param {!Element} element the container of the amp-next-page extension
   * @return {!Element}
   * @private
   */
  getSeparatorElement_(element) {
    const providedSeparator = childElementByAttr(element, 'separator');
    if (providedSeparator) {
      removeElement(providedSeparator);
    }
    return providedSeparator || this.buildDefaultSeparator_();
  }

  /**
   * @return {!Element}
   * @private
   */
  buildDefaultSeparator_() {
    const html = htmlFor(this.getHost_());
    return html`
      <div
        class="amp-next-page-default-separator"
        aria-label="Next article separator"
      >
        Next article
      </div>
    `;
  }

  /**
   * Renders the template inside the separator element using
   * data from the current article (if a template is present)
   *
   * @param {!Element} separator
   * @param {!Page} page
   * @return {!Promise}
   */
  maybeRenderSeparatorTemplate_(separator, page) {
    if (!this.templates_.hasTemplate(separator)) {
      return Promise.resolve();
    }
    const data = /** @type {!JsonObject} */ ({
      title: page.title,
      url: page.url,
      image: page.image,
    });
    return this.templates_
      .findAndRenderTemplate(separator, data)
      .then(rendered => {
        return this.mutator_.mutateElement(separator, () => {
          removeChildren(dev().assertElement(separator));
          separator.appendChild(rendered);
        });
      });
  }

  /**
   * @param {!Element} element the container of the amp-next-page extension
   * @return {!Element}
   * @private
   */
  getMoreBoxElement_(element) {
    const providedMoreBox = childElementByAttr(element, 'more-box');
    // TODO(wassgha): Use templates (amp-mustache) to render the more box
    if (providedMoreBox) {
      removeElement(providedMoreBox);
    }
    return providedMoreBox || this.buildDefaultMoreBox_();
  }

  /**
   * @return {!Element}
   * @private
   */
  buildDefaultMoreBox_() {
    // TODO(wassgha): Better default more box
    const moreBox = this.win_.document.createElement('div');
    moreBox.classList.add('amp-next-page-default-more-box');
    return moreBox;
  }
}<|MERGE_RESOLUTION|>--- conflicted
+++ resolved
@@ -255,24 +255,17 @@
    */
   updateVisibility() {
     this.pages_.forEach((page, index) => {
-      if (page.relativePos === ViewportRelativePos.OUTSIDE_VIEWPORT) {
-        if (page.isVisible()) {
-          page.setVisibility(VisibilityState.HIDDEN);
-        }
+      if (
+        page.relativePos === ViewportRelativePos.OUTSIDE_VIEWPORT &&
+        page.isVisible()
+      ) {
+        page.setVisibility(VisibilityState.HIDDEN);
       } else {
         if (!page.isVisible()) {
           page.setVisibility(VisibilityState.VISIBLE);
         }
         this.hidePreviousPages_(index);
         this.resumePausedPages_(index);
-<<<<<<< HEAD
-=======
-      } else if (
-        page.relativePos === ViewportRelativePos.OUTSIDE_VIEWPORT &&
-        page.isVisible()
-      ) {
-        page.setVisibility(VisibilityState.HIDDEN);
->>>>>>> a89d625c
       }
     });
 
