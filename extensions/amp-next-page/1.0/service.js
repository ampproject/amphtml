/**
 * Copyright 2019 The AMP HTML Authors. All Rights Reserved.
 *
 * Licensed under the Apache License, Version 2.0 (the "License");
 * you may not use this file except in compliance with the License.
 * You may obtain a copy of the License at
 *
 *      http://www.apache.org/licenses/LICENSE-2.0
 *
 * Unless required by applicable law or agreed to in writing, software
 * distributed under the License is distributed on an "AS-IS" BASIS,
 * WITHOUT WARRANTIES OR CONDITIONS OF ANY KIND, either express or implied.
 * See the License for the specific language governing permissions and
 * limitations under the License.
 */

import {CSS} from '../../../build/amp-next-page-1.0.css';
import {HIDDEN_DOC_CLASS, HostPage, Page, PageState} from './page';
import {MultidocManager} from '../../../src/multidoc-manager';
import {Services} from '../../../src/services';
import {VisibilityState} from '../../../src/visibility-state';
import {
  childElementByAttr,
  childElementsByTag,
  isJsonScriptTag,
  removeChildren,
  removeElement,
  scopedQuerySelector,
} from '../../../src/dom';
import {dev, devAssert, user, userAssert} from '../../../src/log';
import {escapeCssSelectorIdent} from '../../../src/css';
import {htmlFor} from '../../../src/static-template';
import {installStylesForDoc} from '../../../src/style-installer';
import {
  parseFavicon,
  parseOgImage,
  parseSchemaImage,
} from '../../../src/mediasession-helper';
import {setStyles, toggle} from '../../../src/style';
import {toArray} from '../../../src/types';
import {tryParseJson} from '../../../src/json';
import {validatePage, validateUrl} from './utils';
import VisibilityObserver, {ViewportRelativePos} from './visibility-observer';

const TAG = 'amp-next-page';
const PRERENDER_VIEWPORT_COUNT = 3;
const NEAR_BOTTOM_VIEWPORT_COUNT = 1;
const PAUSE_PAGE_COUNT = 5;

const NEXT_PAGE_CLASS = 'i-amphtml-next-page';
const DOC_CLASS = 'i-amphtml-next-page-document';
const DOC_CONTAINER_CLASS = 'i-amphtml-next-page-document-container';
const SHADOW_ROOT_CLASS = 'i-amphtml-next-page-shadow-root';
const PLACEHOLDER_CLASS = 'i-amphtml-next-page-placeholder';

/** @enum */
export const Direction = {UP: 1, DOWN: -1};

export class NextPageService {
  /**
   * @param  {!../../../src/service/ampdoc-impl.AmpDoc} ampdoc
   */
  constructor(ampdoc) {
    /** @private @const {!../../../src/service/ampdoc-impl.AmpDoc} */
    this.ampdoc_ = ampdoc;

    /** @private @const {!Window} */
    this.win_ = ampdoc.win;

    /**
     * @private
     * @const {!../../../src/service/viewport/viewport-interface.ViewportInterface}
     */
    this.viewport_ = Services.viewportForDoc(ampdoc);

    /**
     * @private
     * @const {!../../../src/service/mutator-interface.MutatorInterface}
     */
    this.mutator_ = Services.mutatorForDoc(ampdoc);

    /** @private @const {!../../../src/service/template-impl.Templates} */
    this.templates_ = Services.templatesFor(this.win_);

    /** @private {?Element} */
    this.separator_ = null;

    /** @private {?Element} */
    this.moreBox_ = null;

    /** @private {?AmpElement} element */
    this.element_ = null;

    /** @private {?VisibilityObserver} */
    this.visibilityObserver_ = null;

    /** @private {?MultidocManager} */
    this.multidocManager_ = null;

    /** @private {?../../../src/service/history-impl.History} */
    this.history_ = null;

    /** @private {?Array<!Page>} */
    this.pages_;

    /** @private {?Page} */
    this.lastFetchedPage_ = null;

    /** @private {!Direction} */
    this.scrollDirection_ = Direction.DOWN;

    /** @private {number} */
    this.lastScrollTop_ = 0;

    /** @private {?Page} */
    this.hostPage_ = null;

    /** @private {!Object<string, !Element>} */
    this.replaceableElements_ = {};
  }

  /**
   * @return {boolean}
   */
  isBuilt() {
    return !!this.pages_;
  }

  /**
   * Builds the next-page service by fetching the required elements
   * and the initial list of pages and installing scoll listeners
   * @param {!AmpElement} element
   */
  build(element) {
    // Prevent multiple amp-next-page on the same document
    if (this.isBuilt()) {
      return;
    }

    this.element_ = element;

    // Get the separator and more box (and remove the provided elements in the process)
    this.separator_ = this.getSeparatorElement_(element);
    this.moreBox_ = this.getMoreBoxElement_(element);

    // Create a reference to the host page
    this.hostPage_ = this.createHostPage();
    this.toggleHiddenAndReplaceableElements(this.win_.document);

    this.history_ = Services.historyForDoc(this.ampdoc_);
    this.initializeHistory();

    this.multidocManager_ = new MultidocManager(
      this.win_,
      Services.ampdocServiceFor(this.win_),
      Services.extensionsFor(this.win_),
      Services.timerFor(this.win_)
    );
    this.visibilityObserver_ = new VisibilityObserver(this.ampdoc_);

    // Have the suggestion box be always visible
    this.element_.appendChild(this.moreBox_);

    if (!this.pages_) {
      this.pages_ = [this.hostPage_];
      this.setLastFetchedPage(this.hostPage_);
    }

    this.parseAndQueuePages_();

    this.getHostNextPageElement_().classList.add(NEXT_PAGE_CLASS);

    this.viewport_.onScroll(() => this.updateScroll_());
    this.viewport_.onResize(() => this.updateScroll_());
    this.updateScroll_();
  }

  /**
   * @return {!AmpElement}
   * @private
   */
  getHostNextPageElement_() {
    return dev().assertElement(this.element_);
  }

  /**
   * @private
   */
  updateScroll_() {
    this.updateScrollDirection_();
    this.maybeFetchNext();
  }

  /**
   * @param {boolean=} force
   * @return {!Promise}
   */
  maybeFetchNext(force = false) {
    // If a page is already queued to be fetched, wait for it
    if (this.pages_.some(page => page.isFetching())) {
      return Promise.resolve();
    }
    // If we're still too far from the bottom, early return
    if (this.getViewportsAway_() > PRERENDER_VIEWPORT_COUNT && !force) {
      return Promise.resolve();
    }

    const nextPage = this.pages_[this.getPageIndex_(this.lastFetchedPage_) + 1];
    if (!nextPage) {
      return Promise.resolve();
    }
    return nextPage.fetch();
  }

  /**
   * Loops through pages and updates their visibility according
   * to their relative position to the viewport
   */
  updateVisibility() {
    this.pages_.forEach((page, index) => {
      if (
        page.relativePos === ViewportRelativePos.INSIDE_VIEWPORT ||
        page.relativePos === ViewportRelativePos.CONTAINS_VIEWPORT
      ) {
        if (!page.isVisible()) {
          page.setVisibility(VisibilityState.VISIBLE);
        }
        this.hidePreviousPages_(index);
        this.resumePausedPages_(index);
      } else if (page.relativePos === ViewportRelativePos.OUTSIDE_VIEWPORT) {
        if (page.isVisible()) {
          page.setVisibility(VisibilityState.HIDDEN);
        }
      }
    });

    // If no page is visible then the host page should be
    if (!this.pages_.some(page => page.isVisible())) {
      this.hostPage_.setVisibility(VisibilityState.VISIBLE);
    }

    // Hide elements if necessary
    this.pages_
      .filter(page => page.isVisible())
      .forEach(page =>
        this.toggleHiddenAndReplaceableElements(
          /** @type {!Document|!ShadowRoot} */ (devAssert(page.document))
        )
      );
  }

  /**
   * Makes sure that all pages preceding the current page are
   * marked hidden if they are out of the viewport and additionally
   * paused if they are too far from the current page
   * @param {number} index index of the page to start at
   * @param {number=} pausePageCountForTesting
   * @return {!Promise}
   * @private
   */
  hidePreviousPages_(index, pausePageCountForTesting) {
    // The distance (in pages) to the currently visible page after which
    // we start unloading pages from memory
    const pausePageCount =
      pausePageCountForTesting === undefined
        ? PAUSE_PAGE_COUNT
        : pausePageCountForTesting;

    const scrollingDown = this.scrollDirection_ === Direction.DOWN;
    // Hide the host (first) page if needed
    if (scrollingDown && this.hostPage_.isVisible()) {
      this.hostPage_.setVisibility(VisibilityState.HIDDEN);
    }

    // Get all the pages that the user scrolled past (or didn't see yet)
    const previousPages = scrollingDown
      ? this.pages_.slice(1, index).reverse()
      : this.pages_.slice(index + 1);

    // Find the ones that should be hidden (no longer inside the viewport)
    return Promise.all(
      previousPages
        .filter(page => {
          const shouldHide =
            page.relativePos === ViewportRelativePos.LEAVING_VIEWPORT ||
            page.relativePos === ViewportRelativePos.OUTSIDE_VIEWPORT;
          return shouldHide;
        })
        .map((page, away) => {
          // Hide all pages that are in the viewport
          if (page.isVisible()) {
            page.setVisibility(VisibilityState.HIDDEN);
          }
          // Pause those that are too far away
          if (away >= pausePageCount) {
            return page.pause();
          }
        })
    );
  }

  /**
   * Makes sure that all pages that are a few pages away from the
   * currently visible page are re-inserted (if paused) and
   * ready to become visible soon
   * @param {number} index index of the page to start at
   * @param {number=} pausePageCountForTesting
   * @private
   */
  resumePausedPages_(index, pausePageCountForTesting) {
    // The distance (in pages) to the currently visible page after which
    // we start unloading pages from memory
    const pausePageCount =
      pausePageCountForTesting === undefined
        ? PAUSE_PAGE_COUNT
        : pausePageCountForTesting;

    // Get all the pages that should be resumed
    const nearViewportPages = this.pages_
      .slice(1) // Ignore host page
      .slice(
        Math.max(0, index - pausePageCount - 1),
        Math.min(this.pages_.length, index + pausePageCount + 1)
      )
      .filter(page => page.isPaused());

    nearViewportPages.forEach(page => page.resume());
  }

  /**
   * @param {!Page} page
   */
  setLastFetchedPage(page) {
    this.lastFetchedPage_ = page;
  }

  /**
   * Sets the title and url of the document to those of
   * the provided page
   * @param {?Page=} page
   */
  setTitlePage(page = this.hostPage_) {
    if (!page) {
      dev().warn(TAG, 'setTitlePage called before next-page-service is built');
      return;
    }
    const {title, url} = page;
    this.win_.document.title = title;
    this.history_.replace({title, url});
  }

  /**
   * Adds an initial entry in history that sub-pages can
   * replace when they become visible
   */
  initializeHistory() {
    const {title, url} = this.hostPage_;
    this.history_.push(undefined /** opt_onPop */, {title, url});
  }

  /**
   * Creates the initial (host) page based on the window's metadata
   * @return {!Page}
   */
  createHostPage() {
    const doc = this.win_.document;
    const {title, location} = doc;
    const {href: url} = location;
    const image =
      parseSchemaImage(doc) || parseOgImage(doc) || parseFavicon(doc) || '';
    return new HostPage(
      this,
      {
        url,
        title,
        image,
      },
      PageState.INSERTED /** initState */,
      VisibilityState.VISIBLE /** initVisibility */,
      doc /** initDoc */
    );
  }

  /**
   * Create a container element for the document and insert it into
   * the amp-next-page element
   * @param {!Page} page
   * @return {!Promise<!Element>}
   */
  createDocumentContainerForPage(page) {
    const container = this.win_.document.createElement('div');
    container.classList.add(DOC_CONTAINER_CLASS);
    this.element_.insertBefore(container, this.moreBox_);

    // Insert the separator
    const separatorInstance = this.separator_.cloneNode(true);
    container.appendChild(separatorInstance);
    // TODO(wassgha): If async/wait was allowed, this would look a lot nicer!
    return this.maybeRenderSeparatorTemplate_(separatorInstance, page).then(
      () => {
        // Insert the document
        const shadowRoot = this.win_.document.createElement('div');
        shadowRoot.classList.add(SHADOW_ROOT_CLASS);
        container.appendChild(shadowRoot);

        // Observe this page's visibility
        this.visibilityObserver_.observe(
          shadowRoot /** element */,
          container /** parent */,
          position => {
            page.relativePos = position;
            this.updateVisibility();
          }
        );

        return container;
      }
    );
  }

  /**
   * Appends the given document to the host page and installs
   * a visibility observer to monitor it
   * @param {!Page} page
   * @param {!Document} content
   * @param {boolean=} force
   * @return {?../../../src/runtime.ShadowDoc}
   */
  attachDocumentToPage(page, content, force = false) {
    // If the user already scrolled to the bottom, prevent rendering
    if (this.getViewportsAway_() < NEAR_BOTTOM_VIEWPORT_COUNT && !force) {
      // TODO(wassgha): Append a "load next article" button?
      return null;
    }

    const container = dev().assertElement(page.container);
    let shadowRoot = scopedQuerySelector(
      container,
      `> .${escapeCssSelectorIdent(SHADOW_ROOT_CLASS)}`
    );

    // Page has previously been deactivated so the shadow root
    // will need to replace placeholder
    // TODO(wassgha) This wouldn't be needed once we can resume a ShadowDoc
    if (!shadowRoot) {
      devAssert(page.isPaused());
      const placeholder = dev().assertElement(
        scopedQuerySelector(
          container,
          `> .${escapeCssSelectorIdent(PLACEHOLDER_CLASS)}`
        ),
        'Paused page does not have a placeholder'
      );

      shadowRoot = this.win_.document.createElement('div');
      shadowRoot.classList.add(SHADOW_ROOT_CLASS);

      container.replaceChild(shadowRoot, placeholder);
    }

    // Handles extension deny-lists
    this.sanitizeDoc(content);

    // Try inserting the shadow document
    try {
      const amp = this.multidocManager_.attachShadowDoc(
        shadowRoot,
        content,
        '',
        {
          visibilityState: VisibilityState.PRERENDER,
        }
      );

      const ampdoc = devAssert(amp.ampdoc);
      installStylesForDoc(ampdoc, CSS, null, false, TAG);

      const body = ampdoc.getBody();
      body.classList.add(DOC_CLASS);

      return amp;
    } catch (e) {
      dev().error(TAG, 'failed to attach shadow document for page', e);
      return null;
    }
  }

  /**
   * Closes the shadow document of an inserted page and replaces it
   * with a placeholder
   * @param {!Page} page
   * @return {!Promise}
   */
  closeDocument(page) {
    if (page.isPaused()) {
      return Promise.resolve();
    }

    const container = dev().assertElement(page.container);
    const shadowRoot = dev().assertElement(
      scopedQuerySelector(
        container,
        `> .${escapeCssSelectorIdent(SHADOW_ROOT_CLASS)}`
      )
    );

    // Create a placeholder that gets displayed when the document becomes inactive
    const placeholder = this.win_.document.createElement('div');
    placeholder.classList.add(PLACEHOLDER_CLASS);

    let docHeight = 0;
    let docWidth = 0;
    return this.mutator_.measureMutateElement(
      shadowRoot,
      () => {
        docHeight = shadowRoot./*REVIEW*/ offsetHeight;
        docWidth = shadowRoot./*REVIEW*/ offsetWidth;
      },
      () => {
        setStyles(placeholder, {
          'height': `${docHeight}px`,
          'width': `${docWidth}px`,
        });
        container.replaceChild(placeholder, shadowRoot);
      }
    );
  }

  /**
   * Removes redundancies and unauthorized extensions and elements
   * @param {!Document} doc Document to attach.
   */
  sanitizeDoc(doc) {
    // TODO(wassgha): Allow amp-analytics after bug bash
    toArray(doc.querySelectorAll('amp-analytics')).forEach(removeElement);

    // Parse for more pages and queue them
    toArray(doc.querySelectorAll('amp-next-page')).forEach(el => {
      this.parseAndQueuePages_(el);
      removeElement(el);
    });

    // Mark document as hidden initially
    doc.body.classList.add(HIDDEN_DOC_CLASS);

    // Make sure all hidden elements are initially invisible
    this.toggleHiddenAndReplaceableElements(doc, false /** isVisible */);
  }

  /**
   * Hides or shows elements based on the `next-page-hide` and
   * `next-page-replace` attributes
   * @param {!Document|!ShadowRoot} doc Document to attach.
   * @param {boolean=} isVisible Whether this page is visible or not
   */
  toggleHiddenAndReplaceableElements(doc, isVisible = true) {
    // Hide elements that have [next-page-hide] on child documents
    if (doc !== this.hostPage_.document) {
      toArray(doc.querySelectorAll('[next-page-hide]')).forEach(element =>
        toggle(element, false /** opt_display */)
      );
    }

    // Element replacing is only concerned with the visible page
    if (!isVisible) {
      return;
    }

    // Replace elements that have [next-page-replace]
    toArray(
      doc.querySelectorAll('*:not(amp-next-page) [next-page-replace]')
    ).forEach(element => {
      let uniqueId = element.getAttribute('next-page-replace');
      if (!uniqueId) {
        uniqueId = String(Date.now() + Math.floor(Math.random() * 100));
        element.setAttribute('next-page-replace', uniqueId);
      }

      if (
        this.replaceableElements_[uniqueId] &&
        this.replaceableElements_[uniqueId] !== element
      ) {
        toggle(this.replaceableElements_[uniqueId], false /** opt_display */);
      }
      this.replaceableElements_[uniqueId] = element;
      toggle(element, true /** opt_display */);
    });
  }

  /**
   * @return {number} viewports left to reach the end of the document
   * @private
   */
  getViewportsAway_() {
    return Math.round(
      (this.viewport_.getScrollHeight() -
        this.viewport_.getScrollTop() -
        this.viewport_.getHeight()) /
        this.viewport_.getHeight()
    );
  }

  /**
   * @private
   */
  updateScrollDirection_() {
    const scrollTop = this.viewport_.getScrollTop();
    this.scrollDirection_ =
      scrollTop > this.lastScrollTop_ ? Direction.DOWN : Direction.UP;
    this.lastScrollTop_ = scrollTop;
  }

  /**
   * @param {Page} desiredPage
   * @return {number} The index of the page.
   */
  getPageIndex_(desiredPage) {
    const pages = dev().assertArray(this.pages_);
    return pages.indexOf(desiredPage);
  }

  /**
   * @param {!Page} page
   * @return {!Promise<!Document>}
   */
  fetchPageDocument(page) {
    return Services.xhrFor(this.win_)
      .fetch(page.url, {ampCors: false})
      .then(response => {
        // Make sure the response is coming from the same origin as the
        // page and update the page's url in case of a redirection
        validateUrl(response.url, this.ampdoc_.getUrl());
        page.url = response.url;

        return response.text();
      })
      .then(html => {
        const doc = this.win_.document.implementation.createHTMLDocument('');
        doc.open();
        doc.write(html);
        doc.close();
        return doc;
      })
      .catch(e => user().error(TAG, 'failed to fetch %s', page.url, e));
  }

  /**
   * Parses the amp-next-page element for inline or remote list of pages and
   * add them to the queue
   * @param {!Element=} element the container of the amp-next-page extension
   * @private
   */
  parseAndQueuePages_(element = this.getHostNextPageElement_()) {
    this.parsePages_(element).then(pages => {
      pages.forEach(page => {
        try {
          validatePage(page, this.ampdoc_.getUrl());
          // Prevent loops by checking if the page already exists
          // we use initialUrl since the url can get updated if
          // the page issues a redirect
          if (this.pages_.some(p => p.initialUrl == page.url)) {
            return;
          }
          // Queue the page for fetching
          this.pages_.push(
            new Page(this, {
              url: page.url,
              title: page.title,
              image: page.image,
            })
          );
        } catch (e) {
          user().error(TAG, 'Failed to queue page', e);
        }
      });
      // To be safe, if the pages were parsed after the user
      // finished scrolling
      this.maybeFetchNext();
    });
  }

  /**
   * @param {!Element} element the container of the amp-next-page extension
   * @return {!Promise<Array>} List of pages to fetch
   * @private
   */
  parsePages_(element) {
    const inlinePages = this.getInlinePages_(element);
    const src = element.getAttribute('src');
    userAssert(
      inlinePages || src,
      '%s should contain a <script> child or a URL specified in [src]',
      TAG
    );

    if (src) {
      // TODO(wassgha): Implement loading pages from a URL
      return Promise.resolve([]);
    }

    // TODO(wassgha): Implement recursively loading pages from subsequent documents
    return Promise.resolve(inlinePages);
  }

  /**
   * Reads the inline next pages from the element.
   * @param {!Element} element the container of the amp-next-page extension
   * @return {?Array} JSON object, or null if no inline pages specified.
   * @private
   */
  getInlinePages_(element) {
    const scriptElements = childElementsByTag(element, 'SCRIPT');
    if (!scriptElements.length) {
      return null;
    }
    userAssert(
      scriptElements.length === 1,
      `${TAG} should contain at most one <script> child`
    );
    const scriptElement = scriptElements[0];
    userAssert(
      isJsonScriptTag(scriptElement),
      `${TAG} page list should ` +
        'be inside a <script> tag with type="application/json"'
    );

    const parsed = tryParseJson(scriptElement.textContent, error => {
      user().error(TAG, 'failed to parse inline page list', error);
    });

    const pages = user().assertArray(
      parsed,
      `${TAG} page list should be an array`
    );

    removeElement(scriptElement);
    return pages;
  }

  /**
   * Reads the developer-provided separator element or defaults
   * to the internal implementation of it
   * @param {!Element} element the container of the amp-next-page extension
   * @return {!Element}
   * @private
   */
  getSeparatorElement_(element) {
    const providedSeparator = childElementByAttr(element, 'separator');
<<<<<<< HEAD
=======
    // TODO(wassgha): Use templates (amp-mustache) to render the separator
>>>>>>> f7a7a2dc
    if (providedSeparator) {
      removeElement(providedSeparator);
    }
    return providedSeparator || this.buildDefaultSeparator_();
  }

  /**
   * @return {!Element}
   * @private
   */
  buildDefaultSeparator_() {
<<<<<<< HEAD
    const html = htmlFor(this.getHostNextPageElement_());
    return html`
      <div
        class="amp-next-page-default-separator"
        aria-label="Next article separator"
      >
        Next article
      </div>
    `;
  }

  /**
   * Renders the template inside the separator element using
   * data from the current article (if a template is present)
   *
   * @param {!Element} separator
   * @param {!Page} page
   * @return {!Promise}
   */
  maybeRenderSeparatorTemplate_(separator, page) {
    if (!this.templates_.hasTemplate(separator)) {
      return Promise.resolve();
    }
    const data = /** @type {!JsonObject} */ ({
      title: page.title,
      url: page.url,
      image: page.image,
    });
    return this.templates_
      .findAndRenderTemplate(separator, data)
      .then(rendered => {
        return this.mutator_.mutateElement(separator, () => {
          removeChildren(dev().assertElement(separator));
          separator.appendChild(rendered);
        });
      });
=======
    const separator = this.win_.document.createElement('div');
    separator.classList.add('amp-next-page-default-separator');
    return separator;
>>>>>>> f7a7a2dc
  }

  /**
   * @param {!Element} element the container of the amp-next-page extension
   * @return {!Element}
   * @private
   */
  getMoreBoxElement_(element) {
    const providedMoreBox = childElementByAttr(element, 'more-box');
    // TODO(wassgha): Use templates (amp-mustache) to render the more box
    if (providedMoreBox) {
      removeElement(providedMoreBox);
    }
    return providedMoreBox || this.buildDefaultMoreBox_();
  }

  /**
   * @return {!Element}
   * @private
   */
  buildDefaultMoreBox_() {
    // TODO(wassgha): Better default more box
    const moreBox = this.win_.document.createElement('div');
    moreBox.classList.add('amp-next-page-default-more-box');
    return moreBox;
  }
}<|MERGE_RESOLUTION|>--- conflicted
+++ resolved
@@ -746,10 +746,6 @@
    */
   getSeparatorElement_(element) {
     const providedSeparator = childElementByAttr(element, 'separator');
-<<<<<<< HEAD
-=======
-    // TODO(wassgha): Use templates (amp-mustache) to render the separator
->>>>>>> f7a7a2dc
     if (providedSeparator) {
       removeElement(providedSeparator);
     }
@@ -761,7 +757,6 @@
    * @private
    */
   buildDefaultSeparator_() {
-<<<<<<< HEAD
     const html = htmlFor(this.getHostNextPageElement_());
     return html`
       <div
@@ -798,11 +793,6 @@
           separator.appendChild(rendered);
         });
       });
-=======
-    const separator = this.win_.document.createElement('div');
-    separator.classList.add('amp-next-page-default-separator');
-    return separator;
->>>>>>> f7a7a2dc
   }
 
   /**
