/**
 * Copyright 2019 The AMP HTML Authors. All Rights Reserved.
 *
 * Licensed under the Apache License, Version 2.0 (the "License");
 * you may not use this file except in compliance with the License.
 * You may obtain a copy of the License at
 *
 *      http://www.apache.org/licenses/LICENSE-2.0
 *
 * Unless required by applicable law or agreed to in writing, software
 * distributed under the License is distributed on an "AS-IS" BASIS,
 * WITHOUT WARRANTIES OR CONDITIONS OF ANY KIND, either express or implied.
 * See the License for the specific language governing permissions and
 * limitations under the License.
 */

import {CSS} from '../../../build/amp-next-page-1.0.css';
import {HIDDEN_DOC_CLASS, HostPage, Page, PageState} from './page';
import {MultidocManager} from '../../../src/multidoc-manager';
import {Services} from '../../../src/services';
import {VisibilityState} from '../../../src/visibility-state';
import {
  childElementByAttr,
  childElementsByTag,
  isJsonScriptTag,
  removeChildren,
  removeElement,
  scopedQuerySelector,
} from '../../../src/dom';
import {dev, devAssert, user, userAssert} from '../../../src/log';
import {escapeCssSelectorIdent} from '../../../src/css';
<<<<<<< HEAD
import {htmlFor} from '../../../src/static-template';
=======
>>>>>>> a9369d5a
import {installStylesForDoc} from '../../../src/style-installer';
import {
  parseFavicon,
  parseOgImage,
  parseSchemaImage,
} from '../../../src/mediasession-helper';
import {setStyles, toggle} from '../../../src/style';
import {toArray} from '../../../src/types';
import {tryParseJson} from '../../../src/json';
import {validatePage, validateUrl} from './utils';
import VisibilityObserver, {ViewportRelativePos} from './visibility-observer';

const TAG = 'amp-next-page';
const PRERENDER_VIEWPORT_COUNT = 3;
const NEAR_BOTTOM_VIEWPORT_COUNT = 1;
<<<<<<< HEAD
const FORGET_PAGE_COUNT = 5;
=======
const PAUSE_PAGE_COUNT = 5;
>>>>>>> a9369d5a

const NEXT_PAGE_CLASS = 'i-amphtml-next-page';
const DOC_CLASS = 'i-amphtml-next-page-document';
const DOC_CONTAINER_CLASS = 'i-amphtml-next-page-document-container';
const SHADOW_ROOT_CLASS = 'i-amphtml-next-page-shadow-root';
const PLACEHOLDER_CLASS = 'i-amphtml-next-page-placeholder';

/** @enum */
export const Direction = {UP: 1, DOWN: -1};

export class NextPageService {
  /**
   * @param  {!../../../src/service/ampdoc-impl.AmpDoc} ampdoc
   */
  constructor(ampdoc) {
    /** @private @const {!../../../src/service/ampdoc-impl.AmpDoc} */
    this.ampdoc_ = ampdoc;

    /** @private @const {!Window} */
    this.win_ = ampdoc.win;

    /**
     * @private
     * @const {!../../../src/service/viewport/viewport-interface.ViewportInterface}
     */
    this.viewport_ = Services.viewportForDoc(ampdoc);

    /**
     * @private
     * @const {!../../../src/service/mutator-interface.MutatorInterface}
     */
    this.mutator_ = Services.mutatorForDoc(ampdoc);

<<<<<<< HEAD
    /** @private @const {!../../../src/service/template-impl.Templates} */
    this.templates_ = Services.templatesFor(this.win_);

=======
>>>>>>> a9369d5a
    /** @private {?Element} */
    this.separator_ = null;

    /** @private {?Element} */
    this.moreBox_ = null;

    /** @private {?AmpElement} element */
    this.element_ = null;

    /** @private {?VisibilityObserver} */
    this.visibilityObserver_ = null;

    /** @private {?MultidocManager} */
    this.multidocManager_ = null;

    /** @private {?../../../src/service/history-impl.History} */
    this.history_ = null;

    /** @private {?Array<!Page>} */
    this.pages_;

    /** @private {?Page} */
    this.lastFetchedPage_ = null;

    /** @private {!Direction} */
    this.scrollDirection_ = Direction.DOWN;

    /** @private {number} */
    this.lastScrollTop_ = 0;

    /** @private {?Page} */
    this.hostPage_ = null;

    /** @private {!Object<string, !Element>} */
    this.replaceableElements_ = {};
  }

  /**
   * @return {boolean}
   */
  isBuilt() {
    return !!this.pages_;
  }

  /**
   * Builds the next-page service by fetching the required elements
   * and the initial list of pages and installing scoll listeners
   * @param {!AmpElement} element
   */
  build(element) {
    // Prevent multiple amp-next-page on the same document
    if (this.isBuilt()) {
      return;
    }

    this.element_ = element;

    // Get the separator and more box (and remove the provided elements in the process)
    this.separator_ = this.getSeparatorElement_(element);
    this.moreBox_ = this.getMoreBoxElement_(element);

    // Create a reference to the host page
    this.hostPage_ = this.createHostPage();
    this.toggleHiddenAndReplaceableElements(this.win_.document);

    this.history_ = Services.historyForDoc(this.ampdoc_);
    this.initializeHistory();

    this.multidocManager_ = new MultidocManager(
      this.win_,
      Services.ampdocServiceFor(this.win_),
      Services.extensionsFor(this.win_),
      Services.timerFor(this.win_)
    );
    this.visibilityObserver_ = new VisibilityObserver(this.ampdoc_);

    // Have the suggestion box be always visible
    this.element_.appendChild(this.moreBox_);

    if (!this.pages_) {
      this.pages_ = [this.hostPage_];
      this.setLastFetchedPage(this.hostPage_);
    }

    this.parseAndQueuePages_();

    this.getHostNextPageElement_().classList.add(NEXT_PAGE_CLASS);

    this.viewport_.onScroll(() => this.updateScroll_());
    this.viewport_.onResize(() => this.updateScroll_());
    this.updateScroll_();
  }

  /**
   * @return {!AmpElement}
   * @private
   */
  getHostNextPageElement_() {
    return dev().assertElement(this.element_);
  }

  /**
   * @private
   */
  updateScroll_() {
    this.updateScrollDirection_();
    this.maybeFetchNext();
  }

  /**
   * @param {boolean=} force
   * @return {!Promise}
   */
  maybeFetchNext(force = false) {
    // If a page is already queued to be fetched, wait for it
    if (this.pages_.some(page => page.isFetching())) {
      return Promise.resolve();
    }
    // If we're still too far from the bottom, early return
    if (this.getViewportsAway_() > PRERENDER_VIEWPORT_COUNT && !force) {
      return Promise.resolve();
    }

    const nextPage = this.pages_[this.getPageIndex_(this.lastFetchedPage_) + 1];
    if (!nextPage) {
      return Promise.resolve();
    }
    return nextPage.fetch();
  }

  /**
   * Loops through pages and updates their visibility according
   * to their relative position to the viewport
   */
  updateVisibility() {
    this.pages_.forEach((page, index) => {
      if (
        page.relativePos === ViewportRelativePos.INSIDE_VIEWPORT ||
        page.relativePos === ViewportRelativePos.CONTAINS_VIEWPORT
      ) {
        if (!page.isVisible()) {
          page.setVisibility(VisibilityState.VISIBLE);
        }
        this.hidePreviousPages_(index);
<<<<<<< HEAD
        this.resumeForgottenPages_(index);
=======
        this.resumePausedPages_(index);
>>>>>>> a9369d5a
      } else if (page.relativePos === ViewportRelativePos.OUTSIDE_VIEWPORT) {
        if (page.isVisible()) {
          page.setVisibility(VisibilityState.HIDDEN);
        }
      }
    });

    // If no page is visible then the host page should be
    if (!this.pages_.some(page => page.isVisible())) {
      this.hostPage_.setVisibility(VisibilityState.VISIBLE);
    }

    // Hide elements if necessary
    this.pages_
      .filter(page => page.isVisible())
      .forEach(page =>
        this.toggleHiddenAndReplaceableElements(
          /** @type {!Document|!ShadowRoot} */ (devAssert(page.document))
        )
      );
  }

  /**
   * Makes sure that all pages preceding the current page are
   * marked hidden if they are out of the viewport and additionally
<<<<<<< HEAD
   * paused/forgotten if they are too far from the current page
   * @param {number} index index of the page to start at
   * @param {number=} forgetPageCountForTesting
   * @return {!Promise}
   * @private
   */
  hidePreviousPages_(index, forgetPageCountForTesting) {
    // The distance (in pages) to the currently visible page after which
    // we start unloading pages from memory
    const forgetPageCount =
      forgetPageCountForTesting === undefined
        ? FORGET_PAGE_COUNT
        : forgetPageCountForTesting;
=======
   * paused if they are too far from the current page
   * @param {number} index index of the page to start at
   * @param {number=} pausePageCountForTesting
   * @return {!Promise}
   * @private
   */
  hidePreviousPages_(index, pausePageCountForTesting) {
    // The distance (in pages) to the currently visible page after which
    // we start unloading pages from memory
    const pausePageCount =
      pausePageCountForTesting === undefined
        ? PAUSE_PAGE_COUNT
        : pausePageCountForTesting;
>>>>>>> a9369d5a

    const scrollingDown = this.scrollDirection_ === Direction.DOWN;
    // Hide the host (first) page if needed
    if (scrollingDown && this.hostPage_.isVisible()) {
      this.hostPage_.setVisibility(VisibilityState.HIDDEN);
    }

    // Get all the pages that the user scrolled past (or didn't see yet)
    const previousPages = scrollingDown
      ? this.pages_.slice(1, index).reverse()
      : this.pages_.slice(index + 1);

    // Find the ones that should be hidden (no longer inside the viewport)
    return Promise.all(
      previousPages
        .filter(page => {
          const shouldHide =
            page.relativePos === ViewportRelativePos.LEAVING_VIEWPORT ||
            page.relativePos === ViewportRelativePos.OUTSIDE_VIEWPORT;
          return shouldHide;
        })
        .map((page, away) => {
          // Hide all pages that are in the viewport
          if (page.isVisible()) {
            page.setVisibility(VisibilityState.HIDDEN);
          }
          // Pause those that are too far away
<<<<<<< HEAD
          if (away >= forgetPageCount) {
=======
          if (away >= pausePageCount) {
>>>>>>> a9369d5a
            return page.pause();
          }
        })
    );
  }

  /**
   * Makes sure that all pages that are a few pages away from the
<<<<<<< HEAD
   * currently visible page are re-inserted (if forgotten) and
   * ready to become visible soon
   * @param {number} index index of the page to start at
   * @param {number=} forgetPageCountForTesting
   * @private
   */
  resumeForgottenPages_(index, forgetPageCountForTesting) {
    // The distance (in pages) to the currently visible page after which
    // we start unloading pages from memory
    const forgetPageCount =
      forgetPageCountForTesting === undefined
        ? FORGET_PAGE_COUNT
        : forgetPageCountForTesting;
=======
   * currently visible page are re-inserted (if paused) and
   * ready to become visible soon
   * @param {number} index index of the page to start at
   * @param {number=} pausePageCountForTesting
   * @private
   */
  resumePausedPages_(index, pausePageCountForTesting) {
    // The distance (in pages) to the currently visible page after which
    // we start unloading pages from memory
    const pausePageCount =
      pausePageCountForTesting === undefined
        ? PAUSE_PAGE_COUNT
        : pausePageCountForTesting;
>>>>>>> a9369d5a

    // Get all the pages that should be resumed
    const nearViewportPages = this.pages_
      .slice(1) // Ignore host page
<<<<<<< HEAD
      .slice(index - forgetPageCount - 1, index + forgetPageCount + 1)
=======
      .slice(
        Math.max(0, index - pausePageCount - 1),
        Math.min(this.pages_.length, index + pausePageCount + 1)
      )
>>>>>>> a9369d5a
      .filter(page => page.isPaused());

    nearViewportPages.forEach(page => page.resume());
  }

  /**
   * @param {!Page} page
   */
  setLastFetchedPage(page) {
    this.lastFetchedPage_ = page;
  }

  /**
   * Sets the title and url of the document to those of
   * the provided page
   * @param {?Page=} page
   */
  setTitlePage(page = this.hostPage_) {
    if (!page) {
      dev().warn(TAG, 'setTitlePage called before next-page-service is built');
      return;
    }
    const {title, url} = page;
    this.win_.document.title = title;
    this.history_.replace({title, url});
  }

  /**
   * Adds an initial entry in history that sub-pages can
   * replace when they become visible
   */
  initializeHistory() {
    const {title, url} = this.hostPage_;
    this.history_.push(undefined /** opt_onPop */, {title, url});
  }

  /**
   * Creates the initial (host) page based on the window's metadata
   * @return {!Page}
   */
  createHostPage() {
    const doc = this.win_.document;
    const {title, location} = doc;
    const {href: url} = location;
    const image =
      parseSchemaImage(doc) || parseOgImage(doc) || parseFavicon(doc) || '';
    return new HostPage(
      this,
      {
        url,
        title,
        image,
      },
      PageState.INSERTED /** initState */,
      VisibilityState.VISIBLE /** initVisibility */,
      doc /** initDoc */
    );
  }

  /**
   * Create a container element for the document and insert it into
   * the amp-next-page element
<<<<<<< HEAD
   * @param {!Page} page
   * @return {!Element}
   */
  createDocumentContainerForPage(page) {
    const container = this.win_.document.createElement('div');
    container.classList.add(DOC_CONTAINER_CLASS);

    // Insert the separator
    const separatorInstance = this.separator_.cloneNode(true);
    container.appendChild(separatorInstance);
    this.maybeRenderSeparatorTemplate_(separatorInstance, page);

    // Insert the document
    const shadowRoot = this.win_.document.createElement('div');
    shadowRoot.classList.add(SHADOW_ROOT_CLASS);
    container.appendChild(shadowRoot);

    // Insert the container
    this.element_.insertBefore(container, this.moreBox_);

    // Observe this page's visibility
    this.visibilityObserver_.observe(
      shadowRoot /** element */,
      container /** parent */,
      position => {
        page.relativePos = position;
        this.updateVisibility();
      }
    );

    return container;
  }

  /**
   * Appends the given document to the host page and installs
   * a visibility observer to monitor it
   * @param {!Page} page
=======
   * @param {!Page} page
   * @return {!Element}
   */
  createDocumentContainerForPage(page) {
    const container = this.win_.document.createElement('div');
    container.classList.add(DOC_CONTAINER_CLASS);

    const shadowRoot = this.win_.document.createElement('div');
    shadowRoot.classList.add(SHADOW_ROOT_CLASS);
    container.appendChild(shadowRoot);

    // Insert the separator
    container.appendChild(this.separator_.cloneNode(true));

    // Insert the container
    this.element_.insertBefore(container, this.moreBox_);

    // Observe this page's visibility
    this.visibilityObserver_.observe(
      shadowRoot /** element */,
      container /** parent */,
      position => {
        page.relativePos = position;
        this.updateVisibility();
      }
    );

    return container;
  }

  /**
   * Appends the given document to the host page and installs
   * a visibility observer to monitor it
   * @param {!Page} page
>>>>>>> a9369d5a
   * @param {!Document} content
   * @param {boolean=} force
   * @return {?../../../src/runtime.ShadowDoc}
   */
  attachDocumentToPage(page, content, force = false) {
    // If the user already scrolled to the bottom, prevent rendering
<<<<<<< HEAD
    if (this.getViewportsAway_() < NEAR_BOTTOM_VIEWPORT_COUNT && !force) {
=======
    if (this.getViewportsAway_() <= NEAR_BOTTOM_VIEWPORT_COUNT && !force) {
>>>>>>> a9369d5a
      // TODO(wassgha): Append a "load next article" button?
      return null;
    }

    const container = dev().assertElement(page.container);
    let shadowRoot = scopedQuerySelector(
      container,
      `> .${escapeCssSelectorIdent(SHADOW_ROOT_CLASS)}`
    );

    // Page has previously been deactivated so the shadow root
    // will need to replace placeholder
    // TODO(wassgha) This wouldn't be needed once we can resume a ShadowDoc
    if (!shadowRoot) {
      devAssert(page.isPaused());
      const placeholder = dev().assertElement(
        scopedQuerySelector(
          container,
          `> .${escapeCssSelectorIdent(PLACEHOLDER_CLASS)}`
        ),
        'Paused page does not have a placeholder'
      );

      shadowRoot = this.win_.document.createElement('div');
      shadowRoot.classList.add(SHADOW_ROOT_CLASS);

      container.replaceChild(shadowRoot, placeholder);
    }

    // Handles extension deny-lists
    this.sanitizeDoc(content);

    // Try inserting the shadow document
    try {
      const amp = this.multidocManager_.attachShadowDoc(
        shadowRoot,
        content,
        '',
        {
          visibilityState: VisibilityState.PRERENDER,
        }
      );

      const ampdoc = devAssert(amp.ampdoc);
      installStylesForDoc(ampdoc, CSS, null, false, TAG);

      const body = ampdoc.getBody();
      body.classList.add(DOC_CLASS);

      return amp;
    } catch (e) {
      dev().error(TAG, 'failed to attach shadow document for page', e);
      return null;
    }
  }

  /**
   * Closes the shadow document of an inserted page and replaces it
   * with a placeholder
   * @param {!Page} page
   * @return {!Promise}
   */
  closeDocument(page) {
    if (page.isPaused()) {
      return Promise.resolve();
    }

    const container = dev().assertElement(page.container);
    const shadowRoot = dev().assertElement(
      scopedQuerySelector(
        container,
        `> .${escapeCssSelectorIdent(SHADOW_ROOT_CLASS)}`
      )
    );

    // Create a placeholder that gets displayed when the document becomes inactive
    const placeholder = this.win_.document.createElement('div');
    placeholder.classList.add(PLACEHOLDER_CLASS);

    let docHeight = 0;
    let docWidth = 0;
    return this.mutator_.measureMutateElement(
      shadowRoot,
      () => {
        docHeight = shadowRoot./*REVIEW*/ offsetHeight;
        docWidth = shadowRoot./*REVIEW*/ offsetWidth;
      },
      () => {
        setStyles(placeholder, {
          'height': `${docHeight}px`,
          'width': `${docWidth}px`,
        });
        container.replaceChild(placeholder, shadowRoot);
      }
    );
  }

  /**
   * Removes redundancies and unauthorized extensions and elements
   * @param {!Document} doc Document to attach.
   */
  sanitizeDoc(doc) {
    // TODO(wassgha): Allow amp-analytics after bug bash
    toArray(doc.querySelectorAll('amp-analytics')).forEach(removeElement);

    // Parse for more pages and queue them
    toArray(doc.querySelectorAll('amp-next-page')).forEach(el => {
      this.parseAndQueuePages_(el);
      removeElement(el);
    });

<<<<<<< HEAD
    doc.body.classList.add(HIDDEN_DOC_CLASS);

=======
>>>>>>> a9369d5a
    // Make sure all hidden elements are initially invisible
    this.toggleHiddenAndReplaceableElements(doc, false /** isVisible */);
  }

  /**
   * Hides or shows elements based on the `next-page-hide` and
   * `next-page-replace` attributes
   * @param {!Document|!ShadowRoot} doc Document of interest
   * @param {boolean=} isVisible Whether this page is visible or not
   */
  toggleHiddenAndReplaceableElements(doc, isVisible = true) {
    // Hide elements that have [next-page-hide] on child documents
    if (doc !== this.hostPage_.document) {
      toArray(doc.querySelectorAll('[next-page-hide]')).forEach(element =>
        toggle(element, false /** opt_display */)
      );
    }

    // Element replacing is only concerned with the visible page
    if (!isVisible) {
      return;
    }

<<<<<<< HEAD
    // Replace elements that have [next-page-replace]
    toArray(
      doc.querySelectorAll('*:not(amp-next-page) [next-page-replace]')
    ).forEach(element => {
      let uniqueId = element.getAttribute('next-page-replace');
      if (!uniqueId) {
        uniqueId = String(Date.now() + Math.floor(Math.random() * 100));
        element.setAttribute('next-page-replace', uniqueId);
=======
    // Replace elements that have [amp-next-page-replace]
    toArray(
      doc.querySelectorAll('*:not(amp-next-page) [amp-next-page-replace]')
    ).forEach(element => {
      let uniqueId = element.getAttribute('amp-next-page-replace');
      if (!uniqueId) {
        uniqueId = String(Date.now() + Math.floor(Math.random() * 100));
        element.setAttribute('amp-next-page-replace', uniqueId);
>>>>>>> a9369d5a
      }

      if (
        this.replaceableElements_[uniqueId] &&
        this.replaceableElements_[uniqueId] !== element
      ) {
        toggle(this.replaceableElements_[uniqueId], false /** opt_display */);
      }
      this.replaceableElements_[uniqueId] = element;
      toggle(element, true /** opt_display */);
    });
  }

  /**
   * @return {number} viewports left to reach the end of the document
   * @private
   */
  getViewportsAway_() {
    return Math.round(
      (this.viewport_.getScrollHeight() -
        this.viewport_.getScrollTop() -
        this.viewport_.getHeight()) /
        this.viewport_.getHeight()
    );
  }

  /**
   * @private
   */
  updateScrollDirection_() {
    const scrollTop = this.viewport_.getScrollTop();
    this.scrollDirection_ =
      scrollTop > this.lastScrollTop_ ? Direction.DOWN : Direction.UP;
    this.lastScrollTop_ = scrollTop;
  }

  /**
   * @param {Page} desiredPage
   * @return {number} The index of the page.
   */
  getPageIndex_(desiredPage) {
    const pages = dev().assertArray(this.pages_);
    return pages.indexOf(desiredPage);
  }

  /**
   * @param {!Page} page
   * @return {!Promise<!Document>}
   */
  fetchPageDocument(page) {
    return Services.xhrFor(this.win_)
      .fetch(page.url, {ampCors: false})
      .then(response => {
        // Make sure the response is coming from the same origin as the
        // page and update the page's url in case of a redirection
        validateUrl(response.url, this.ampdoc_.getUrl());
        page.url = response.url;

        return response.text();
      })
      .then(html => {
        const doc = this.win_.document.implementation.createHTMLDocument('');
        doc.open();
        doc.write(html);
        doc.close();
        return doc;
      })
      .catch(e => user().error(TAG, 'failed to fetch %s', page.url, e));
  }

  /**
   * Parses the amp-next-page element for inline or remote list of pages and
   * add them to the queue
   * @param {!Element=} element the container of the amp-next-page extension
   * @private
   */
  parseAndQueuePages_(element = this.getHostNextPageElement_()) {
    this.parsePages_(element).then(pages => {
      pages.forEach(page => {
        try {
          validatePage(page, this.ampdoc_.getUrl());
          // Prevent loops by checking if the page already exists
          // we use initialUrl since the url can get updated if
          // the page issues a redirect
          if (this.pages_.some(p => p.initialUrl == page.url)) {
<<<<<<< HEAD
            user().warn(TAG, 'Recommendation already queued');
=======
>>>>>>> a9369d5a
            return;
          }
          // Queue the page for fetching
          this.pages_.push(
            new Page(this, {
              url: page.url,
              title: page.title,
              image: page.image,
            })
          );
        } catch (e) {
          user().error(TAG, 'Failed to queue page', e);
        }
      });
      // To be safe, if the pages were parsed after the user
      // finished scrolling
      this.maybeFetchNext();
    });
  }

  /**
   * @param {!Element} element the container of the amp-next-page extension
   * @return {!Promise<Array>} List of pages to fetch
   * @private
   */
  parsePages_(element) {
    const inlinePages = this.getInlinePages_(element);
    const src = element.getAttribute('src');
    userAssert(
      inlinePages || src,
      '%s should contain a <script> child or a URL specified in [src]',
      TAG
    );

    if (src) {
      // TODO(wassgha): Implement loading pages from a URL
      return Promise.resolve([]);
    }

    // TODO(wassgha): Implement recursively loading pages from subsequent documents
    return Promise.resolve(inlinePages);
  }

  /**
   * Reads the inline next pages from the element.
   * @param {!Element} element the container of the amp-next-page extension
   * @return {?Array} JSON object, or null if no inline pages specified.
   * @private
   */
  getInlinePages_(element) {
    const scriptElements = childElementsByTag(element, 'SCRIPT');
    if (!scriptElements.length) {
      return null;
    }
    userAssert(
      scriptElements.length === 1,
      `${TAG} should contain at most one <script> child`
    );
    const scriptElement = scriptElements[0];
    userAssert(
      isJsonScriptTag(scriptElement),
      `${TAG} page list should ` +
        'be inside a <script> tag with type="application/json"'
    );

    const pages = tryParseJson(scriptElement.textContent, error => {
      user().error(TAG, 'failed to parse inline page list', error);
    });

    return user().assertArray(pages, `${TAG} page list should be an array`);
  }

  /**
   * Reads the developer-provided separator element or defaults
   * to the internal implementation of it
   * @param {!Element} element the container of the amp-next-page extension
   * @return {!Element}
   * @private
   */
  getSeparatorElement_(element) {
    const providedSeparator = childElementByAttr(element, 'separator');
    if (providedSeparator) {
      removeElement(providedSeparator);
    }
    return providedSeparator || this.buildDefaultSeparator_();
  }

  /**
   * @return {!Element}
   * @private
   */
  buildDefaultSeparator_() {
    const html = htmlFor(this.getHostNextPageElement_());
    return html`
      <div
        class="amp-next-page-default-separator"
        aria-label="Next article separator"
      >
        Next article
      </div>
    `;
  }

  /**
   * Renders the template inside the separator element using
   * data from the current article (if a template is present)
   *
   * @param {!Element} separator
   * @param {!Page} page
   * @return {!Promise}
   */
  maybeRenderSeparatorTemplate_(separator, page) {
    if (!this.templates_.hasTemplate(separator)) {
      return Promise.resolve();
    }
    const data = /** @type {!JsonObject} */ ({
      title: page.title,
      url: page.url,
      image: page.image,
    });
    return this.templates_
      .findAndRenderTemplate(separator, data)
      .then(rendered => {
        return this.mutator_.mutateElement(separator, () => {
          removeChildren(dev().assertElement(separator));
          separator.appendChild(rendered);
        });
      });
  }

  /**
   * @param {!Element} element the container of the amp-next-page extension
   * @return {!Element}
   * @private
   */
  getMoreBoxElement_(element) {
    const providedMoreBox = childElementByAttr(element, 'more-box');
    // TODO(wassgha): Use templates (amp-mustache) to render the more box
    if (providedMoreBox) {
      removeElement(providedMoreBox);
    }
    return providedMoreBox || this.buildDefaultMoreBox_();
  }

  /**
   * @return {!Element}
   * @private
   */
  buildDefaultMoreBox_() {
    // TODO(wassgha): Better default more box
    const moreBox = this.win_.document.createElement('div');
    moreBox.classList.add('amp-next-page-default-more-box');
    return moreBox;
  }
}<|MERGE_RESOLUTION|>--- conflicted
+++ resolved
@@ -29,10 +29,7 @@
 } from '../../../src/dom';
 import {dev, devAssert, user, userAssert} from '../../../src/log';
 import {escapeCssSelectorIdent} from '../../../src/css';
-<<<<<<< HEAD
 import {htmlFor} from '../../../src/static-template';
-=======
->>>>>>> a9369d5a
 import {installStylesForDoc} from '../../../src/style-installer';
 import {
   parseFavicon,
@@ -48,11 +45,7 @@
 const TAG = 'amp-next-page';
 const PRERENDER_VIEWPORT_COUNT = 3;
 const NEAR_BOTTOM_VIEWPORT_COUNT = 1;
-<<<<<<< HEAD
-const FORGET_PAGE_COUNT = 5;
-=======
 const PAUSE_PAGE_COUNT = 5;
->>>>>>> a9369d5a
 
 const NEXT_PAGE_CLASS = 'i-amphtml-next-page';
 const DOC_CLASS = 'i-amphtml-next-page-document';
@@ -86,12 +79,9 @@
      */
     this.mutator_ = Services.mutatorForDoc(ampdoc);
 
-<<<<<<< HEAD
     /** @private @const {!../../../src/service/template-impl.Templates} */
     this.templates_ = Services.templatesFor(this.win_);
 
-=======
->>>>>>> a9369d5a
     /** @private {?Element} */
     this.separator_ = null;
 
@@ -236,11 +226,7 @@
           page.setVisibility(VisibilityState.VISIBLE);
         }
         this.hidePreviousPages_(index);
-<<<<<<< HEAD
-        this.resumeForgottenPages_(index);
-=======
         this.resumePausedPages_(index);
->>>>>>> a9369d5a
       } else if (page.relativePos === ViewportRelativePos.OUTSIDE_VIEWPORT) {
         if (page.isVisible()) {
           page.setVisibility(VisibilityState.HIDDEN);
@@ -266,21 +252,6 @@
   /**
    * Makes sure that all pages preceding the current page are
    * marked hidden if they are out of the viewport and additionally
-<<<<<<< HEAD
-   * paused/forgotten if they are too far from the current page
-   * @param {number} index index of the page to start at
-   * @param {number=} forgetPageCountForTesting
-   * @return {!Promise}
-   * @private
-   */
-  hidePreviousPages_(index, forgetPageCountForTesting) {
-    // The distance (in pages) to the currently visible page after which
-    // we start unloading pages from memory
-    const forgetPageCount =
-      forgetPageCountForTesting === undefined
-        ? FORGET_PAGE_COUNT
-        : forgetPageCountForTesting;
-=======
    * paused if they are too far from the current page
    * @param {number} index index of the page to start at
    * @param {number=} pausePageCountForTesting
@@ -294,7 +265,6 @@
       pausePageCountForTesting === undefined
         ? PAUSE_PAGE_COUNT
         : pausePageCountForTesting;
->>>>>>> a9369d5a
 
     const scrollingDown = this.scrollDirection_ === Direction.DOWN;
     // Hide the host (first) page if needed
@@ -322,11 +292,7 @@
             page.setVisibility(VisibilityState.HIDDEN);
           }
           // Pause those that are too far away
-<<<<<<< HEAD
-          if (away >= forgetPageCount) {
-=======
           if (away >= pausePageCount) {
->>>>>>> a9369d5a
             return page.pause();
           }
         })
@@ -335,21 +301,6 @@
 
   /**
    * Makes sure that all pages that are a few pages away from the
-<<<<<<< HEAD
-   * currently visible page are re-inserted (if forgotten) and
-   * ready to become visible soon
-   * @param {number} index index of the page to start at
-   * @param {number=} forgetPageCountForTesting
-   * @private
-   */
-  resumeForgottenPages_(index, forgetPageCountForTesting) {
-    // The distance (in pages) to the currently visible page after which
-    // we start unloading pages from memory
-    const forgetPageCount =
-      forgetPageCountForTesting === undefined
-        ? FORGET_PAGE_COUNT
-        : forgetPageCountForTesting;
-=======
    * currently visible page are re-inserted (if paused) and
    * ready to become visible soon
    * @param {number} index index of the page to start at
@@ -363,19 +314,14 @@
       pausePageCountForTesting === undefined
         ? PAUSE_PAGE_COUNT
         : pausePageCountForTesting;
->>>>>>> a9369d5a
 
     // Get all the pages that should be resumed
     const nearViewportPages = this.pages_
       .slice(1) // Ignore host page
-<<<<<<< HEAD
-      .slice(index - forgetPageCount - 1, index + forgetPageCount + 1)
-=======
       .slice(
         Math.max(0, index - pausePageCount - 1),
         Math.min(this.pages_.length, index + pausePageCount + 1)
       )
->>>>>>> a9369d5a
       .filter(page => page.isPaused());
 
     nearViewportPages.forEach(page => page.resume());
@@ -438,7 +384,6 @@
   /**
    * Create a container element for the document and insert it into
    * the amp-next-page element
-<<<<<<< HEAD
    * @param {!Page} page
    * @return {!Element}
    */
@@ -476,53 +421,13 @@
    * Appends the given document to the host page and installs
    * a visibility observer to monitor it
    * @param {!Page} page
-=======
-   * @param {!Page} page
-   * @return {!Element}
-   */
-  createDocumentContainerForPage(page) {
-    const container = this.win_.document.createElement('div');
-    container.classList.add(DOC_CONTAINER_CLASS);
-
-    const shadowRoot = this.win_.document.createElement('div');
-    shadowRoot.classList.add(SHADOW_ROOT_CLASS);
-    container.appendChild(shadowRoot);
-
-    // Insert the separator
-    container.appendChild(this.separator_.cloneNode(true));
-
-    // Insert the container
-    this.element_.insertBefore(container, this.moreBox_);
-
-    // Observe this page's visibility
-    this.visibilityObserver_.observe(
-      shadowRoot /** element */,
-      container /** parent */,
-      position => {
-        page.relativePos = position;
-        this.updateVisibility();
-      }
-    );
-
-    return container;
-  }
-
-  /**
-   * Appends the given document to the host page and installs
-   * a visibility observer to monitor it
-   * @param {!Page} page
->>>>>>> a9369d5a
    * @param {!Document} content
    * @param {boolean=} force
    * @return {?../../../src/runtime.ShadowDoc}
    */
   attachDocumentToPage(page, content, force = false) {
     // If the user already scrolled to the bottom, prevent rendering
-<<<<<<< HEAD
     if (this.getViewportsAway_() < NEAR_BOTTOM_VIEWPORT_COUNT && !force) {
-=======
-    if (this.getViewportsAway_() <= NEAR_BOTTOM_VIEWPORT_COUNT && !force) {
->>>>>>> a9369d5a
       // TODO(wassgha): Append a "load next article" button?
       return null;
     }
@@ -634,11 +539,8 @@
       removeElement(el);
     });
 
-<<<<<<< HEAD
     doc.body.classList.add(HIDDEN_DOC_CLASS);
 
-=======
->>>>>>> a9369d5a
     // Make sure all hidden elements are initially invisible
     this.toggleHiddenAndReplaceableElements(doc, false /** isVisible */);
   }
@@ -662,7 +564,6 @@
       return;
     }
 
-<<<<<<< HEAD
     // Replace elements that have [next-page-replace]
     toArray(
       doc.querySelectorAll('*:not(amp-next-page) [next-page-replace]')
@@ -671,16 +572,6 @@
       if (!uniqueId) {
         uniqueId = String(Date.now() + Math.floor(Math.random() * 100));
         element.setAttribute('next-page-replace', uniqueId);
-=======
-    // Replace elements that have [amp-next-page-replace]
-    toArray(
-      doc.querySelectorAll('*:not(amp-next-page) [amp-next-page-replace]')
-    ).forEach(element => {
-      let uniqueId = element.getAttribute('amp-next-page-replace');
-      if (!uniqueId) {
-        uniqueId = String(Date.now() + Math.floor(Math.random() * 100));
-        element.setAttribute('amp-next-page-replace', uniqueId);
->>>>>>> a9369d5a
       }
 
       if (
@@ -766,10 +657,6 @@
           // we use initialUrl since the url can get updated if
           // the page issues a redirect
           if (this.pages_.some(p => p.initialUrl == page.url)) {
-<<<<<<< HEAD
-            user().warn(TAG, 'Recommendation already queued');
-=======
->>>>>>> a9369d5a
             return;
           }
           // Queue the page for fetching
