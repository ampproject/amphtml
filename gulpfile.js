--- conflicted
+++ resolved
@@ -40,8 +40,6 @@
 
 require('./build-system/tasks');
 
-<<<<<<< HEAD
-=======
 // All declared extensions.
 var extensions = {};
 
@@ -87,6 +85,7 @@
 declareExtension('amp-live-list', '0.1', true);
 declareExtension('amp-mustache', '0.1', false, 'NO_TYPE_CHECK');
 declareExtension('amp-o2-player', '0.1', false, 'NO_TYPE_CHECK');
+declareExtension('amp-ooyala-player', '0.1', false, 'NO_TYPE_CHECK');
 declareExtension('amp-pinterest', '0.1', true, 'NO_TYPE_CHECK');
 declareExtension('amp-reach-player', '0.1', false);
 declareExtension('amp-reddit', '0.1', false);
@@ -131,7 +130,6 @@
     extraGlobs: opt_extraGlobs,
   }
 }
->>>>>>> 3c9b7742
 
 /**
  * Build all the AMP extensions
@@ -139,70 +137,11 @@
  * @param {!Object} options
  */
 function buildExtensions(options) {
-<<<<<<< HEAD
-  // We pass watch further in to have browserify watch the built file
-  // and update it if any of its required deps changed.
-  // Each extension and version must be listed individually here.
-  buildExtension('amp-a4a', '0.1', false, options);
-  buildExtension('amp-access', '0.1', true, options);
-  buildExtension('amp-accordion', '0.1', true, options);
-  buildExtension('amp-ad', '0.1', false, options);
-  buildExtension('amp-ad-network-adsense-impl', 0.1, false, options);
-  buildExtension('amp-ad-network-doubleclick-impl', 0.1, false, options);
-  buildExtension('amp-analytics', '0.1', false, options);
-  buildExtension('amp-anim', '0.1', false, options);
-  buildExtension('amp-audio', '0.1', false, options);
-  buildExtension('amp-brid-player', '0.1', false, options);
-  buildExtension('amp-brightcove', '0.1', false, options);
-  buildExtension('amp-kaltura-player', '0.1', false, options);
-  buildExtension('amp-carousel', '0.1', true, options);
-  buildExtension('amp-dailymotion', '0.1', false, options);
-  buildExtension('amp-dynamic-css-classes', '0.1', false, options);
-  buildExtension('amp-experiment', '0.1', false, options);
-  buildExtension('amp-facebook', '0.1', false, options);
-  buildExtension('amp-fit-text', '0.1', true, options);
-  buildExtension('amp-fx-flying-carpet', '0.1', true, options);
-  buildExtension('amp-font', '0.1', false, options);
-  buildExtension('amp-form', '0.1', true, options);
-  buildExtension('amp-iframe', '0.1', false, options);
-  buildExtension('amp-image-lightbox', '0.1', true, options);
-  buildExtension('amp-instagram', '0.1', false, options);
-  buildExtension('amp-install-serviceworker', '0.1', false, options);
-  buildExtension('amp-jwplayer', '0.1', false, options);
-  buildExtension('amp-lightbox', '0.1', false, options);
-  buildExtension('amp-list', '0.1', false, options);
-  buildExtension('amp-live-list', '0.1', true, options);
-  buildExtension('amp-mustache', '0.1', false, options);
-  buildExtension('amp-o2-player', '0.1', false, options);
-  buildExtension('amp-ooyala', '0.1', false, options);
-  buildExtension('amp-pinterest', '0.1', true, options);
-  buildExtension('amp-reach-player', '0.1', false, options);
-  buildExtension('amp-share-tracking', '0.1', false, options);
-  buildExtension('amp-sidebar', '0.1', true, options);
-  buildExtension('amp-soundcloud', '0.1', false, options);
-  buildExtension('amp-springboard-player', '0.1', false, options);
-  buildExtension('amp-sticky-ad', '0.1', true, options);
-  /**
-   * @deprecated `amp-slides` is deprecated and will be deleted before 1.0.
-   * Please see {@link AmpCarousel} with `type=slides` attribute instead.
-   */
-  buildExtension('amp-slides', '0.1', false, options);
-  buildExtension('amp-social-share', '0.1', true, options);
-  buildExtension('amp-twitter', '0.1', false, options);
-  buildExtension('amp-user-notification', '0.1', true, options);
-  buildExtension('amp-vimeo', '0.1', false, options);
-  buildExtension('amp-vine', '0.1', false, options);
-  buildExtension('amp-viz-vega', '0.1', false, options);
-  buildExtension('amp-google-vrview-image', '0.1', false, options);
-  buildExtension('amp-youtube', '0.1', false, options);
-=======
   for (var key in extensions) {
     var e = extensions[key];
     buildExtension(e.name, e.version, e.hasCss, options, e.extraGlobs);
   }
->>>>>>> 3c9b7742
-}
-
+}
 
 /**
  * Compile the polyfills script and drop it in the build folder
@@ -223,15 +162,14 @@
 function compile(watch, shouldMinify, opt_preventRemoveAndMakeDir,
     opt_checkTypes) {
   compileCss();
-  compileJs('./3p/', 'integration.js', './dist.3p/' + internalRuntimeVersion, {
+  compileJs('./3p/', 'integration.js',
+      './dist.3p/' + (shouldMinify ? internalRuntimeVersion : 'current'), {
     minifiedName: 'f.js',
     checkTypes: opt_checkTypes,
     watch: watch,
     minify: shouldMinify,
     preventRemoveAndMakeDir: opt_preventRemoveAndMakeDir,
     externs: ['ads/ads.extern.js',],
-<<<<<<< HEAD
-=======
     include3pDirectories: true,
     includePolyfills: true,
   });
@@ -245,13 +183,8 @@
     preventRemoveAndMakeDir: opt_preventRemoveAndMakeDir,
     externs: ['ads/ads.extern.js',],
     includeBasicPolyfills: false,
->>>>>>> 3c9b7742
-  });
-  // The main binary does not yet compile successfully with type checking
-  // turned on. Skip for now.
-  if (opt_checkTypes && !argv.more) {
-    return;
-  }
+  });
+
   // For compilation with babel we start with the amp-babel entry point,
   // but then rename to the amp.js which we've been using all along.
   compileJs('./src/', 'amp-babel.js', './dist', {
@@ -272,6 +205,10 @@
         's.animation="none";' +
         's.WebkitAnimation="none;"},1000);throw e};'
   });
+  if (opt_checkTypes) {
+    // We don't rerun type check for the shadow entry point for now.
+    return;
+  }
   // Entry point for shadow runtime.
   compileJs('./src/', 'amp-shadow-babel.js', './dist', {
     toName: 'amp-shadow.js',
@@ -283,9 +220,6 @@
     minify: shouldMinify,
     wrapper: '<%= contents %>'
   });
-<<<<<<< HEAD
-  thirdPartyBootstrap(watch, shouldMinify);
-=======
 
   // Entry point for inabox runtime.
   compileJs('./src/inabox/', 'amp-inabox.js', './dist', {
@@ -326,7 +260,6 @@
       thirdPartyBootstrap(nameFrameHtml, 'nameframe.html', shouldMinify);
     });
   }
->>>>>>> 3c9b7742
 }
 
 /**
@@ -344,7 +277,7 @@
 }
 
 /**
- * Enables watching for file changes in css, extensions, and examples.
+ * Enables watching for file changes in css, extensions.
  */
 function watch() {
   $$.watch('css/**/*.css', function() {
@@ -356,7 +289,6 @@
   buildExtensions({
     watch: true,
   });
-  buildExamples(true);
   compile(true);
 }
 
@@ -437,7 +369,8 @@
  * @return {!Stream} Gulp object
  */
 function buildExtensionJs(path, name, version, options) {
-  compileJs(path + '/', name + '.js', './dist/v0', {
+  var filename = options.filename || name + '.js';
+  compileJs(path + '/', filename, './dist/v0', {
     watch: options.watch,
     preventRemoveAndMakeDir: options.preventRemoveAndMakeDir,
     minify: options.minify,
@@ -450,13 +383,8 @@
     // The `function` is wrapped in `()` to avoid lazy parsing it,
     // since it will be immediately executed anyway.
     // See https://github.com/ampproject/amphtml/issues/3977
-<<<<<<< HEAD
-    wrapper: '(window.AMP = window.AMP || [])' +
-        '.push({n:"' + name + '", f:(function(AMP) {<%= contents %>\n})});',
-=======
     wrapper: options.noWrapper ? '' : ('(self.AMP = self.AMP || [])' +
         '.push({n:"' + name + '", f:(function(AMP) {<%= contents %>\n})});'),
->>>>>>> 3c9b7742
   });
 }
 
@@ -479,8 +407,8 @@
   process.env.NODE_ENV = 'development';
   polyfillsForTests();
   buildAlp();
+  buildSw();
   buildExtensions({bundleOnlyIfListedInFiles: true});
-  buildExamples(false);
   compile();
 }
 
@@ -491,7 +419,11 @@
   process.env.NODE_ENV = 'production';
   cleanupBuildDir();
   compile(false, true, true);
+  // NOTE:
+  // When adding a line here, consider whether you need to include polyfills
+  // and whether you need to init logging (initLogConstructor).
   buildAlp({minify: true, watch: false, preventRemoveAndMakeDir: true});
+  buildSw({minify: true, watch: false, preventRemoveAndMakeDir: true});
   buildExtensions({minify: true, preventRemoveAndMakeDir: true});
   buildExperiments({minify: true, watch: false, preventRemoveAndMakeDir: true});
   buildLoginDone({minify: true, watch: false, preventRemoveAndMakeDir: true});
@@ -503,41 +435,12 @@
 function checkTypes() {
   process.env.NODE_ENV = 'production';
   cleanupBuildDir();
-  buildAlp({
+  // Disabled to improve type check performance, since this provides
+  // little incremental value.
+  /*buildExperiments({
     minify: true,
     checkTypes: true,
     preventRemoveAndMakeDir: true,
-<<<<<<< HEAD
-  });
-  buildExperiments({
-    minify: true,
-    checkTypes: true,
-    preventRemoveAndMakeDir: true,
-  });
-  compile(false, true, /* opt_preventRemoveAndMakeDir*/ true,
-      /* check types */ true);
-  // These are not turned on on Travis.
-}
-
-/**
- * Build the examples
- *
- * @param {boolean} watch
- */
-function buildExamples(watch) {
-  if (watch) {
-    $$.watch('examples/*.html', function() {
-      buildExamples(false);
-    });
-  }
-
-  fs.copy('examples/', 'examples.build/', {clobber: true},
-      function(err) {
-        if (err) {
-          return $$.util.log($$.util.colors.red('copy error: ', err));
-        }
-        $$.util.log($$.util.colors.green('copied examples to examples.build'));
-=======
   });*/
   var compileSrcs = [
     './src/amp-babel.js',
@@ -567,112 +470,13 @@
         include3pDirectories: true,
         includePolyfills: true,
         checkTypes: true,
->>>>>>> 3c9b7742
       });
-
-  // Also update test-example-validation.js
-  buildExample('a4a.amp.html');
-  buildExample('ads.amp.html');
-  buildExample('ads-legacy.amp.html');
-  buildExample('adsense.amp.html');
-  buildExample('alp.amp.html');
-  buildExample('analytics-notification.amp.html');
-  buildExample('analytics.amp.html');
-  buildExample('article.amp.html');
-  buildExample('brid-player.amp.html');
-  buildExample('brightcove.amp.html');
-  buildExample('kaltura.amp.html');
-  buildExample('responsive.amp.html');
-  buildExample('article-access.amp.html');
-  buildExample('dailymotion.amp.html');
-  buildExample('carousel.amp.html');
-  buildExample('csp.amp.html');
-  buildExample('layout-flex-item.amp.html');
-  buildExample('live-blog-non-floating-button.amp.html');
-  buildExample('live-blog.amp.html');
-  buildExample('live-list-update.amp.html');
-  buildExample('live-list.amp.html');
-  buildExample('metadata-examples/article-json-ld.amp.html');
-  buildExample('metadata-examples/article-microdata.amp.html');
-  buildExample('metadata-examples/recipe-json-ld.amp.html');
-  buildExample('metadata-examples/recipe-microdata.amp.html');
-  buildExample('metadata-examples/review-json-ld.amp.html');
-  buildExample('metadata-examples/review-microdata.amp.html');
-  buildExample('metadata-examples/video-json-ld.amp.html');
-  buildExample('metadata-examples/video-microdata.amp.html');
-  buildExample('everything.amp.html');
-  buildExample('font.amp.html');
-  buildExample('forms.amp.html');
-  buildExample('facebook.amp.html');
-  buildExample('instagram.amp.html');
-  buildExample('jwplayer.amp.html');
-  buildExample('o2player.amp.html');
-  buildExample('pinterest.amp.html');
-  buildExample('reach-player.amp.html');
-  buildExample('released.amp.html');
-  buildExample('social-share.amp.html');
-  buildExample('twitter.amp.html');
-  buildExample('share-tracking-with-url.amp.html');
-  buildExample('share-tracking-without-url.amp.html');
-  buildExample('soundcloud.amp.html');
-  buildExample('springboard-player.amp.html');
-  buildExample('sticky.ads.amp.html');
-  buildExample('user-notification.amp.html');
-  buildExample('vimeo.amp.html');
-  buildExample('vine.amp.html');
-  buildExample('viz-vega.amp.html');
-  buildExample('vrview.amp.html');
-  buildExample('multiple-docs.html');
-  buildExample('youtube.amp.html');
-  buildExample('openx.amp.html');
-
-  // TODO(dvoytenko, #1393): Enable for proxy-testing.
-  // // Examples are also copied into `c/` directory for AMP-proxy testing.
-  // fs.copy('examples.build/', 'c/', {clobber: true},
-  //     copyHandler.bind(null, 'examples.build to c folder'));
-}
-
-/**
- * Copies an examples file to examples.build folder and changes all
- * JS references to local / minified copies.
- *
- * @param {string} name HTML file in examples/
- */
-function buildExample(name) {
-  var input = 'examples/' + name;
-  $$.util.log('Processing ' + name);
-  var html = fs.readFileSync(input, 'utf8');
-  var max = html;
-  max = max.replace(/(https:\/\/cdn.ampproject.org\/.+?).js/g, '$1.max.js');
-  max = max.replace('https://cdn.ampproject.org/v0.max.js', '../dist/amp.js');
-  max = max.replace(/https:\/\/cdn.ampproject.org\/v0\//g, '../dist/v0/');
-  gulp.src(input)
-      .pipe($$.file(name.replace('.html', '.max.html'),max))
-      .pipe(gulp.dest('examples.build/'));
-
-  var min = max;
-  min = min.replace(/\.max\.js/g, '.js');
-  min = min.replace('../dist/amp.js', '../dist/v0.js');
-  gulp.src(input)
-      .pipe($$.file(name.replace('.html', '.min.html'), min))
-      .pipe(gulp.dest('examples.build/'));
 }
 
 /**
  * Copies frame.html to output folder, replaces js references to minified
  * copies, and generates symlink to it.
  *
-<<<<<<< HEAD
- * @param {boolean} watch
- * @param {boolean} shouldMinify
- */
-function thirdPartyBootstrap(watch, shouldMinify) {
-  var input = '3p/frame.max.html';
-  if (watch) {
-    $$.watch(input, function() {
-      thirdPartyBootstrap(false);
-    });
-=======
  * @param {string} input
  * @param {string} outputName
  * @param {boolean} shouldMinify
@@ -684,35 +488,22 @@
     gulp.src(input)
         .pipe(gulp.dest('dist.3p/current'));
     return;
->>>>>>> 3c9b7742
-  }
-  $$.util.log('Processing ' + input);
-  var html = fs.readFileSync(input, 'utf8');
-  var min = html;
+  }
+
   // By default we use an absolute URL, that is independent of the
   // actual frame host for the JS inside the frame.
-  var jsPrefix = 'https://3p.ampproject.net/' + internalRuntimeVersion;
   // But during testing we need a relative reference because the
   // version is not available on the absolute path.
-  if (argv.fortesting) {
-    jsPrefix = '.';
-  }
+  var integrationJs = argv.fortesting
+      ? './f.js'
+      : `https://3p.ampproject.net/${internalRuntimeVersion}/f.js`;
   // Convert default relative URL to absolute min URL.
-<<<<<<< HEAD
-  min = min.replace(/\.\/integration\.js/g, jsPrefix + '/f.js');
-  gulp.src(input)
-      .pipe($$.file('frame.html', min))
-=======
   var html = fs.readFileSync(input, 'utf8')
       .replace(/\.\/integration\.js/g, integrationJs);
   $$.file(outputName, html, {src: true})
->>>>>>> 3c9b7742
       .pipe(gulp.dest('dist.3p/' + internalRuntimeVersion))
       .on('end', function() {
-        var aliasToLatestBuild = 'dist.3p/current';
-        if (shouldMinify) {
-          aliasToLatestBuild += '-min';
-        }
+        var aliasToLatestBuild = 'dist.3p/current-min';
         if (fs.existsSync(aliasToLatestBuild)) {
           fs.unlinkSync(aliasToLatestBuild);
         }
@@ -726,6 +517,38 @@
 var activeBundleOperationCount = 0;
 
 /**
+ * Synchronously concatenates the given files into the given destination
+ *
+ * @param {string} destFilePath File path to write the concatenated files to
+ * @param {Array<string>} files List of file paths to concatenate
+ */
+function concatFiles(destFilePath, files) {
+	var all = files.map(function(filePath) {
+		return fs.readFileSync(filePath, 'utf-8');
+	});
+
+	fs.writeFileSync(destFilePath, all.join(';'), 'utf-8');
+}
+
+/**
+ * Allows (ap|pre)pending to the already compiled, minified JS file
+ *
+ * @param {string} srcFilename Name of the JS source file
+ * @param {string} destFilePath File path to the compiled JS file
+ */
+function appendToCompiledFile(srcFilename, destFilePath) {
+  if (srcFilename == 'amp-viz-vega.js') {
+    // Prepend minified d3 and vega third_party to compiled amp-viz-vega.js
+    concatFiles(destFilePath, [
+      'third_party/d3/d3.js',
+      'third_party/d3-geo-projection/d3-geo-projection.js',
+      'third_party/vega/vega.js',
+      destFilePath,
+    ]);
+  }
+}
+
+/**
  * Compile a javascript file
  *
  * @param {string} srcDir Path to the src directory
@@ -741,6 +564,7 @@
       closureCompile(srcDir + srcFilename, destDir, options.minifiedName,
           options)
           .then(function() {
+            appendToCompiledFile(srcFilename, destDir + '/' + options.minifiedName);
             fs.writeFileSync(destDir + '/version.txt', internalRuntimeVersion);
             if (options.latestName) {
               fs.copySync(
@@ -772,6 +596,7 @@
       .pipe($$.sourcemaps.write.bind($$.sourcemaps), './')
       .pipe(gulp.dest.bind(gulp), destDir);
 
+  var destFilename = options.toName || srcFilename;
   function rebundle() {
     activeBundleOperationCount++;
     bundler.bundle()
@@ -784,9 +609,10 @@
         }
       })
       .pipe(lazybuild())
-      .pipe($$.rename(options.toName || srcFilename))
+      .pipe($$.rename(destFilename))
       .pipe(lazywrite())
       .on('end', function() {
+        appendToCompiledFile(srcFilename, destDir + '/' + destFilename);
         $$.util.log('Compiled ' + srcFilename);
         activeBundleOperationCount--;
         if (activeBundleOperationCount == 0) {
@@ -972,6 +798,40 @@
 }
 
 /**
+ * Build ALP JS
+ *
+ * @param {!Object} options
+ */
+function buildSw(options) {
+  console.log('Bundling service-worker.js');
+  var opts = {};
+  for (var prop in options) {
+    opts[prop] = options[prop];
+  }
+
+  // The service-worker script loaded by the browser.
+  compileJs('./src/service-worker/', 'shell.js', './dist/', {
+    toName: 'sw.max.js',
+    minifiedName: 'sw.js',
+    watch: opts.watch,
+    minify: opts.minify || argv.minify,
+    preventRemoveAndMakeDir: opts.preventRemoveAndMakeDir,
+  });
+  // The service-worker kill script that may be loaded by the browser.
+  compileJs('./src/service-worker/', 'kill.js', './dist/', {
+    toName: 'sw-kill.max.js',
+    minifiedName: 'sw-kill.js',
+    watch: opts.watch,
+    minify: opts.minify || argv.minify,
+    preventRemoveAndMakeDir: opts.preventRemoveAndMakeDir,
+  });
+  // The script imported by the service-worker. This is the "core".
+  opts.noWrapper = true;
+  opts.filename = 'core.js';
+  buildExtensionJs('./src/service-worker', 'cache-service-worker', '0.1', opts);
+}
+
+/**
  * Exits the process if gulp is running with a node version lower than
  * the required version. This has to run very early to avoid parse
  * errors from modules that e.g. use let.
