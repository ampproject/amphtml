/**
 * Copyright 2015 The AMP HTML Authors. All Rights Reserved.
 *
 * Licensed under the Apache License, Version 2.0 (the "License");
 * you may not use this file except in compliance with the License.
 * You may obtain a copy of the License at
 *
 *      http://www.apache.org/licenses/LICENSE-2.0
 *
 * Unless required by applicable law or agreed to in writing, software
 * distributed under the License is distributed on an "AS-IS" BASIS,
 * WITHOUT WARRANTIES OR CONDITIONS OF ANY KIND, either express or implied.
 * See the License for the specific language governing permissions and
 * limitations under the License.
 */

checkMinVersion();

var $$ = require('gulp-load-plugins')();
var babel = require('babelify');
var browserify = require('browserify');
var buffer = require('vinyl-buffer');
var closureCompile = require('./build-system/tasks/compile').closureCompile;
var cleanupBuildDir = require('./build-system/tasks/compile').cleanupBuildDir;
var jsifyCssAsync = require('./build-system/tasks/jsify-css').jsifyCssAsync;
var fs = require('fs-extra');
var gulp = $$.help(require('gulp'));
var lazypipe = require('lazypipe');
var minimatch = require('minimatch');
var minimist = require('minimist');
var source = require('vinyl-source-stream');
var touch = require('touch');
var watchify = require('watchify');
var internalRuntimeVersion = require('./build-system/internal-version').VERSION;
var internalRuntimeToken = require('./build-system/internal-version').TOKEN;

var argv = minimist(process.argv.slice(2), { boolean: ['strictBabelTransform'] });

var cssOnly = argv['css-only'];

require('./build-system/tasks');


/**
 * Build all the AMP extensions
 *
 * @param {!Object} options
 */
function buildExtensions(options) {
  // We pass watch further in to have browserify watch the built file
  // and update it if any of its required deps changed.
  // Each extension and version must be listed individually here.
  buildExtension('amp-a4a', '0.1', false, options);
  buildExtension('amp-access', '0.1', true, options);
  buildExtension('amp-accordion', '0.1', true, options);
  buildExtension('amp-ad', '0.1', false, options);
  buildExtension('amp-ad-network-adsense-impl', 0.1, false, options);
  buildExtension('amp-ad-network-doubleclick-impl', 0.1, false, options);
  buildExtension('amp-analytics', '0.1', false, options);
  buildExtension('amp-anim', '0.1', false, options);
  buildExtension('amp-audio', '0.1', false, options);
  buildExtension('amp-brid-player', '0.1', false, options);
  buildExtension('amp-brightcove', '0.1', false, options);
  buildExtension('amp-kaltura-player', '0.1', false, options);
  buildExtension('amp-carousel', '0.1', true, options);
  buildExtension('amp-dailymotion', '0.1', false, options);
  buildExtension('amp-dynamic-css-classes', '0.1', false, options);
  buildExtension('amp-experiment', '0.1', false, options);
  buildExtension('amp-facebook', '0.1', false, options);
  buildExtension('amp-fit-text', '0.1', true, options);
  buildExtension('amp-fx-flying-carpet', '0.1', true, options);
  buildExtension('amp-font', '0.1', false, options);
  buildExtension('amp-form', '0.1', true, options);
  buildExtension('amp-iframe', '0.1', false, options);
  buildExtension('amp-image-lightbox', '0.1', true, options);
  buildExtension('amp-instagram', '0.1', false, options);
  buildExtension('amp-install-serviceworker', '0.1', false, options);
  buildExtension('amp-jwplayer', '0.1', false, options);
  buildExtension('amp-lightbox', '0.1', false, options);
  buildExtension('amp-list', '0.1', false, options);
  buildExtension('amp-live-list', '0.1', true, options);
  buildExtension('amp-mustache', '0.1', false, options);
  buildExtension('amp-o2-player', '0.1', false, options);
  buildExtension('amp-ooyala', '0.1', false, options);
  buildExtension('amp-pinterest', '0.1', true, options);
  buildExtension('amp-reach-player', '0.1', false, options);
  buildExtension('amp-share-tracking', '0.1', false, options);
  buildExtension('amp-sidebar', '0.1', true, options);
  buildExtension('amp-soundcloud', '0.1', false, options);
  buildExtension('amp-springboard-player', '0.1', false, options);
  buildExtension('amp-sticky-ad', '0.1', true, options);
  /**
   * @deprecated `amp-slides` is deprecated and will be deleted before 1.0.
   * Please see {@link AmpCarousel} with `type=slides` attribute instead.
   */
  buildExtension('amp-slides', '0.1', false, options);
  buildExtension('amp-social-share', '0.1', true, options);
  buildExtension('amp-twitter', '0.1', false, options);
  buildExtension('amp-user-notification', '0.1', true, options);
  buildExtension('amp-vimeo', '0.1', false, options);
  buildExtension('amp-vine', '0.1', false, options);
  buildExtension('amp-viz-vega', '0.1', false, options);
  buildExtension('amp-google-vrview-image', '0.1', false, options);
  buildExtension('amp-youtube', '0.1', false, options);
}


/**
 * Compile the polyfills script and drop it in the build folder
 */
function polyfillsForTests() {
  compileJs('./src/', 'polyfills.js', './build/');
}

/**
 * Compile and optionally minify the stylesheets and the scripts
 * and drop them in the dist folder
 *
 * @param {boolean} watch
 * @param {boolean} shouldMinify
 * @param {boolean=} opt_preventRemoveAndMakeDir
 * @param {boolean=} opt_checkTypes
 */
function compile(watch, shouldMinify, opt_preventRemoveAndMakeDir,
    opt_checkTypes) {
  compileCss();
  compileJs('./3p/', 'integration.js', './dist.3p/' + internalRuntimeVersion, {
    minifiedName: 'f.js',
    checkTypes: opt_checkTypes,
    watch: watch,
    minify: shouldMinify,
    preventRemoveAndMakeDir: opt_preventRemoveAndMakeDir,
    externs: ['ads/ads.extern.js',],
  });
  // The main binary does not yet compile successfully with type checking
  // turned on. Skip for now.
  if (opt_checkTypes && !argv.more) {
    return;
  }
  // For compilation with babel we start with the amp-babel entry point,
  // but then rename to the amp.js which we've been using all along.
  compileJs('./src/', 'amp-babel.js', './dist', {
    toName: 'amp.js',
    minifiedName: 'v0.js',
    includePolyfills: true,
    checkTypes: opt_checkTypes,
    watch: watch,
    preventRemoveAndMakeDir: opt_preventRemoveAndMakeDir,
    minify: shouldMinify,
    // If there is a sync JS error during initial load,
    // at least try to unhide the body.
    wrapper: 'try{(function(){<%= contents %>})()}catch(e){' +
        'setTimeout(function(){' +
        'var s=document.body.style;' +
        's.opacity=1;' +
        's.visibility="visible";' +
        's.animation="none";' +
        's.WebkitAnimation="none;"},1000);throw e};'
  });
  // Entry point for shadow runtime.
  compileJs('./src/', 'amp-shadow-babel.js', './dist', {
    toName: 'amp-shadow.js',
    minifiedName: 'shadow-v0.js',
    includePolyfills: true,
    checkTypes: opt_checkTypes,
    watch: watch,
    preventRemoveAndMakeDir: opt_preventRemoveAndMakeDir,
    minify: shouldMinify,
    wrapper: '<%= contents %>'
  });
  thirdPartyBootstrap(watch, shouldMinify);
}

/**
 * Compile all the css and drop in the build folder
 *
 * @return {!Promise} containing a Readable	Stream
 */
function compileCss() {
  console.info('Recompiling CSS.');
  return jsifyCssAsync('css/amp.css').then(function(css) {
    return gulp.src('css/**.css')
        .pipe($$.file('css.js', 'export const cssText = ' + css))
        .pipe(gulp.dest('build'));
  });
}

/**
 * Enables watching for file changes in css, extensions.
 */
function watch() {
  $$.watch('css/**/*.css', function() {
    compileCss();
  });
  buildAlp({
    watch: true,
  });
  buildExtensions({
    watch: true,
  });
  compile(true);
}

/**
 * Copies extensions from
 * extensions/$name/$version/$name.js
 * to
 * dist/v0/$name-$version.js
 *
 * Optionally copies the CSS at extensions/$name/$version/$name.css into
 * a generated JS file that can be required from the extensions as
 * `import {CSS} from '../../../build/$name-0.1.css';`
 *
 * @param {string} name Name of the extension. Must be the sub directory in
 *     the extensions directory and the name of the JS and optional CSS file.
 * @param {string} version Version of the extension. Must be identical to
 *     the sub directory inside the extension directory
 * @param {boolean} hasCss Whether there is a CSS file for this extension.
 * @param {?Object} options
 * @return {!Stream} Gulp object
 */
function buildExtension(name, version, hasCss, options) {
  if (cssOnly && !hasCss) {
    return Promise.resolve();
  }
  options = options || {};
  var path = 'extensions/' + name + '/' + version;
  var jsPath = path + '/' + name + '.js';
  var jsTestPath = path + '/test/' + 'test-' + name + '.js';
  if (argv.files && options.bundleOnlyIfListedInFiles) {
    const passedFiles = Array.isArray(argv.files) ? argv.files : [argv.files];
    const shouldBundle = passedFiles.some(glob => {
      return minimatch(jsPath, glob) || minimatch(jsTestPath, glob);
    });
    if (!shouldBundle) {
      return;
    }
  }
  $$.util.log('Bundling ' + name);
  // Building extensions is a 2 step process because of the renaming
  // and CSS inlining. This watcher watches the original file, copies
  // it to the destination and adds the CSS.
  if (options.watch) {
    // Do not set watchers again when we get called by the watcher.
    var copy = Object.create(options);
    copy.watch = false;
    $$.watch(path + '/*', function() {
      buildExtension(name, version, hasCss, copy);
    });
  }
  if (hasCss) {
    mkdirSync('build');
    return jsifyCssAsync(path + '/' + name + '.css').then(function(css) {
      var jsCss = 'export const CSS = ' + css + ';\n';
      var builtName = 'build/' + name + '-' + version + '.css.js';
      fs.writeFileSync(builtName, jsCss, 'utf-8');
      if (cssOnly) {
        return Promise.resolve();
      }
      return buildExtensionJs(path, name, version, options);
    });
  } else {
    return buildExtensionJs(path, name, version, options);
  }
}

/**
 * Build the JavaScript for the extension specified
 *
 * @param {string} path Path to the extensions directory
 * @param {string} name Name of the extension. Must be the sub directory in
 *     the extensions directory and the name of the JS and optional CSS file.
 * @param {string} version Version of the extension. Must be identical to
 *     the sub directory inside the extension directory
 * @param {!Object} options
 * @return {!Stream} Gulp object
 */
function buildExtensionJs(path, name, version, options) {
  compileJs(path + '/', name + '.js', './dist/v0', {
    watch: options.watch,
    preventRemoveAndMakeDir: options.preventRemoveAndMakeDir,
    minify: options.minify,
    toName:  name + '-' + version + '.max.js',
    minifiedName: name + '-' + version + '.js',
    latestName: name + '-latest.js',
    // Wrapper that either registers the extension or schedules it for
    // execution after the main binary comes back.
    // The `function` is wrapped in `()` to avoid lazy parsing it,
    // since it will be immediately executed anyway.
    // See https://github.com/ampproject/amphtml/issues/3977
    wrapper: '(window.AMP = window.AMP || [])' +
        '.push({n:"' + name + '", f:(function(AMP) {<%= contents %>\n})});',
  });
}

/**
 * Main Build
 */
function build() {
  process.env.NODE_ENV = 'development';
  polyfillsForTests();
  buildAlp();
  buildExtensions({bundleOnlyIfListedInFiles: true});
  compile();
}

/**
 * Dist Build
 */
function dist() {
  process.env.NODE_ENV = 'production';
  cleanupBuildDir();
  compile(false, true, true);
  buildAlp({minify: true, watch: false, preventRemoveAndMakeDir: true});
  buildExtensions({minify: true, preventRemoveAndMakeDir: true});
  buildExperiments({minify: true, watch: false, preventRemoveAndMakeDir: true});
  buildLoginDone({minify: true, watch: false, preventRemoveAndMakeDir: true});
}

/**
 * Dedicated type check path.
 */
function checkTypes() {
  process.env.NODE_ENV = 'production';
  cleanupBuildDir();
  buildAlp({
    minify: true,
    checkTypes: true,
    preventRemoveAndMakeDir: true,
  });
  buildExperiments({
    minify: true,
    checkTypes: true,
    preventRemoveAndMakeDir: true,
  });
  compile(false, true, /* opt_preventRemoveAndMakeDir*/ true,
      /* check types */ true);
  // These are not turned on on Travis.
}

/**
<<<<<<< HEAD
 * Build the examples
 *
 * @param {boolean} watch
 */
function buildExamples(watch) {
  if (watch) {
    $$.watch('examples/*.html', function() {
      buildExamples(false);
    });
  }

  fs.copy('examples/', 'examples.build/', {clobber: true},
      function(err) {
        if (err) {
          return $$.util.log($$.util.colors.red('copy error: ', err));
        }
        $$.util.log($$.util.colors.green('copied examples to examples.build'));
      });

  // Also update test-example-validation.js
  buildExample('a4a.amp.html');
  buildExample('ads.amp.html');
  buildExample('ads-legacy.amp.html');
  buildExample('adsense.amp.html');
  buildExample('alp.amp.html');
  buildExample('analytics-notification.amp.html');
  buildExample('analytics.amp.html');
  buildExample('article.amp.html');
  buildExample('brid-player.amp.html');
  buildExample('brightcove.amp.html');
  buildExample('kaltura.amp.html');
  buildExample('responsive.amp.html');
  buildExample('article-access.amp.html');
  buildExample('dailymotion.amp.html');
  buildExample('carousel.amp.html');
  buildExample('csp.amp.html');
  buildExample('layout-flex-item.amp.html');
  buildExample('live-blog-non-floating-button.amp.html');
  buildExample('live-blog.amp.html');
  buildExample('live-list-update.amp.html');
  buildExample('live-list.amp.html');
  buildExample('metadata-examples/article-json-ld.amp.html');
  buildExample('metadata-examples/article-microdata.amp.html');
  buildExample('metadata-examples/recipe-json-ld.amp.html');
  buildExample('metadata-examples/recipe-microdata.amp.html');
  buildExample('metadata-examples/review-json-ld.amp.html');
  buildExample('metadata-examples/review-microdata.amp.html');
  buildExample('metadata-examples/video-json-ld.amp.html');
  buildExample('metadata-examples/video-microdata.amp.html');
  buildExample('everything.amp.html');
  buildExample('font.amp.html');
  buildExample('forms.amp.html');
  buildExample('facebook.amp.html');
  buildExample('instagram.amp.html');
  buildExample('jwplayer.amp.html');
  buildExample('o2player.amp.html');
  buildExample('ooyala.amp.html');
  buildExample('pinterest.amp.html');
  buildExample('reach-player.amp.html');
  buildExample('released.amp.html');
  buildExample('social-share.amp.html');
  buildExample('twitter.amp.html');
  buildExample('share-tracking-with-url.amp.html');
  buildExample('share-tracking-without-url.amp.html');
  buildExample('soundcloud.amp.html');
  buildExample('springboard-player.amp.html');
  buildExample('sticky.ads.amp.html');
  buildExample('user-notification.amp.html');
  buildExample('vimeo.amp.html');
  buildExample('vine.amp.html');
  buildExample('viz-vega.amp.html');
  buildExample('vrview.amp.html');
  buildExample('multiple-docs.html');
  buildExample('youtube.amp.html');
  buildExample('openx.amp.html');

  // TODO(dvoytenko, #1393): Enable for proxy-testing.
  // // Examples are also copied into `c/` directory for AMP-proxy testing.
  // fs.copy('examples.build/', 'c/', {clobber: true},
  //     copyHandler.bind(null, 'examples.build to c folder'));
}

/**
 * Copies an examples file to examples.build folder and changes all
 * JS references to local / minified copies.
 *
 * @param {string} name HTML file in examples/
 */
function buildExample(name) {
  var input = 'examples/' + name;
  $$.util.log('Processing ' + name);
  var html = fs.readFileSync(input, 'utf8');
  var max = html;
  max = max.replace(/(https:\/\/cdn.ampproject.org\/.+?).js/g, '$1.max.js');
  max = max.replace('https://cdn.ampproject.org/v0.max.js', '../dist/amp.js');
  max = max.replace(/https:\/\/cdn.ampproject.org\/v0\//g, '../dist/v0/');
  gulp.src(input)
      .pipe($$.file(name.replace('.html', '.max.html'),max))
      .pipe(gulp.dest('examples.build/'));

  var min = max;
  min = min.replace(/\.max\.js/g, '.js');
  min = min.replace('../dist/amp.js', '../dist/v0.js');
  gulp.src(input)
      .pipe($$.file(name.replace('.html', '.min.html'), min))
      .pipe(gulp.dest('examples.build/'));
}

/**
=======
>>>>>>> 4e62d7e5
 * Copies frame.html to output folder, replaces js references to minified
 * copies, and generates symlink to it.
 *
 * @param {boolean} watch
 * @param {boolean} shouldMinify
 */
function thirdPartyBootstrap(watch, shouldMinify) {
  var input = '3p/frame.max.html';
  if (watch) {
    $$.watch(input, function() {
      thirdPartyBootstrap(false);
    });
  }
  $$.util.log('Processing ' + input);
  var html = fs.readFileSync(input, 'utf8');
  var min = html;
  // By default we use an absolute URL, that is independent of the
  // actual frame host for the JS inside the frame.
  var jsPrefix = 'https://3p.ampproject.net/' + internalRuntimeVersion;
  // But during testing we need a relative reference because the
  // version is not available on the absolute path.
  if (argv.fortesting) {
    jsPrefix = '.';
  }
  // Convert default relative URL to absolute min URL.
  min = min.replace(/\.\/integration\.js/g, jsPrefix + '/f.js');
  gulp.src(input)
      .pipe($$.file('frame.html', min))
      .pipe(gulp.dest('dist.3p/' + internalRuntimeVersion))
      .on('end', function() {
        var aliasToLatestBuild = 'dist.3p/current';
        if (shouldMinify) {
          aliasToLatestBuild += '-min';
        }
        if (fs.existsSync(aliasToLatestBuild)) {
          fs.unlinkSync(aliasToLatestBuild);
        }
        fs.symlinkSync(
            './' + internalRuntimeVersion,
            aliasToLatestBuild,
            'dir');
      });
}

var activeBundleOperationCount = 0;

/**
 * Compile a javascript file
 *
 * @param {string} srcDir Path to the src directory
 * @param {string} srcFilename Name of the JS source file
 * @param {string} destDir Destination folder for output script
 * @param {?Object} options
 */
function compileJs(srcDir, srcFilename, destDir, options) {
  options = options || {};
  if (options.minify) {
    function minify() {
      console.log('Minifying ' + srcFilename);
      closureCompile(srcDir + srcFilename, destDir, options.minifiedName,
          options)
          .then(function() {
            fs.writeFileSync(destDir + '/version.txt', internalRuntimeVersion);
            if (options.latestName) {
              fs.copySync(
                  destDir + '/' + options.minifiedName,
                  destDir + '/' + options.latestName);
            }
          });
    }
    minify();
    return;
  }
  var bundler = browserify(srcDir + srcFilename, {debug: true})
      .transform(babel, { loose: argv.strictBabelTransform ? undefined : 'all' });
  if (options.watch) {
    bundler = watchify(bundler);
  }

  var wrapper = options.wrapper || '<%= contents %>';

  var lazybuild = lazypipe()
      .pipe(source, srcFilename)
      .pipe(buffer)
      .pipe($$.replace, /\$internalRuntimeVersion\$/g, internalRuntimeVersion)
      .pipe($$.replace, /\$internalRuntimeToken\$/g, internalRuntimeToken)
      .pipe($$.wrap, wrapper)
      .pipe($$.sourcemaps.init.bind($$.sourcemaps), {loadMaps: true});

  var lazywrite = lazypipe()
      .pipe($$.sourcemaps.write.bind($$.sourcemaps), './')
      .pipe(gulp.dest.bind(gulp), destDir);

  function rebundle() {
    activeBundleOperationCount++;
    bundler.bundle()
      .on('error', function(err) {
        activeBundleOperationCount--;
        if (err instanceof SyntaxError) {
          console.error($$.util.colors.red('Syntax error:', err.message));
        } else {
          console.error($$.util.colors.red(err.message));
        }
      })
      .pipe(lazybuild())
      .pipe($$.rename(options.toName || srcFilename))
      .pipe(lazywrite())
      .on('end', function() {
        $$.util.log('Compiled ' + srcFilename);
        activeBundleOperationCount--;
        if (activeBundleOperationCount == 0) {
          $$.util.log($$.util.colors.green('All current JS updates done.'));
        }
      });
  }

  if (options.watch) {
    bundler.on('update', function() {
      $$.util.log('-> bundling ' + srcDir + '...');
      rebundle();
      // Touch file in unit test set. This triggers rebundling of tests because
      // karma only considers changes to tests files themselves re-bundle
      // worthy.
      touch('test/_init_tests.js');
    });
  }

  rebundle();
}

/**
 * Build all the AMP experiments.html/js.
 *
 * @param {!Object} options
 */
function buildExperiments(options) {
  options = options || {};
  $$.util.log('Bundling experiments.html/js');

  function copyHandler(name, err) {
    if (err) {
      return $$.util.log($$.util.colors.red('copy error: ', err));
    }
    $$.util.log($$.util.colors.green('copied ' + name));
  }

  var path = 'tools/experiments';
  var htmlPath = path + '/experiments.html';
  var jsPath = path + '/experiments.js';
  var watch = options.watch;
  if (watch === undefined) {
    watch = argv.watch || argv.w;
  }

  // Building extensions is a 2 step process because of the renaming
  // and CSS inlining. This watcher watches the original file, copies
  // it to the destination and adds the CSS.
  if (watch) {
    // Do not set watchers again when we get called by the watcher.
    var copy = Object.create(options);
    copy.watch = false;
    $$.watch(path + '/*', function() {
      buildExperiments(copy);
    });
  }

  // Build HTML.
  $$.util.log('Processing ' + htmlPath);
  var html = fs.readFileSync(htmlPath, 'utf8');
  var minHtml = html.replace('../../dist.tools/experiments/experiments.max.js',
      'https://cdn.ampproject.org/v0/experiments.js');
  gulp.src(htmlPath)
      .pipe($$.file('experiments.cdn.html', minHtml))
      .pipe(gulp.dest('dist.tools/experiments/'));

  // Build JS.
  var js = fs.readFileSync(jsPath, 'utf8');
  var builtName = 'experiments.max.js';
  var minifiedName = 'experiments.js';
  return gulp.src(path + '/*.js')
      .pipe($$.file(builtName, js))
      .pipe(gulp.dest('build/experiments/'))
      .on('end', function() {
        compileJs('./build/experiments/', builtName, './dist.tools/experiments/', {
          watch: false,
          minify: options.minify || argv.minify,
          includePolyfills: true,
          minifiedName: minifiedName,
          preventRemoveAndMakeDir: options.preventRemoveAndMakeDir,
          checkTypes: options.checkTypes,
        });
      });
}


/**
 * Build "Login Done" page.
 *
 * @param {!Object} options
 */
function buildLoginDone(options) {
  return buildLoginDoneVersion('0.1', options);
}

/**
 * Build "Login Done" page for the specified version.
 *
 * @param {!Object} options
 */
function buildLoginDoneVersion(version, options) {
  options = options || {};
  $$.util.log('Bundling amp-login-done.html/js');

  function copyHandler(name, err) {
    if (err) {
      return $$.util.log($$.util.colors.red('copy error: ', err));
    }
    $$.util.log($$.util.colors.green('copied ' + name));
  }

  var path = 'extensions/amp-access/' + version + '/';
  var htmlPath = path + 'amp-login-done.html';
  var jsPath = path + 'amp-login-done.js';
  var watch = options.watch;
  if (watch === undefined) {
    watch = argv.watch || argv.w;
  }

  // Building extensions is a 2 step process because of the renaming
  // and CSS inlining. This watcher watches the original file, copies
  // it to the destination and adds the CSS.
  if (watch) {
    // Do not set watchers again when we get called by the watcher.
    var copy = Object.create(options);
    copy.watch = false;
    $$.watch(path + '/*', function() {
      buildLoginDoneVersion(version, copy);
    });
  }

  // Build HTML.
  $$.util.log('Processing ' + htmlPath);
  var html = fs.readFileSync(htmlPath, 'utf8');
  var minHtml = html.replace(
      '../../../dist/v0/amp-login-done-' + version + '.max.js',
      'https://cdn.ampproject.org/v0/amp-login-done-' + version + '.js');

  mkdirSync('dist');
  mkdirSync('dist/v0');

  fs.writeFileSync('dist/v0/amp-login-done-' + version + '.html',
      minHtml);

  // Build JS.
  var js = fs.readFileSync(jsPath, 'utf8');
  var builtName = 'amp-login-done-' + version + '.max.js';
  var minifiedName = 'amp-login-done-' + version + '.js';
  var latestName = 'amp-login-done-latest.js';
  return gulp.src(path + '/*.js')
      .pipe($$.file(builtName, js))
      .pipe(gulp.dest('build/all/v0/'))
      .on('end', function() {
        compileJs('./build/all/v0/', builtName, './dist/v0/', {
          watch: false,
          includePolyfills: true,
          minify: options.minify || argv.minify,
          minifiedName: minifiedName,
          preventRemoveAndMakeDir: options.preventRemoveAndMakeDir,
          latestName: latestName,
        });
      });
}

/**
 * Build ALP JS
 *
 * @param {!Object} options
 */
function buildAlp(options) {
  options = options || {};
  $$.util.log('Bundling alp.js');

  compileJs('./ads/alp/', 'install-alp.js', './dist/', {
    toName: 'alp.max.js',
    watch: options.watch,
    minify: options.minify || argv.minify,
    includePolyfills: true,
    minifiedName: 'alp.js',
    preventRemoveAndMakeDir: options.preventRemoveAndMakeDir,
  });
}

/**
 * Exits the process if gulp is running with a node version lower than
 * the required version. This has to run very early to avoid parse
 * errors from modules that e.g. use let.
 */
function checkMinVersion() {
  var majorVersion = Number(process.version.replace(/v/, '').split('.')[0]);
  if (majorVersion < 4) {
    $$.util.log('Please run AMP with node.js version 4 or newer.');
    $$.util.log('Your version is', process.version);
    process.exit(1);
  }
}

function mkdirSync(path) {
  try {
    fs.mkdirSync(path);
  } catch(e) {
    if (e.code != 'EEXIST') {
      throw e;
    }
  }
}


/**
 * Gulp tasks
 */
gulp.task('build', 'Builds the AMP library', build);
gulp.task('check-types', 'Check JS types', checkTypes);
gulp.task('css', 'Recompile css to build directory', compileCss);
gulp.task('default', 'Same as "watch"', ['watch', 'serve']);
gulp.task('dist', 'Build production binaries', dist, {
  options: {
    pseudo_names: 'Compiles with readable names. ' +
        'Great for profiling and debugging production code.',
    fortesting: 'Compiles with `getMode().test` set to true',
  }
});
gulp.task('extensions', 'Build AMP Extensions', buildExtensions);
gulp.task('watch', 'Watches for changes in files, re-build', watch);
gulp.task('build-experiments', 'Builds experiments.html/js', buildExperiments);
gulp.task('build-login-done', 'Builds login-done.html/js', buildLoginDone);<|MERGE_RESOLUTION|>--- conflicted
+++ resolved
@@ -339,7 +339,6 @@
 }
 
 /**
-<<<<<<< HEAD
  * Build the examples
  *
  * @param {boolean} watch
@@ -449,8 +448,6 @@
 }
 
 /**
-=======
->>>>>>> 4e62d7e5
  * Copies frame.html to output folder, replaces js references to minified
  * copies, and generates symlink to it.
  *
