--- conflicted
+++ resolved
@@ -184,22 +184,19 @@
  */
 function compile(watch, shouldMinify, opt_preventRemoveAndMakeDir,
     opt_checkTypes) {
-<<<<<<< HEAD
   var results = [
-=======
-  return compileCss().then(function() {
->>>>>>> 83d40e0d
-    compileJs('./3p/', 'integration.js',
-        './dist.3p/' + (shouldMinify ? internalRuntimeVersion : 'current'), {
-      minifiedName: 'f.js',
-      checkTypes: opt_checkTypes,
-      watch: watch,
-      minify: shouldMinify,
-      preventRemoveAndMakeDir: opt_preventRemoveAndMakeDir,
-      externs: ['ads/ads.extern.js',],
-      include3pDirectories: true,
-      includePolyfills: true,
-<<<<<<< HEAD
+    compileCss().then(function() {
+      compileJs('./3p/', 'integration.js',
+          './dist.3p/' + (shouldMinify ? internalRuntimeVersion : 'current'), {
+            minifiedName: 'f.js',
+            checkTypes: opt_checkTypes,
+            watch: watch,
+            minify: shouldMinify,
+            preventRemoveAndMakeDir: opt_preventRemoveAndMakeDir,
+            externs: ['ads/ads.extern.js',],
+            include3pDirectories: true,
+            includePolyfills: true,
+      });
     }),
 
     compileJs('./3p/', 'ampcontext-lib.js',
@@ -290,99 +287,6 @@
     });
   }
   return Promise.all(results);
-=======
-    });
-
-    compileJs('./3p/', 'ampcontext-lib.js',
-        './dist.3p/' + (shouldMinify ? internalRuntimeVersion : 'current'), {
-      minifiedName: 'ampcontext-v0.js',
-      checkTypes: opt_checkTypes,
-      watch: watch,
-      minify: shouldMinify,
-      preventRemoveAndMakeDir: opt_preventRemoveAndMakeDir,
-      externs: ['ads/ads.extern.js',],
-      include3pDirectories: true,
-      includePolyfills: false,
-    });
-
-    // For compilation with babel we start with the amp-babel entry point,
-    // but then rename to the amp.js which we've been using all along.
-    compileJs('./src/', 'amp-babel.js', './dist', {
-      toName: 'amp.js',
-      minifiedName: 'v0.js',
-      includePolyfills: true,
-      checkTypes: opt_checkTypes,
-      watch: watch,
-      preventRemoveAndMakeDir: opt_preventRemoveAndMakeDir,
-      minify: shouldMinify,
-      // If there is a sync JS error during initial load,
-      // at least try to unhide the body.
-      wrapper: 'try{(function(){<%= contents %>})()}catch(e){' +
-          'setTimeout(function(){' +
-          'var s=document.body.style;' +
-          's.opacity=1;' +
-          's.visibility="visible";' +
-          's.animation="none";' +
-          's.WebkitAnimation="none;"},1000);throw e};'
-    });
-    if (opt_checkTypes) {
-      // We don't rerun type check for the shadow entry point for now.
-      return;
-    }
-    // Entry point for shadow runtime.
-    compileJs('./src/', 'amp-shadow-babel.js', './dist', {
-      toName: 'amp-shadow.js',
-      minifiedName: 'shadow-v0.js',
-      includePolyfills: true,
-      checkTypes: opt_checkTypes,
-      watch: watch,
-      preventRemoveAndMakeDir: opt_preventRemoveAndMakeDir,
-      minify: shouldMinify,
-      wrapper: '<%= contents %>'
-    });
-
-    // Entry point for inabox runtime.
-    compileJs('./src/inabox/', 'amp-inabox.js', './dist', {
-      toName: 'amp-inabox.js',
-      minifiedName: 'amp4ads-v0.js',
-      includePolyfills: true,
-      extraGlobs: ['src/inabox/*.js', '3p/iframe-messaging-client.js'],
-      checkTypes: opt_checkTypes,
-      watch: watch,
-      preventRemoveAndMakeDir: opt_preventRemoveAndMakeDir,
-      minify: shouldMinify,
-      wrapper: '<%= contents %>',
-    });
-
-    // inabox-host
-    compileJs('./ads/inabox/', 'inabox-host.js', './dist', {
-      toName: 'amp-inabox-host.js',
-      minifiedName: 'amp4ads-host-v0.js',
-      includePolyfills: false,
-      checkTypes: opt_checkTypes,
-      watch: watch,
-      preventRemoveAndMakeDir: opt_preventRemoveAndMakeDir,
-      minify: shouldMinify,
-      wrapper: '<%= contents %>',
-    });
-
-    var frameHtml = '3p/frame.max.html';
-    thirdPartyBootstrap(frameHtml, 'frame.html', shouldMinify);
-    if (watch) {
-      $$.watch(frameHtml, function() {
-        thirdPartyBootstrap(frameHtml, 'frame.html', shouldMinify);
-      });
-    }
-
-    var nameFrameHtml = '3p/nameframe.max.html';
-    thirdPartyBootstrap(nameFrameHtml, 'nameframe.html',shouldMinify);
-    if (watch) {
-      $$.watch(nameFrameHtml, function () {
-        thirdPartyBootstrap(nameFrameHtml, 'nameframe.html', shouldMinify);
-      });
-    }
-  });
->>>>>>> 83d40e0d
 }
 
 /**
@@ -392,22 +296,13 @@
 function compileCss() {
   $$.util.log('Recompiling CSS.');
   return jsifyCssAsync('css/amp.css').then(function(css) {
-<<<<<<< HEAD
     return toPromise(gulp.src('css/**.css')
-        .pipe($$.file('css.js', 'export const cssText = ' + css))
-        .pipe(gulp.dest('build')));
-=======
-    return new Promise(resolve => {
-      gulp.src('css/**.css')
           .pipe($$.file('css.js', 'export const cssText = ' +
               JSON.stringify(css)))
           .pipe(gulp.dest('build'))
           .on('end', function() {
             fs.writeFileSync('build/css/v0.css', css);
-            resolve(css);
-          });
-    });
->>>>>>> 83d40e0d
+          }));
   });
 }
 
@@ -416,8 +311,8 @@
  */
 function copyCss() {
   fs.copySync('build/css/v0.css', 'dist/v0.css');
-  return gulp.src('build/css/amp-*.css')
-      .pipe(gulp.dest('dist/v0'));
+  return toPromise(gulp.src('build/css/amp-*.css')
+      .pipe(gulp.dest('dist/v0')));
 }
 
 /**
@@ -576,7 +471,6 @@
 function dist() {
   process.env.NODE_ENV = 'production';
   cleanupBuildDir();
-<<<<<<< HEAD
   return Promise.all([
     compile(false, true, true),
     // NOTE:
@@ -587,19 +481,8 @@
     buildExtensions({minify: true, preventRemoveAndMakeDir: true}),
     buildExperiments({minify: true, watch: false, preventRemoveAndMakeDir: true}),
     buildLoginDone({minify: true, watch: false, preventRemoveAndMakeDir: true}),
+    copyCss(),
   ]);
-=======
-  compile(false, true, true);
-  // NOTE:
-  // When adding a line here, consider whether you need to include polyfills
-  // and whether you need to init logging (initLogConstructor).
-  buildAlp({minify: true, watch: false, preventRemoveAndMakeDir: true});
-  buildSw({minify: true, watch: false, preventRemoveAndMakeDir: true});
-  buildExtensions({minify: true, preventRemoveAndMakeDir: true});
-  buildExperiments({minify: true, watch: false, preventRemoveAndMakeDir: true});
-  buildLoginDone({minify: true, watch: false, preventRemoveAndMakeDir: true});
-  copyCss();
->>>>>>> 83d40e0d
 }
 
 /**
