--- conflicted
+++ resolved
@@ -73,12 +73,9 @@
   buildExtension('amp-fit-text', '0.1', true, options);
   buildExtension('amp-font', '0.1', false, options);
   buildExtension('amp-form', '0.1', true, options);
-<<<<<<< HEAD
-  buildExtension('amp-gfycat', '0.1', false, options);
-=======
   buildExtension('amp-fresh', '0.1', false, options);
   buildExtension('amp-fx-flying-carpet', '0.1', true, options);
->>>>>>> f2054aa4
+  buildExtension('amp-gfycat', '0.1', false, options);
   buildExtension('amp-iframe', '0.1', false, options);
   buildExtension('amp-image-lightbox', '0.1', true, options);
   buildExtension('amp-instagram', '0.1', false, options);
