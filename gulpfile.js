--- conflicted
+++ resolved
@@ -820,11 +820,7 @@
  */
 function checkBinarySize(compiled) {
   const file = compiled ? './dist/v0.js' : './dist/amp.js';
-<<<<<<< HEAD
-  const size = compiled ? '76.88KB' : '335.09KB';
-=======
-  const size = compiled ? '76.85KB' : '336.00KB';
->>>>>>> 7c9b9251
+  const size = compiled ? '76.91KB' : '336.59KB';
   const cmd = `npx bundlesize -f "${file}" -s "${size}"`;
   log(green('Running ') + cyan(cmd) + green('...\n'));
   const p = exec(cmd);
