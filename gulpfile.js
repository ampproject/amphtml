--- conflicted
+++ resolved
@@ -539,30 +539,14 @@
     mkdirSync('build');
     mkdirSync('build/css');
     const startTime = Date.now();
-<<<<<<< HEAD
-    return jsifyCssAsync(path + '/' + name + '.css').then(function(css) {
-      const jsCss = 'export const CSS = ' + JSON.stringify(css) + ';\n';
-      const jsName = 'build/' + name + '-' + version + '.css.js';
-      const cssName = 'build/css/' + name + '-' + version + '.css';
-      fs.writeFileSync(jsName, jsCss, 'utf-8');
-      fs.writeFileSync(cssName, css, 'utf-8');
-=======
     return buildExtensionCss(path, name, version, options).then(() => {
       endBuildStep('Recompiled CSS in', name, startTime);
     }).then(function() {
->>>>>>> 968ff1aa
       if (options.compileOnlyCss) {
         return Promise.resolve();
       }
       return buildExtensionJs(path, name, version, options);
-<<<<<<< HEAD
-    })
-        .then(() => {
-          endBuildStep('Recompiled CSS in', name, startTime);
-        });
-=======
     });
->>>>>>> 968ff1aa
   } else {
     return buildExtensionJs(path, name, version, options);
   }
@@ -797,14 +781,11 @@
           copyCss(),
         ]);
       }).then(() => {
-<<<<<<< HEAD
-=======
         if (process.env.TRAVIS) {
           // New line after all the compilation progress dots on Travis.
           console.log('\n');
         }
       }).then(() => {
->>>>>>> 968ff1aa
         copyAliasExtensions();
       }).then(() => {
         if (argv.fortesting) {
@@ -1451,11 +1432,7 @@
 });
 gulp.task('check-all', 'Run through all presubmit checks',
     ['lint', 'dep-check', 'check-types', 'presubmit']);
-<<<<<<< HEAD
-gulp.task('check-types', 'Check JS types', checkTypes);
-=======
 gulp.task('check-types', 'Check JS types', ['update-packages'], checkTypes);
->>>>>>> 968ff1aa
 gulp.task('css', 'Recompile css to build directory', ['update-packages'], css);
 gulp.task('default', 'Runs "watch" and then "serve"',
     ['update-packages', 'watch'], serve, {
