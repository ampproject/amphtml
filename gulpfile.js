/**
 * Copyright 2015 The AMP HTML Authors. All Rights Reserved.
 *
 * Licensed under the Apache License, Version 2.0 (the "License");
 * you may not use this file except in compliance with the License.
 * You may obtain a copy of the License at
 *
 *      http://www.apache.org/licenses/LICENSE-2.0
 *
 * Unless required by applicable law or agreed to in writing, software
 * distributed under the License is distributed on an "AS-IS" BASIS,
 * WITHOUT WARRANTIES OR CONDITIONS OF ANY KIND, either express or implied.
 * See the License for the specific language governing permissions and
 * limitations under the License.
 */

checkMinVersion();

var $$ = require('gulp-load-plugins')();
var babel = require('babelify');
var browserify = require('browserify');
var buffer = require('vinyl-buffer');
var closureCompile = require('./build-system/tasks/compile').closureCompile;
var cleanupBuildDir = require('./build-system/tasks/compile').cleanupBuildDir;
var jsifyCssAsync = require('./build-system/tasks/jsify-css').jsifyCssAsync;
var fs = require('fs-extra');
var gulp = $$.help(require('gulp'));
var lazypipe = require('lazypipe');
var minimatch = require('minimatch');
var minimist = require('minimist');
var source = require('vinyl-source-stream');
var touch = require('touch');
var watchify = require('watchify');
var internalRuntimeVersion = require('./build-system/internal-version').VERSION;
var internalRuntimeToken = require('./build-system/internal-version').TOKEN;

var argv = minimist(process.argv.slice(2), { boolean: ['strictBabelTransform'] });

var cssOnly = argv['css-only'];

require('./build-system/tasks');

// All declared extensions.
var extensions = {};

// Each extension and version must be listed individually here.
// NOTE: No new extensions must pass the NO_TYPE_CHECK argument.
declareExtension('amp-access', '0.1', true, 'NO_TYPE_CHECK');
declareExtension('amp-access-laterpay', '0.1', false, 'NO_TYPE_CHECK');
declareExtension('amp-accordion', '0.1', true);
declareExtension('amp-ad', '0.1', false);
declareExtension('amp-ad-network-adsense-impl', 0.1, false);
declareExtension('amp-ad-network-doubleclick-impl', 0.1, false);
declareExtension('amp-ad-network-fake-impl', 0.1, false);
declareExtension('amp-analytics', '0.1', false);
declareExtension('amp-anim', '0.1', false);
declareExtension('amp-animation', '0.1', false);
declareExtension('amp-apester-media', '0.1', true, 'NO_TYPE_CHECK');
declareExtension('amp-app-banner', '0.1', true);
declareExtension('amp-audio', '0.1', false);
declareExtension('amp-brid-player', '0.1', false);
declareExtension('amp-brightcove', '0.1', false);
declareExtension('amp-kaltura-player', '0.1', false);
declareExtension('amp-carousel', '0.1', true);
declareExtension('amp-dailymotion', '0.1', false);
declareExtension('amp-dynamic-css-classes', '0.1', false, 'NO_TYPE_CHECK');
declareExtension('amp-experiment', '0.1', false, 'NO_TYPE_CHECK');
declareExtension('amp-facebook', '0.1', false);
declareExtension('amp-fit-text', '0.1', true, 'NO_TYPE_CHECK');
declareExtension('amp-font', '0.1', false, 'NO_TYPE_CHECK');
declareExtension('amp-form', '0.1', true);
declareExtension('amp-fresh', '0.1', true);
declareExtension('amp-fx-flying-carpet', '0.1', true);
declareExtension('amp-gfycat', '0.1', false);
declareExtension('amp-iframe', '0.1', false, 'NO_TYPE_CHECK');
declareExtension('amp-image-lightbox', '0.1', true);
declareExtension('amp-instagram', '0.1', false);
declareExtension('amp-install-serviceworker', '0.1', false);
declareExtension('amp-jwplayer', '0.1', false, 'NO_TYPE_CHECK');
declareExtension('amp-lightbox', '0.1', false);
declareExtension('amp-lightbox-viewer', '0.1', true, 'NO_TYPE_CHECK');
declareExtension('amp-list', '0.1', false, 'NO_TYPE_CHECK');
declareExtension('amp-live-list', '0.1', true);
declareExtension('amp-mustache', '0.1', false, 'NO_TYPE_CHECK');
declareExtension('amp-o2-player', '0.1', false, 'NO_TYPE_CHECK');
declareExtension('amp-pinterest', '0.1', true, 'NO_TYPE_CHECK');
declareExtension('amp-reach-player', '0.1', false);
declareExtension('amp-reddit', '0.1', false);
declareExtension('amp-share-tracking', '0.1', false);
declareExtension('amp-sidebar', '0.1', true);
declareExtension('amp-soundcloud', '0.1', false);
declareExtension('amp-springboard-player', '0.1', false);
declareExtension('amp-sticky-ad', '0.1', true);
/**
 * @deprecated `amp-slides` is deprecated and will be deleted before 1.0.
 * Please see {@link AmpCarousel} with `type=slides` attribute instead.
 */
declareExtension('amp-slides', '0.1', false, 'NO_TYPE_CHECK');
declareExtension('amp-social-share', '0.1', true);
declareExtension('amp-twitter', '0.1', false);
declareExtension('amp-user-notification', '0.1', true, 'NO_TYPE_CHECK');
declareExtension('amp-vimeo', '0.1', false, 'NO_TYPE_CHECK');
declareExtension('amp-vine', '0.1', false, 'NO_TYPE_CHECK');
declareExtension('amp-viz-vega', '0.1', true);
declareExtension('amp-google-vrview-image', '0.1', false, 'NO_TYPE_CHECK');
declareExtension('amp-youtube', '0.1', false);

/**
 * @param {string} name
 * @param {string} version E.g. 0.1
 * @param {boolean} hasCss Whether the extension comes with CSS.
 * @param {string=} opt_noTypeCheck Whether not to check types.
 *     No new extension must pass this.
 * @param {!Array<string>=} opt_extraGlobs
 */
function declareExtension(name, version, hasCss, opt_noTypeCheck,
    opt_extraGlobs) {
  extensions[name + '-' + version] = {
    name: name,
    version: version,
    hasCss: hasCss,
    noTypeCheck: !!opt_noTypeCheck,
    extraGlobs: opt_extraGlobs,
  }
}

/**
 * Build all the AMP extensions
 *
 * @param {!Object} options
 */
function buildExtensions(options) {
<<<<<<< HEAD
  // We pass watch further in to have browserify watch the built file
  // and update it if any of its required deps changed.
  // Each extension and version must be listed individually here.
  buildExtension('amp-a4a', '0.1', false, options);
  buildExtension('amp-access', '0.1', true, options);
  buildExtension('amp-accordion', '0.1', true, options);
  buildExtension('amp-ad', '0.1', false, options);
  buildExtension('amp-ad-network-adsense-impl', 0.1, false, options);
  buildExtension('amp-ad-network-doubleclick-impl', 0.1, false, options);
  buildExtension('amp-ad-network-fake-impl', 0.1, false, options);
  buildExtension('amp-analytics', '0.1', false, options);
  buildExtension('amp-anim', '0.1', false, options);
  buildExtension('amp-apester-media', '0.1', true, options);
  buildExtension('amp-app-banner', '0.1', true, options);
  buildExtension('amp-audio', '0.1', false, options);
  buildExtension('amp-brid-player', '0.1', false, options);
  buildExtension('amp-brightcove', '0.1', false, options);
  buildExtension('amp-kaltura-player', '0.1', false, options);
  buildExtension('amp-carousel', '0.1', true, options);
  buildExtension('amp-dailymotion', '0.1', false, options);
  buildExtension('amp-dynamic-css-classes', '0.1', false, options);
  buildExtension('amp-experiment', '0.1', false, options);
  buildExtension('amp-facebook', '0.1', false, options);
  buildExtension('amp-fit-text', '0.1', true, options);
  buildExtension('amp-fx-flying-carpet', '0.1', true, options);
  buildExtension('amp-font', '0.1', false, options);
  buildExtension('amp-form', '0.1', true, options);
  buildExtension('amp-iframe', '0.1', false, options);
  buildExtension('amp-image-lightbox', '0.1', true, options);
  buildExtension('amp-instagram', '0.1', false, options);
  buildExtension('amp-install-serviceworker', '0.1', false, options);
  buildExtension('amp-jwplayer', '0.1', false, options);
  buildExtension('amp-lightbox', '0.1', false, options);
  buildExtension('amp-lightbox-viewer', '0.1', true, options);
  buildExtension('amp-list', '0.1', false, options);
  buildExtension('amp-live-list', '0.1', true, options);
  buildExtension('amp-mustache', '0.1', false, options);
  buildExtension('amp-o2-player', '0.1', false, options);
  buildExtension('amp-pinterest', '0.1', true, options);
  buildExtension('amp-reach-player', '0.1', false, options);
  buildExtension('amp-share-tracking', '0.1', false, options);
  buildExtension('amp-sidebar', '0.1', true, options);
  buildExtension('amp-soundcloud', '0.1', false, options);
  buildExtension('amp-springboard-player', '0.1', false, options);
  buildExtension('amp-sticky-ad', '0.1', true, options);
  /**
   * @deprecated `amp-slides` is deprecated and will be deleted before 1.0.
   * Please see {@link AmpCarousel} with `type=slides` attribute instead.
   */
  buildExtension('amp-slides', '0.1', false, options);
  buildExtension('amp-social-share', '0.1', true, options);
  buildExtension('amp-twitter', '0.1', false, options);
  buildExtension('amp-user-notification', '0.1', true, options);
  buildExtension('amp-vimeo', '0.1', false, options);
  buildExtension('amp-vine', '0.1', false, options);
  buildExtension('amp-viz-vega', '0.1', true, options);
  buildExtension('amp-google-vrview-image', '0.1', false, options);
  buildExtension('amp-youtube', '0.1', false, options);
=======
  for (var key in extensions) {
    var e = extensions[key];
    buildExtension(e.name, e.version, e.hasCss, options, e.extraGlobs);
  }
>>>>>>> e5501a30
}

/**
 * Compile the polyfills script and drop it in the build folder
 */
function polyfillsForTests() {
  compileJs('./src/', 'polyfills.js', './build/');
}

/**
 * Compile and optionally minify the stylesheets and the scripts
 * and drop them in the dist folder
 *
 * @param {boolean} watch
 * @param {boolean} shouldMinify
 * @param {boolean=} opt_preventRemoveAndMakeDir
 * @param {boolean=} opt_checkTypes
 */
function compile(watch, shouldMinify, opt_preventRemoveAndMakeDir,
    opt_checkTypes) {
  compileCss();
  compileJs('./3p/', 'integration.js',
      './dist.3p/' + (shouldMinify ? internalRuntimeVersion : 'current'), {
    minifiedName: 'f.js',
    checkTypes: opt_checkTypes,
    watch: watch,
    minify: shouldMinify,
    preventRemoveAndMakeDir: opt_preventRemoveAndMakeDir,
    externs: ['ads/ads.extern.js',],
    include3pDirectories: true,
    includePolyfills: true,
  });

  // For compilation with babel we start with the amp-babel entry point,
  // but then rename to the amp.js which we've been using all along.
  compileJs('./src/', 'amp-babel.js', './dist', {
    toName: 'amp.js',
    minifiedName: 'v0.js',
    includePolyfills: true,
    checkTypes: opt_checkTypes,
    watch: watch,
    preventRemoveAndMakeDir: opt_preventRemoveAndMakeDir,
    minify: shouldMinify,
    // If there is a sync JS error during initial load,
    // at least try to unhide the body.
    wrapper: 'try{(function(){<%= contents %>})()}catch(e){' +
        'setTimeout(function(){' +
        'var s=document.body.style;' +
        's.opacity=1;' +
        's.visibility="visible";' +
        's.animation="none";' +
        's.WebkitAnimation="none;"},1000);throw e};'
  });
  if (opt_checkTypes) {
    // We don't rerun type check for the shadow entry point for now.
    return;
  }
  // Entry point for shadow runtime.
  compileJs('./src/', 'amp-shadow-babel.js', './dist', {
    toName: 'amp-shadow.js',
    minifiedName: 'shadow-v0.js',
    includePolyfills: true,
    checkTypes: opt_checkTypes,
    watch: watch,
    preventRemoveAndMakeDir: opt_preventRemoveAndMakeDir,
    minify: shouldMinify,
    wrapper: '<%= contents %>'
  });

  var frameHtml = '3p/frame.max.html';
  thirdPartyBootstrap(frameHtml, shouldMinify);
  if (watch) {
    $$.watch(frameHtml, function() {
      thirdPartyBootstrap(frameHtml, shouldMinify);
    });
  }
}

/**
 * Compile all the css and drop in the build folder
 *
 * @return {!Promise} containing a Readable	Stream
 */
function compileCss() {
  console.info('Recompiling CSS.');
  return jsifyCssAsync('css/amp.css').then(function(css) {
    return gulp.src('css/**.css')
        .pipe($$.file('css.js', 'export const cssText = ' + css))
        .pipe(gulp.dest('build'));
  });
}

/**
 * Enables watching for file changes in css, extensions.
 */
function watch() {
  $$.watch('css/**/*.css', function() {
    compileCss();
  });
  buildAlp({
    watch: true,
  });
  buildExtensions({
    watch: true,
  });
  compile(true);
}

/**
 * Copies extensions from
 * extensions/$name/$version/$name.js
 * to
 * dist/v0/$name-$version.js
 *
 * Optionally copies the CSS at extensions/$name/$version/$name.css into
 * a generated JS file that can be required from the extensions as
 * `import {CSS} from '../../../build/$name-0.1.css';`
 *
 * @param {string} name Name of the extension. Must be the sub directory in
 *     the extensions directory and the name of the JS and optional CSS file.
 * @param {string} version Version of the extension. Must be identical to
 *     the sub directory inside the extension directory
 * @param {boolean} hasCss Whether there is a CSS file for this extension.
 * @param {?Object} options
 * @param {!Array=} opt_extraGlobs
 * @return {!Stream} Gulp object
 */
function buildExtension(name, version, hasCss, options, opt_extraGlobs) {
  if (cssOnly && !hasCss) {
    return Promise.resolve();
  }
  options = options || {};
  options.extraGlobs = opt_extraGlobs;
  var path = 'extensions/' + name + '/' + version;
  var jsPath = path + '/' + name + '.js';
  var jsTestPath = path + '/test/' + 'test-' + name + '.js';
  if (argv.files && options.bundleOnlyIfListedInFiles) {
    const passedFiles = Array.isArray(argv.files) ? argv.files : [argv.files];
    const shouldBundle = passedFiles.some(glob => {
      return minimatch(jsPath, glob) || minimatch(jsTestPath, glob);
    });
    if (!shouldBundle) {
      return;
    }
  }
  $$.util.log('Bundling ' + name);
  // Building extensions is a 2 step process because of the renaming
  // and CSS inlining. This watcher watches the original file, copies
  // it to the destination and adds the CSS.
  if (options.watch) {
    // Do not set watchers again when we get called by the watcher.
    var copy = Object.create(options);
    copy.watch = false;
    $$.watch(path + '/*', function() {
      buildExtension(name, version, hasCss, copy);
    });
  }
  if (hasCss) {
    mkdirSync('build');
    return jsifyCssAsync(path + '/' + name + '.css').then(function(css) {
      var jsCss = 'export const CSS = ' + css + ';\n';
      var builtName = 'build/' + name + '-' + version + '.css.js';
      fs.writeFileSync(builtName, jsCss, 'utf-8');
      if (cssOnly) {
        return Promise.resolve();
      }
      return buildExtensionJs(path, name, version, options);
    });
  } else {
    return buildExtensionJs(path, name, version, options);
  }
}

/**
 * Build the JavaScript for the extension specified
 *
 * @param {string} path Path to the extensions directory
 * @param {string} name Name of the extension. Must be the sub directory in
 *     the extensions directory and the name of the JS and optional CSS file.
 * @param {string} version Version of the extension. Must be identical to
 *     the sub directory inside the extension directory
 * @param {!Object} options
 * @return {!Stream} Gulp object
 */
function buildExtensionJs(path, name, version, options) {
  var filename = options.filename || name + '.js';
  compileJs(path + '/', filename, './dist/v0', {
    watch: options.watch,
    preventRemoveAndMakeDir: options.preventRemoveAndMakeDir,
    minify: options.minify,
    toName:  name + '-' + version + '.max.js',
    minifiedName: name + '-' + version + '.js',
    latestName: name + '-latest.js',
    extraGlobs: options.extraGlobs,
    // Wrapper that either registers the extension or schedules it for
    // execution after the main binary comes back.
    // The `function` is wrapped in `()` to avoid lazy parsing it,
    // since it will be immediately executed anyway.
    // See https://github.com/ampproject/amphtml/issues/3977
    wrapper: options.noWrapper ? '' : ('(window.AMP = window.AMP || [])' +
        '.push({n:"' + name + '", f:(function(AMP) {<%= contents %>\n})});'),
  });
}

/**
 * Main Build
 */
function build() {
  process.env.NODE_ENV = 'development';
  polyfillsForTests();
  buildAlp();
  buildSw();
  buildExtensions({bundleOnlyIfListedInFiles: true});
  compile();
}

/**
 * Dist Build
 */
function dist() {
  process.env.NODE_ENV = 'production';
  cleanupBuildDir();
  compile(false, true, true);
  // NOTE:
  // When adding a line here, consider whether you need to include polyfills
  // and whether you need to init logging (initLogConstructor).
  buildAlp({minify: true, watch: false, preventRemoveAndMakeDir: true});
  buildSw({minify: true, watch: false, preventRemoveAndMakeDir: true});
  buildExtensions({minify: true, preventRemoveAndMakeDir: true});
  buildExperiments({minify: true, watch: false, preventRemoveAndMakeDir: true});
  buildLoginDone({minify: true, watch: false, preventRemoveAndMakeDir: true});
}

/**
 * Dedicated type check path.
 */
function checkTypes() {
  process.env.NODE_ENV = 'production';
  cleanupBuildDir();
  // Disabled to improve type check performance, since this provides
  // little incremental value.
  /*buildExperiments({
    minify: true,
    checkTypes: true,
    preventRemoveAndMakeDir: true,
  });*/
  var compileSrcs = [
    './src/amp-babel.js',
    './src/amp-shadow.js',
    './ads/alp/install-alp.js',
    './src/service-worker/shell.js',
    './src/service-worker/core.js',
    './src/service-worker/kill.js',
  ];
  var extensionSrcs = Object.values(extensions).filter(function(extension) {
    return !extension.noTypeCheck;
  }).map(function(extension) {
    return './extensions/' + extension.name + '/' +
        extension.version + '/' + extension.name + '.js';
  }).sort();
  closureCompile(compileSrcs.concat(extensionSrcs),  './dist',
      'check-types.js', {
        includePolyfills: true,
        checkTypes: true,
      });
  // Type check 3p/ads code.
  closureCompile(['./3p/integration.js'],  './dist',
      'integration-check-types.js', {
        externs: ['ads/ads.extern.js',],
        include3pDirectories: true,
        includePolyfills: true,
        checkTypes: true,
      });
}

/**
 * Copies frame.html to output folder, replaces js references to minified
 * copies, and generates symlink to it.
 *
 * @param {string} input
 * @param {boolean} shouldMinify
 */
function thirdPartyBootstrap(input, shouldMinify) {
  $$.util.log('Processing ' + input);

  if (!shouldMinify) {
    gulp.src(input)
        .pipe(gulp.dest('dist.3p/current'));
    return;
  }

  // By default we use an absolute URL, that is independent of the
  // actual frame host for the JS inside the frame.
  // But during testing we need a relative reference because the
  // version is not available on the absolute path.
  var integrationJs = argv.fortesting
      ? './f.js'
      : `https://3p.ampproject.net/${internalRuntimeVersion}/f.js`;
  // Convert default relative URL to absolute min URL.
  var html = fs.readFileSync(input, 'utf8')
      .replace(/\.\/integration\.js/g, integrationJs);
  $$.file('frame.html', html, {src: true})
      .pipe(gulp.dest('dist.3p/' + internalRuntimeVersion))
      .on('end', function() {
        var aliasToLatestBuild = 'dist.3p/current-min';
        if (fs.existsSync(aliasToLatestBuild)) {
          fs.unlinkSync(aliasToLatestBuild);
        }
        fs.symlinkSync(
            './' + internalRuntimeVersion,
            aliasToLatestBuild,
            'dir');
      });
}

var activeBundleOperationCount = 0;

/**
 * Synchronously concatenates the given files into the given destination
 *
 * @param {string} destFilePath File path to write the concatenated files to
 * @param {Array<string>} files List of file paths to concatenate
 */
function concatFiles(destFilePath, files) {
	var all = files.map(function(filePath) {
		return fs.readFileSync(filePath, 'utf-8');
	});

	fs.writeFileSync(destFilePath, all.join(';'), 'utf-8');
}

/**
 * Allows (ap|pre)pending to the already compiled, minified JS file
 *
 * @param {string} srcFilename Name of the JS source file
 * @param {string} destFilePath File path to the compiled JS file
 */
function appendToCompiledFile(srcFilename, destFilePath) {
  if (srcFilename == 'amp-viz-vega.js') {
    // Prepend minified d3 and vega third_party to compiled amp-viz-vega.js
    concatFiles(destFilePath, [
      'third_party/d3/d3.js',
      'third_party/d3-geo-projection/d3-geo-projection.js',
      'third_party/vega/vega.js',
      destFilePath,
    ]);
  }
}

/**
 * Compile a javascript file
 *
 * @param {string} srcDir Path to the src directory
 * @param {string} srcFilename Name of the JS source file
 * @param {string} destDir Destination folder for output script
 * @param {?Object} options
 */
function compileJs(srcDir, srcFilename, destDir, options) {
  options = options || {};
  if (options.minify) {
    function minify() {
      console.log('Minifying ' + srcFilename);
      closureCompile(srcDir + srcFilename, destDir, options.minifiedName,
          options)
          .then(function() {
            appendToCompiledFile(srcFilename, destDir + '/' + options.minifiedName);
            fs.writeFileSync(destDir + '/version.txt', internalRuntimeVersion);
            if (options.latestName) {
              fs.copySync(
                  destDir + '/' + options.minifiedName,
                  destDir + '/' + options.latestName);
            }
          });
    }
    minify();
    return;
  }
  var bundler = browserify(srcDir + srcFilename, {debug: true})
      .transform(babel, { loose: argv.strictBabelTransform ? undefined : 'all' });
  if (options.watch) {
    bundler = watchify(bundler);
  }

  var wrapper = options.wrapper || '<%= contents %>';

  var lazybuild = lazypipe()
      .pipe(source, srcFilename)
      .pipe(buffer)
      .pipe($$.replace, /\$internalRuntimeVersion\$/g, internalRuntimeVersion)
      .pipe($$.replace, /\$internalRuntimeToken\$/g, internalRuntimeToken)
      .pipe($$.wrap, wrapper)
      .pipe($$.sourcemaps.init.bind($$.sourcemaps), {loadMaps: true});

  var lazywrite = lazypipe()
      .pipe($$.sourcemaps.write.bind($$.sourcemaps), './')
      .pipe(gulp.dest.bind(gulp), destDir);

  var destFilename = options.toName || srcFilename;
  function rebundle() {
    activeBundleOperationCount++;
    bundler.bundle()
      .on('error', function(err) {
        activeBundleOperationCount--;
        if (err instanceof SyntaxError) {
          console.error($$.util.colors.red('Syntax error:', err.message));
        } else {
          console.error($$.util.colors.red(err.message));
        }
      })
      .pipe(lazybuild())
      .pipe($$.rename(destFilename))
      .pipe(lazywrite())
      .on('end', function() {
        appendToCompiledFile(srcFilename, destDir + '/' + destFilename);
        $$.util.log('Compiled ' + srcFilename);
        activeBundleOperationCount--;
        if (activeBundleOperationCount == 0) {
          $$.util.log($$.util.colors.green('All current JS updates done.'));
        }
      });
  }

  if (options.watch) {
    bundler.on('update', function() {
      $$.util.log('-> bundling ' + srcDir + '...');
      rebundle();
      // Touch file in unit test set. This triggers rebundling of tests because
      // karma only considers changes to tests files themselves re-bundle
      // worthy.
      touch('test/_init_tests.js');
    });
  }

  rebundle();
}

/**
 * Build all the AMP experiments.html/js.
 *
 * @param {!Object} options
 */
function buildExperiments(options) {
  options = options || {};
  $$.util.log('Bundling experiments.html/js');

  function copyHandler(name, err) {
    if (err) {
      return $$.util.log($$.util.colors.red('copy error: ', err));
    }
    $$.util.log($$.util.colors.green('copied ' + name));
  }

  var path = 'tools/experiments';
  var htmlPath = path + '/experiments.html';
  var jsPath = path + '/experiments.js';
  var watch = options.watch;
  if (watch === undefined) {
    watch = argv.watch || argv.w;
  }

  // Building extensions is a 2 step process because of the renaming
  // and CSS inlining. This watcher watches the original file, copies
  // it to the destination and adds the CSS.
  if (watch) {
    // Do not set watchers again when we get called by the watcher.
    var copy = Object.create(options);
    copy.watch = false;
    $$.watch(path + '/*', function() {
      buildExperiments(copy);
    });
  }

  // Build HTML.
  $$.util.log('Processing ' + htmlPath);
  var html = fs.readFileSync(htmlPath, 'utf8');
  var minHtml = html.replace('../../dist.tools/experiments/experiments.max.js',
      'https://cdn.ampproject.org/v0/experiments.js');
  gulp.src(htmlPath)
      .pipe($$.file('experiments.cdn.html', minHtml))
      .pipe(gulp.dest('dist.tools/experiments/'));

  // Build JS.
  var js = fs.readFileSync(jsPath, 'utf8');
  var builtName = 'experiments.max.js';
  var minifiedName = 'experiments.js';
  return gulp.src(path + '/*.js')
      .pipe($$.file(builtName, js))
      .pipe(gulp.dest('build/experiments/'))
      .on('end', function() {
        compileJs('./build/experiments/', builtName, './dist.tools/experiments/', {
          watch: false,
          minify: options.minify || argv.minify,
          includePolyfills: true,
          minifiedName: minifiedName,
          preventRemoveAndMakeDir: options.preventRemoveAndMakeDir,
          checkTypes: options.checkTypes,
        });
      });
}


/**
 * Build "Login Done" page.
 *
 * @param {!Object} options
 */
function buildLoginDone(options) {
  return buildLoginDoneVersion('0.1', options);
}

/**
 * Build "Login Done" page for the specified version.
 *
 * @param {!Object} options
 */
function buildLoginDoneVersion(version, options) {
  options = options || {};
  $$.util.log('Bundling amp-login-done.html/js');

  function copyHandler(name, err) {
    if (err) {
      return $$.util.log($$.util.colors.red('copy error: ', err));
    }
    $$.util.log($$.util.colors.green('copied ' + name));
  }

  var path = 'extensions/amp-access/' + version + '/';
  var htmlPath = path + 'amp-login-done.html';
  var jsPath = path + 'amp-login-done.js';
  var watch = options.watch;
  if (watch === undefined) {
    watch = argv.watch || argv.w;
  }

  // Building extensions is a 2 step process because of the renaming
  // and CSS inlining. This watcher watches the original file, copies
  // it to the destination and adds the CSS.
  if (watch) {
    // Do not set watchers again when we get called by the watcher.
    var copy = Object.create(options);
    copy.watch = false;
    $$.watch(path + '/*', function() {
      buildLoginDoneVersion(version, copy);
    });
  }

  // Build HTML.
  $$.util.log('Processing ' + htmlPath);
  var html = fs.readFileSync(htmlPath, 'utf8');
  var minHtml = html.replace(
      '../../../dist/v0/amp-login-done-' + version + '.max.js',
      'https://cdn.ampproject.org/v0/amp-login-done-' + version + '.js');

  mkdirSync('dist');
  mkdirSync('dist/v0');

  fs.writeFileSync('dist/v0/amp-login-done-' + version + '.html',
      minHtml);

  // Build JS.
  var js = fs.readFileSync(jsPath, 'utf8');
  var builtName = 'amp-login-done-' + version + '.max.js';
  var minifiedName = 'amp-login-done-' + version + '.js';
  var latestName = 'amp-login-done-latest.js';
  return gulp.src(path + '/*.js')
      .pipe($$.file(builtName, js))
      .pipe(gulp.dest('build/all/v0/'))
      .on('end', function() {
        compileJs('./build/all/v0/', builtName, './dist/v0/', {
          watch: false,
          includePolyfills: true,
          minify: options.minify || argv.minify,
          minifiedName: minifiedName,
          preventRemoveAndMakeDir: options.preventRemoveAndMakeDir,
          latestName: latestName,
        });
      });
}

/**
 * Build ALP JS
 *
 * @param {!Object} options
 */
function buildAlp(options) {
  options = options || {};
  $$.util.log('Bundling alp.js');

  compileJs('./ads/alp/', 'install-alp.js', './dist/', {
    toName: 'alp.max.js',
    watch: options.watch,
    minify: options.minify || argv.minify,
    includePolyfills: true,
    minifiedName: 'alp.js',
    preventRemoveAndMakeDir: options.preventRemoveAndMakeDir,
  });
}

/**
 * Build ALP JS
 *
 * @param {!Object} options
 */
function buildSw(options) {
  console.log('Bundling service-worker.js');
  var opts = {};
  for (var prop in options) {
    opts[prop] = options[prop];
  }

  // The service-worker script loaded by the browser.
  compileJs('./src/service-worker/', 'shell.js', './dist/', {
    toName: 'sw.max.js',
    minifiedName: 'sw.js',
    watch: opts.watch,
    minify: opts.minify || argv.minify,
    preventRemoveAndMakeDir: opts.preventRemoveAndMakeDir,
  });
  // The service-worker kill script that may be loaded by the browser.
  compileJs('./src/service-worker/', 'kill.js', './dist/', {
    toName: 'sw-kill.max.js',
    minifiedName: 'sw-kill.js',
    watch: opts.watch,
    minify: opts.minify || argv.minify,
    preventRemoveAndMakeDir: opts.preventRemoveAndMakeDir,
  });
  // The script imported by the service-worker. This is the "core".
  opts.noWrapper = true;
  opts.filename = 'core.js';
  buildExtensionJs('./src/service-worker', 'cache-service-worker', '0.1', opts);
}

/**
 * Exits the process if gulp is running with a node version lower than
 * the required version. This has to run very early to avoid parse
 * errors from modules that e.g. use let.
 */
function checkMinVersion() {
  var majorVersion = Number(process.version.replace(/v/, '').split('.')[0]);
  if (majorVersion < 4) {
    $$.util.log('Please run AMP with node.js version 4 or newer.');
    $$.util.log('Your version is', process.version);
    process.exit(1);
  }
}

function mkdirSync(path) {
  try {
    fs.mkdirSync(path);
  } catch(e) {
    if (e.code != 'EEXIST') {
      throw e;
    }
  }
}


/**
 * Gulp tasks
 */
gulp.task('build', 'Builds the AMP library', build);
gulp.task('check-types', 'Check JS types', checkTypes);
gulp.task('css', 'Recompile css to build directory', compileCss);
gulp.task('default', 'Same as "watch"', ['watch', 'serve']);
gulp.task('dist', 'Build production binaries', dist, {
  options: {
    pseudo_names: 'Compiles with readable names. ' +
        'Great for profiling and debugging production code.',
    fortesting: 'Compiles with `getMode().test` set to true',
  }
});
gulp.task('extensions', 'Build AMP Extensions', buildExtensions);
gulp.task('watch', 'Watches for changes in files, re-build', watch);
gulp.task('build-experiments', 'Builds experiments.html/js', buildExperiments);
gulp.task('build-login-done', 'Builds login-done.html/js', buildLoginDone);<|MERGE_RESOLUTION|>--- conflicted
+++ resolved
@@ -130,71 +130,10 @@
  * @param {!Object} options
  */
 function buildExtensions(options) {
-<<<<<<< HEAD
-  // We pass watch further in to have browserify watch the built file
-  // and update it if any of its required deps changed.
-  // Each extension and version must be listed individually here.
-  buildExtension('amp-a4a', '0.1', false, options);
-  buildExtension('amp-access', '0.1', true, options);
-  buildExtension('amp-accordion', '0.1', true, options);
-  buildExtension('amp-ad', '0.1', false, options);
-  buildExtension('amp-ad-network-adsense-impl', 0.1, false, options);
-  buildExtension('amp-ad-network-doubleclick-impl', 0.1, false, options);
-  buildExtension('amp-ad-network-fake-impl', 0.1, false, options);
-  buildExtension('amp-analytics', '0.1', false, options);
-  buildExtension('amp-anim', '0.1', false, options);
-  buildExtension('amp-apester-media', '0.1', true, options);
-  buildExtension('amp-app-banner', '0.1', true, options);
-  buildExtension('amp-audio', '0.1', false, options);
-  buildExtension('amp-brid-player', '0.1', false, options);
-  buildExtension('amp-brightcove', '0.1', false, options);
-  buildExtension('amp-kaltura-player', '0.1', false, options);
-  buildExtension('amp-carousel', '0.1', true, options);
-  buildExtension('amp-dailymotion', '0.1', false, options);
-  buildExtension('amp-dynamic-css-classes', '0.1', false, options);
-  buildExtension('amp-experiment', '0.1', false, options);
-  buildExtension('amp-facebook', '0.1', false, options);
-  buildExtension('amp-fit-text', '0.1', true, options);
-  buildExtension('amp-fx-flying-carpet', '0.1', true, options);
-  buildExtension('amp-font', '0.1', false, options);
-  buildExtension('amp-form', '0.1', true, options);
-  buildExtension('amp-iframe', '0.1', false, options);
-  buildExtension('amp-image-lightbox', '0.1', true, options);
-  buildExtension('amp-instagram', '0.1', false, options);
-  buildExtension('amp-install-serviceworker', '0.1', false, options);
-  buildExtension('amp-jwplayer', '0.1', false, options);
-  buildExtension('amp-lightbox', '0.1', false, options);
-  buildExtension('amp-lightbox-viewer', '0.1', true, options);
-  buildExtension('amp-list', '0.1', false, options);
-  buildExtension('amp-live-list', '0.1', true, options);
-  buildExtension('amp-mustache', '0.1', false, options);
-  buildExtension('amp-o2-player', '0.1', false, options);
-  buildExtension('amp-pinterest', '0.1', true, options);
-  buildExtension('amp-reach-player', '0.1', false, options);
-  buildExtension('amp-share-tracking', '0.1', false, options);
-  buildExtension('amp-sidebar', '0.1', true, options);
-  buildExtension('amp-soundcloud', '0.1', false, options);
-  buildExtension('amp-springboard-player', '0.1', false, options);
-  buildExtension('amp-sticky-ad', '0.1', true, options);
-  /**
-   * @deprecated `amp-slides` is deprecated and will be deleted before 1.0.
-   * Please see {@link AmpCarousel} with `type=slides` attribute instead.
-   */
-  buildExtension('amp-slides', '0.1', false, options);
-  buildExtension('amp-social-share', '0.1', true, options);
-  buildExtension('amp-twitter', '0.1', false, options);
-  buildExtension('amp-user-notification', '0.1', true, options);
-  buildExtension('amp-vimeo', '0.1', false, options);
-  buildExtension('amp-vine', '0.1', false, options);
-  buildExtension('amp-viz-vega', '0.1', true, options);
-  buildExtension('amp-google-vrview-image', '0.1', false, options);
-  buildExtension('amp-youtube', '0.1', false, options);
-=======
   for (var key in extensions) {
     var e = extensions[key];
     buildExtension(e.name, e.version, e.hasCss, options, e.extraGlobs);
   }
->>>>>>> e5501a30
 }
 
 /**
