/**
 * Copyright 2017 The AMP HTML Authors. All Rights Reserved.
 *
 * Licensed under the Apache License, Version 2.0 (the "License");
 * you may not use this file except in compliance with the License.
 * You may obtain a copy of the License at
 *
 *      http://www.apache.org/licenses/LICENSE-2.0
 *
 * Unless required by applicable law or agreed to in writing, software
 * distributed under the License is distributed on an "AS-IS" BASIS,
 * WITHOUT WARRANTIES OR CONDITIONS OF ANY KIND, either express or implied.
 * See the License for the specific language governing permissions and
 * limitations under the License.
 */

/* global require, process */

checkMinVersion();

const $$ = require('gulp-load-plugins')();
const babelify = require('babelify');
const browserify = require('browserify');
const buffer = require('vinyl-buffer');
const colors = require('ansi-colors');
const fs = require('fs-extra');
const gulp = $$.help(require('gulp'));
const lazypipe = require('lazypipe');
const log = require('fancy-log');
const minimatch = require('minimatch');
const minimist = require('minimist');
const path = require('path');
const rimraf = require('rimraf');
const source = require('vinyl-source-stream');
const touch = require('touch');
const watchify = require('watchify');
const {applyConfig, removeConfig} = require('./build-system/tasks/prepend-global/index.js');
const {cleanupBuildDir, closureCompile} = require('./build-system/tasks/compile');
const {createCtrlcHandler, exitCtrlcHandler} = require('./build-system/ctrlcHandler');
const {createModuleCompatibleES5Bundle} = require('./build-system/tasks/create-module-compatible-es5-bundle');
const {jsifyCssAsync} = require('./build-system/tasks/jsify-css');
const {serve} = require('./build-system/tasks/serve.js');
const {TOKEN: internalRuntimeToken, VERSION: internalRuntimeVersion} = require('./build-system/internal-version') ;
const {transpileTs} = require('./build-system/typescript');

const argv = minimist(
    process.argv.slice(2), {boolean: ['strictBabelTransform']});

require('./build-system/tasks');

const hostname = argv.hostname || 'cdn.ampproject.org';
const hostname3p = argv.hostname3p || '3p.ampproject.net';

// All declared extensions.
const extensions = {};
const extensionAliasFilePath = {};

const {green, red, cyan} = colors;

const minifiedRuntimeTarget = 'dist/v0.js';
const minified3pTarget = 'dist.3p/current-min/f.js';
const unminifiedRuntimeTarget = 'dist/amp.js';
const unminified3pTarget = 'dist.3p/current/integration.js';

// Each extension and version must be listed individually here.
declareExtension('amp-3d-gltf', '0.1');
declareExtension('amp-3q-player', '0.1');
declareExtension('amp-access', '0.1', {hasCss: true});
declareExtension('amp-access-laterpay', '0.1', {hasCss: true});
declareExtension('amp-access-laterpay', '0.2', {hasCss: true});
declareExtension('amp-access-scroll', '0.1', {hasCss: true});
declareExtension('amp-accordion', '0.1');
declareExtension('amp-ad', '0.1', {hasCss: true});
declareExtension('amp-ad-network-adsense-impl', 0.1);
declareExtension('amp-ad-network-adzerk-impl', 0.1);
declareExtension('amp-ad-network-doubleclick-impl', 0.1);
declareExtension('amp-ad-network-fake-impl', 0.1);
declareExtension('amp-ad-network-triplelift-impl', 0.1);
declareExtension('amp-ad-network-cloudflare-impl', 0.1);
declareExtension('amp-ad-network-gmossp-impl', 0.1);
declareExtension('amp-ad-exit', 0.1);
declareExtension('amp-addthis', '0.1');
declareExtension('amp-analytics', '0.1');
declareExtension('amp-anim', '0.1');
declareExtension('amp-animation', '0.1');
declareExtension('amp-apester-media', '0.1', {hasCss: true});
declareExtension('amp-app-banner', '0.1', {hasCss: true});
declareExtension('amp-audio', '0.1');
declareExtension('amp-auto-ads', '0.1');
declareExtension('amp-beopinion', '0.1');
declareExtension('amp-bind', '0.1');
declareExtension('amp-bodymovin-animation', '0.1', {hasCss: false});
declareExtension('amp-brid-player', '0.1');
declareExtension('amp-brightcove', '0.1');
declareExtension('amp-byside-content', '0.1', {hasCss: true});
declareExtension('amp-kaltura-player', '0.1');
declareExtension('amp-call-tracking', '0.1');
declareExtension('amp-carousel', '0.1', {hasCss: true});
declareExtension('amp-compare-slider', '0.1');
declareExtension('amp-consent', '0.1', {hasCss: true});
declareExtension('amp-crypto-polyfill', '0.1');
declareExtension('amp-dailymotion', '0.1');
declareExtension('amp-date-countdown', '0.1');
declareExtension('amp-google-document-embed', '0.1');
declareExtension('amp-dynamic-css-classes', '0.1');
declareExtension('amp-experiment', '0.1');
declareExtension('amp-facebook', '0.1');
declareExtension('amp-facebook-comments', '0.1');
declareExtension('amp-facebook-like', '0.1');
declareExtension('amp-facebook-page', '0.1');
declareExtension('amp-fit-text', '0.1', {hasCss: true});
declareExtension('amp-font', '0.1');
declareExtension('amp-form', '0.1', {hasCss: true});
declareExtension('amp-fx-collection', '0.1');
declareExtension('amp-fx-flying-carpet', '0.1', {hasCss: true});
declareExtension('amp-geo', '0.1');
declareExtension('amp-gfycat', '0.1');
declareExtension('amp-gist', '0.1');
declareExtension('amp-gwd-animation', '0.1', {hasCss: true});
declareExtension('amp-hulu', '0.1');
declareExtension('amp-iframe', '0.1');
declareExtension('amp-ima-video', '0.1');
declareExtension('amp-image-lightbox', '0.1', {hasCss: true});
declareExtension('amp-imgur', '0.1');
declareExtension('amp-instagram', '0.1', {hasCss: true});
declareExtension('amp-install-serviceworker', '0.1');
declareExtension('amp-izlesene', '0.1');
declareExtension('amp-jwplayer', '0.1');
declareExtension('amp-lightbox', '0.1', {hasCss: true});
declareExtension('amp-lightbox-gallery', '0.1', {hasCss: true});
declareExtension('amp-list', '0.1');
declareExtension('amp-live-list', '0.1', {hasCss: true});
declareExtension('amp-mathml', '0.1', {hasCss: true});
declareExtension('amp-mustache', '0.1');
declareExtension('amp-next-page', '0.1', {hasCss: true});
declareExtension('amp-nexxtv-player', '0.1');
declareExtension('amp-o2-player', '0.1');
declareExtension('amp-ooyala-player', '0.1');
declareExtension('amp-pinterest', '0.1', {hasCss: true});
declareExtension('amp-playbuzz', '0.1', {hasCss: true});
declareExtension('amp-reach-player', '0.1');
declareExtension('amp-reddit', '0.1');
declareExtension('amp-riddle-quiz', '0.1');
declareExtension('amp-share-tracking', '0.1');
declareExtension('amp-sidebar', '0.1', {hasCss: true});
declareExtension('amp-soundcloud', '0.1');
declareExtension('amp-springboard-player', '0.1');
declareExtension('amp-sticky-ad', '1.0', {hasCss: true});
declareExtension('amp-story', '0.1', {
  hasCss: true,
  cssBinaries: [
    'amp-story-bookend',
    'amp-story-consent',
    'amp-story-hint',
    'amp-story-unsupported-browser-layer',
    'amp-story-viewport-warning-layer',
    'amp-story-info-dialog',
    'amp-story-share',
    'amp-story-share-menu',
    'amp-story-system-layer',
  ],
});
declareExtension('amp-story', '1.0', {
  hasCss: true,
  cssBinaries: [
    'amp-story-bookend',
    'amp-story-consent',
    'amp-story-hint',
    'amp-story-unsupported-browser-layer',
    'amp-story-viewport-warning-layer',
    'amp-story-info-dialog',
    'amp-story-share',
    'amp-story-share-menu',
    'amp-story-system-layer',
  ],
});
declareExtension('amp-story-auto-ads', '0.1', {hasCss: true});
declareExtension('amp-selector', '0.1', {hasCss: true});
declareExtension('amp-web-push', '0.1', {hasCss: true});
declareExtension('amp-wistia-player', '0.1');
declareExtension('amp-position-observer', '0.1');
declareExtension('amp-date-picker', '0.1', {hasCss: true});
declareExtension('amp-image-viewer', '0.1', {hasCss: true});
declareExtension('amp-subscriptions', '0.1', {hasCss: true});
declareExtension('amp-subscriptions-google', '0.1', {hasCss: true});
declareExtension('amp-pan-zoom', '0.1', {hasCss: true});
/**
 * @deprecated `amp-slides` is deprecated and will be deleted before 1.0.
 * Please see {@link AmpCarousel} with `type=slides` attribute instead.
 */
declareExtension('amp-slides', '0.1');
declareExtension('amp-social-share', '0.1', {hasCss: true});
declareExtension('amp-timeago', '0.1');
declareExtension('amp-twitter', '0.1');
declareExtension('amp-user-notification', '0.1', {hasCss: true});
declareExtension('amp-vimeo', '0.1');
declareExtension('amp-vine', '0.1');
declareExtension('amp-viz-vega', '0.1', {hasCss: true});
declareExtension('amp-google-vrview-image', '0.1');
declareExtension('amp-viewer-integration', '0.1', {
  // The viewer integration code needs to run asap, so that viewers
  // can influence document state asap. Otherwise the document may take
  // a long time to learn that it should start process other extensions
  // faster.
  loadPriority: 'high',
});
declareExtension('amp-video', '0.1');
declareExtension('amp-video-service', '0.1', {
  // `amp-video-service` provides analytics and autoplay for all videos. We need
  // those to be available asap. This service replaces a runtime-level provider,
  // so loadPriority is set to high in lieu of delivering it as part of the core
  // binary.
  loadPriority: 'high',
});
declareExtension('amp-vk', '0.1');
declareExtension('amp-youtube', '0.1');
declareExtensionVersionAlias(
    'amp-sticky-ad', '0.1', /* latestVersion */ '1.0', {hasCss: true});


/**
 * Extensions to build when `--extensions=minimal_set`.
 * @private @const {!Set<string>}
 */
const MINIMAL_EXTENSION_SET = [
  'amp-ad',
  'amp-ad-network-adsense-impl',
  'amp-analytics',
  'amp-audio',
  'amp-image-lightbox',
  'amp-lightbox',
  'amp-sidebar',
  'amp-video',
];


/**
 * Extensions that require `amp-video-service` to be built alongside them.
 * @private @const {!Set<string>}
 */
// TODO(alanorozco): Determine dynamically?
const VIDEO_EXTENSIONS = new Set([
  'amp-3q-player',
  'amp-brid-player',
  'amp-dailymotion',
  'amp-gfycat',
  'amp-ima-video',
  'amp-nexxtv-player',
  'amp-ooyala-player',
  'amp-video',
  'amp-wistia-player',
  'amp-youtube',
]);


/**
 * @typedef {{
 *   name: ?string,
 *   version: ?string,
 *   hasCss: ?boolean,
 *   loadPriority: ?string,
 *   cssBinaries: ?Array<string>,
 *   extraGlobs?Array<string>,
 *   bundleOnlyIfListedInFiles: ?boolean
 * }}
 */
const ExtensionOption = {}; // eslint-disable-line no-unused-vars

/**
 * @param {string} name
 * @param {string} version E.g. 0.1
 * @param {!ExtensionOption} options extension options object.
 */
function declareExtension(name, version, options) {
  const defaultOptions = {hasCss: false};
  const extensionKey = `${name}-${version}`;
  extensions[extensionKey] = Object.assign(
      {name, version}, defaultOptions, options);
}

/**
 * This function is used for declaring deprecated extensions. It simply places
 * the current version code in place of the latest versions. This has the
 * ability to break an extension verison, so please be sure that this is the
 * correct one to use.
 * @param {string} name
 * @param {string} version E.g. 0.1
 * @param {string} latestVersion
 * @param {!ExtensionOption} options extension options object.
 */
function declareExtensionVersionAlias(name, version, latestVersion, options) {
  extensionAliasFilePath[name + '-' + version + '.js'] = {
    'name': name,
    'file': name + '-' + latestVersion + '.js',
  };
  if (options.hasCss) {
    extensionAliasFilePath[name + '-' + version + '.css'] = {
      'name': name,
      'file': name + '-' + latestVersion + '.css',
    };
  }
  if (options.cssBinaries) {
    options.cssBinaries.forEach(cssBinaryName => {
      extensionAliasFilePath[cssBinaryName + '-' + version + '.css'] = {
        'name': cssBinaryName,
        'file': cssBinaryName + '-' + latestVersion + '.css',
      };
    });
  }
}

/**
 * Stops the timer for the given build step and prints the execution time,
 * unless we are on Travis.
 * @param {string} stepName Name of the action, like 'Compiled' or 'Minified'
 * @param {string} targetName Name of the target, like a filename or path
 * @param {DOMHighResTimeStamp} startTime Start time of build step
 */
function endBuildStep(stepName, targetName, startTime) {
  const endTime = Date.now();
  const executionTime = new Date(endTime - startTime);
  const secs = executionTime.getSeconds();
  const ms = ('000' + executionTime.getMilliseconds().toString()).slice(-3);
  let timeString = '(';
  if (secs === 0) {
    timeString += ms + ' ms)';
  } else {
    timeString += secs + '.' + ms + ' s)';
  }
  if (!process.env.TRAVIS) {
    log(stepName, cyan(targetName), green(timeString));
  }
}

/**
 * Build all the AMP extensions
 *
 * @param {!Object} options
 * @return {!Promise}
 */
function buildExtensions(options) {
  if (!!argv.noextensions && !options.compileAll) {
    return Promise.resolve();
  }

  let extensionsToBuild = [];
  if (!!argv.extensions && !options.compileAll) {
    extensionsToBuild = argv.extensions.split(',');
  }

  const results = [];
  for (const key in extensions) {
    if (extensionsToBuild.length > 0 &&
        extensionsToBuild.indexOf(extensions[key].name) == -1) {
      continue;
    }
    const e = extensions[key];
    let o = Object.assign({}, options);
    o = Object.assign(o, e);
    results.push(buildExtension(e.name, e.version, e.hasCss, o, e.extraGlobs));
  }
  return Promise.all(results);
}

/**
 * Compile the polyfills script and drop it in the build folder
 * @return {!Promise}
 */
function polyfillsForTests() {
  return compileJs('./src/', 'polyfills.js', './build/');
}

/**
 * Compile and optionally minify the stylesheets and the scripts
 * and drop them in the dist folder
 *
 * @param {boolean} watch
 * @param {boolean} shouldMinify
 * @param {boolean=} opt_preventRemoveAndMakeDir
 * @param {boolean=} opt_checkTypes
 * @return {!Promise}
 */
function compile(watch, shouldMinify, opt_preventRemoveAndMakeDir,
  opt_checkTypes) {
  const promises = [
    compileJs('./3p/', 'integration.js',
        './dist.3p/' + (shouldMinify ? internalRuntimeVersion : 'current'), {
          minifiedName: 'f.js',
          checkTypes: opt_checkTypes,
          watch,
          minify: shouldMinify,
          preventRemoveAndMakeDir: opt_preventRemoveAndMakeDir,
          externs: ['ads/ads.extern.js'],
          include3pDirectories: true,
          includePolyfills: true,
        }),
    compileJs('./3p/', 'ampcontext-lib.js',
        './dist.3p/' + (shouldMinify ? internalRuntimeVersion : 'current'), {
          minifiedName: 'ampcontext-v0.js',
          checkTypes: opt_checkTypes,
          watch,
          minify: shouldMinify,
          preventRemoveAndMakeDir: opt_preventRemoveAndMakeDir,
          externs: ['ads/ads.extern.js'],
          include3pDirectories: true,
          includePolyfills: false,
        }),
    compileJs('./3p/', 'iframe-transport-client-lib.js',
        './dist.3p/' + (shouldMinify ? internalRuntimeVersion : 'current'), {
          minifiedName: 'iframe-transport-client-v0.js',
          checkTypes: opt_checkTypes,
          watch,
          minify: shouldMinify,
          preventRemoveAndMakeDir: opt_preventRemoveAndMakeDir,
          externs: ['ads/ads.extern.js'],
          include3pDirectories: true,
          includePolyfills: false,
        }),
    compileJs('./src/', 'amp.js', './dist', {
      minifiedName: 'v0.js',
      includePolyfills: true,
      checkTypes: opt_checkTypes,
      watch,
      preventRemoveAndMakeDir: opt_preventRemoveAndMakeDir,
      minify: shouldMinify,
      // If there is a sync JS error during initial load,
      // at least try to unhide the body.
      wrapper: 'try{(function(){<%= contents %>})()}catch(e){' +
          'setTimeout(function(){' +
          'var s=document.body.style;' +
          's.opacity=1;' +
          's.visibility="visible";' +
          's.animation="none";' +
          's.WebkitAnimation="none;"},1000);throw e};',
    }),
    compileJs('./extensions/amp-viewer-integration/0.1/examples/',
        'amp-viewer-host.js', './dist/v0/examples', {
          toName: 'amp-viewer-host.max.js',
          minifiedName: 'amp-viewer-host.js',
          incudePolyfills: true,
          watch,
          extraGlobs: ['extensions/amp-viewer-integration/**/*.js'],
          compilationLevel: 'WHITESPACE_ONLY',
          preventRemoveAndMakeDir: opt_preventRemoveAndMakeDir,
          minify: false,
        }),
  ];

  // We don't rerun type check for the shadow entry point for now.
  if (!opt_checkTypes) {
    if (!watch || argv.with_shadow) {
      promises.push(
          compileJs('./src/', 'amp-shadow.js', './dist', {
            minifiedName: 'shadow-v0.js',
            includePolyfills: true,
            checkTypes: opt_checkTypes,
            watch,
            preventRemoveAndMakeDir: opt_preventRemoveAndMakeDir,
            minify: shouldMinify,
          })
      );
    }

    if (!watch || argv.with_inabox) {
      promises.push(
          // Entry point for inabox runtime.
          compileJs('./src/inabox/', 'amp-inabox.js', './dist', {
            toName: 'amp-inabox.js',
            minifiedName: 'amp4ads-v0.js',
            includePolyfills: true,
            extraGlobs: ['src/inabox/*.js', '3p/iframe-messaging-client.js'],
            checkTypes: opt_checkTypes,
            watch,
            preventRemoveAndMakeDir: opt_preventRemoveAndMakeDir,
            minify: shouldMinify,
          }),

          // inabox-host
          compileJs('./ads/inabox/', 'inabox-host.js', './dist', {
            toName: 'amp-inabox-host.js',
            minifiedName: 'amp4ads-host-v0.js',
            includePolyfills: false,
            checkTypes: opt_checkTypes,
            watch,
            preventRemoveAndMakeDir: opt_preventRemoveAndMakeDir,
            minify: shouldMinify,
          })
      );
    }

    promises.push(
        thirdPartyBootstrap(
            '3p/frame.max.html', 'frame.html', shouldMinify),
        thirdPartyBootstrap(
            '3p/nameframe.max.html', 'nameframe.html',shouldMinify)
    );

    if (watch) {
      $$.watch('3p/nameframe.max.html', function() {
        thirdPartyBootstrap(
            '3p/nameframe.max.html', 'nameframe.html', shouldMinify);
      });
      $$.watch('3p/frame.max.html', function() {
        thirdPartyBootstrap(
            '3p/frame.max.html', 'frame.html', shouldMinify);
      });
    }

    return Promise.all(promises);
  }
}

/**
 * Entry point for 'gulp css'
 * @return {!Promise}
 */
function css() {
  printNobuildHelp();
  return compileCss();
}

/**
 * Compile all the css and drop in the build folder
 * @param {boolean} watch
 * @param {boolean=} opt_compileAll
 * @return {!Promise}
 */
function compileCss(watch, opt_compileAll) {
  if (watch) {
    $$.watch('css/**/*.css', function() {
      compileCss();
    });
  }

  /**
<<<<<<< HEAD
   * @param  {!Object} css
   * @param  {string} originalCssFilename
   * @param  {string} jsFilename
   * @param  {string} cssFilename
=======
   * Writes CSS to build folder
   *
   * @param {string} css
   * @param {string} originalCssFilename
   * @param {string} jsFilename
   * @param {string} cssFilename
   * @return {Promise}
>>>>>>> 6f05fa7c
   */
  function writeCss(css, originalCssFilename, jsFilename, cssFilename) {
    return toPromise(gulp.src(`css/${originalCssFilename}`)
        .pipe($$.file(jsFilename, 'export const cssText = ' +
          JSON.stringify(css)))
        .pipe(gulp.dest('build'))
        .on('end', function() {
          mkdirSync('build');
          mkdirSync('build/css');
          fs.writeFileSync(`build/css/${cssFilename}`, css);
        }));
  }

  const startTime = Date.now();
  return jsifyCssAsync('css/amp.css')
      .then(css => writeCss(css, 'amp.css', 'css.js', 'v0.css'))
      .then(() => {
        endBuildStep('Recompiled CSS in', 'amp.css', startTime);
      })
      .then(() => jsifyCssAsync('css/video-docking.css'))
      .then(css => writeCss(css,
          'video-docking.css', 'video-docking.css.js', 'video-docking.css'))
      .then(() => {
        endBuildStep('Recompiled CSS in', 'video-docking.css', startTime);
      })
      .then(() => jsifyCssAsync('css/video-autoplay.css'))
      .then(css => writeCss(css,
          'video-autoplay.css', 'video-autoplay.css.js', 'video-autoplay.css'))
      .then(() => {
        endBuildStep('Recompiled CSS in', 'video-autoplay.css', startTime);
      })
      .then(() => {
        return buildExtensions({
          bundleOnlyIfListedInFiles: false,
          compileOnlyCss: true,
          compileAll: opt_compileAll,
        });
      });
}

/**
 * Copies the css from the build folder to the dist folder
 * @return {!Promise}
 */
function copyCss() {
  const startTime = Date.now();
  fs.copySync('build/css/v0.css', 'dist/v0.css');
  fs.copySync('build/css/video-docking.css', 'dist/video-docking.css');
  return toPromise(gulp.src('build/css/amp-*.css')
      .pipe(gulp.dest('dist/v0')))
      .then(() => {
        endBuildStep('Copied', 'build/css/v0.css to dist/v0.css', startTime);
      });
}

/**
 * Copies extensions from
 * extensions/$name/$version/$name.js
 * to
 * dist/v0/$name-$version.js
 *
 * Optionally copies the CSS at extensions/$name/$version/$name.css into
 * a generated JS file that can be required from the extensions as
 * `import {CSS} from '../../../build/$name-0.1.css';`
 *
 * @param {string} name Name of the extension. Must be the sub directory in
 *     the extensions directory and the name of the JS and optional CSS file.
 * @param {string} version Version of the extension. Must be identical to
 *     the sub directory inside the extension directory
 * @param {boolean} hasCss Whether there is a CSS file for this extension.
 * @param {?Object} options
 * @param {!Array=} opt_extraGlobs
 * @return {!Promise}
 */
function buildExtension(name, version, hasCss, options, opt_extraGlobs) {
  options = options || {};
  options.extraGlobs = opt_extraGlobs;
  if (options.compileOnlyCss && !hasCss) {
    return Promise.resolve();
  }
  const path = 'extensions/' + name + '/' + version;
  const jsPath = path + '/' + name + '.js';
  const jsTestPath = path + '/test/test-' + name + '.js';
  if (argv.files && options.bundleOnlyIfListedInFiles) {
    const passedFiles = Array.isArray(argv.files) ? argv.files : [argv.files];
    const shouldBundle = passedFiles.some(glob => {
      return minimatch(jsPath, glob) || minimatch(jsTestPath, glob);
    });
    if (!shouldBundle) {
      return Promise.resolve();
    }
  }
  // Building extensions is a 2 step process because of the renaming
  // and CSS inlining. This watcher watches the original file, copies
  // it to the destination and adds the CSS.
  if (options.watch) {
    // Do not set watchers again when we get called by the watcher.
    const copy = Object.create(options);
    copy.watch = false;
    $$.watch(path + '/*', function() {
      buildExtension(name, version, hasCss, copy);
    });
  }
  let promise = Promise.resolve();
  if (hasCss) {
    mkdirSync('build');
    mkdirSync('build/css');
    const startTime = Date.now();
    promise = buildExtensionCss(path, name, version, options).then(() => {
      endBuildStep('Recompiled CSS in', name, startTime);
    });
    if (options.compileOnlyCss) {
      return promise;
    }
  }
  return promise.then(() => buildExtensionJs(path, name, version, options));
}

/**
 * @param {string} path
 * @param {string} name
 * @param {string} version
 * @param {!Object} options
 */
function buildExtensionCss(path, name, version, options) {
<<<<<<< HEAD

  /**
   * @param  {string} name
   * @param  {!Object} css
=======
  /**
   * Writes CSS binaries
   *
   * @param {string} name
   * @param {string} css
>>>>>>> 6f05fa7c
   */
  function writeCssBinaries(name, css) {
    const jsCss = 'export const CSS = ' + JSON.stringify(css) + ';\n';
    const jsName = `build/${name}.js`;
    const cssName = `build/css/${name}`;
    fs.writeFileSync(jsName, jsCss, 'utf-8');
    fs.writeFileSync(cssName, css, 'utf-8');
  }
  const promises = [];
  const mainCssBinary = jsifyCssAsync(path + '/' + name + '.css')
      .then(writeCssBinaries.bind(null, `${name}-${version}.css`));

  if (Array.isArray(options.cssBinaries)) {
    promises.push.apply(promises, options.cssBinaries.map(function(name) {
      return jsifyCssAsync(`${path}/${name}.css`)
          .then(css => writeCssBinaries(`${name}-${version}.css`, css));
    }));
  }
  promises.push(mainCssBinary);
  return Promise.all(promises);
}

/**
 * Build the JavaScript for the extension specified
 *
 * @param {string} path Path to the extensions directory
 * @param {string} name Name of the extension. Must be the sub directory in
 *     the extensions directory and the name of the JS and optional CSS file.
 * @param {string} version Version of the extension. Must be identical to
 *     the sub directory inside the extension directory
 * @param {!Object} options
 * @return {!Promise}
 */
function buildExtensionJs(path, name, version, options) {
  const filename = options.filename || name + '.js';
  if (options.loadPriority && options.loadPriority != 'high') {
    throw new Error('Unsupported loadPriority: ' + options.loadPriority);
  }
  const priority = options.loadPriority ? 'p:"high",' : '';
  return compileJs(path + '/', filename, './dist/v0', Object.assign(options, {
    toName: `${name}-${version}.max.js`,
    minifiedName: `${name}-${version}.js`,
    latestName: `${name}-latest.js`,
    // Wrapper that either registers the extension or schedules it for
    // execution after the main binary comes back.
    // The `function` is wrapped in `()` to avoid lazy parsing it,
    // since it will be immediately executed anyway.
    // See https://github.com/ampproject/amphtml/issues/3977
    wrapper: options.noWrapper ? ''
      : `(self.AMP=self.AMP||[]).push({n:"${name}",${priority}` +
      `v:"${internalRuntimeVersion}",f:(function(AMP){<%= contents %>\n})});`,
  }));
}

/**
 * Prints a message that could help speed up local development.
 */
function printNobuildHelp() {
  if (!process.env.TRAVIS && argv['_'].indexOf('test') != -1) {
    log(green('To skip building during future test runs, use'),
        cyan('--nobuild'), green('with your'), cyan('gulp test'),
        green('command.'));
  }
}

/**
 * Prints a helpful message that lets the developer know how to switch configs.
 * @param {string} command Command being run.
 */
function printConfigHelp(command) {
  if (!process.env.TRAVIS) {
    log(green('Building the runtime for local testing with the'),
        cyan((argv.config === 'canary') ? 'canary' : 'prod'),
        green('AMP config.'));
    log(green('⤷ Use'), cyan('--config={canary|prod}'), green('with your'),
        cyan(command), green('command to specify which config to apply.'));
  }
}

/**
 * Parse the --extensions or the --noextensions flag and
 * prints a helpful message that lets the developer know how to build
 * a list of extensions or without any extensions.
 */
function parseExtensionFlags() {
  if (!process.env.TRAVIS) {
    const noExtensionsMessage = green('⤷ Use ') +
        cyan('--noextensions ') +
        green('to skip building extensions.');
    const extensionsMessage = green('⤷ Use ') +
        cyan('--extensions=amp-foo,amp-bar ') +
        green('to choose which extensions to build.');
    const minimalSetMessage = green('⤷ Use ') +
        cyan('--extensions=minimal_set ') +
        green('to build just the extensions needed to load ') +
        cyan('article.amp.html') + green('.');
    if (argv.extensions) {
      if (typeof (argv.extensions) !== 'string') {
        log(red('ERROR:'), 'Missing list of extensions.');
        log(noExtensionsMessage);
        log(extensionsMessage);
        log(minimalSetMessage);
        process.exit(1);
      }
      argv.extensions = argv.extensions.replace(/\s/g, '');

      if (argv.extensions === 'minimal_set') {
        argv.extensions = MINIMAL_EXTENSION_SET.join(',');
      }

      log(green('Building extension(s):'),
          cyan(argv.extensions.replace(/,/g, ', ')));

      if (maybeAddVideoService()) {
        log(green('⤷ Video component(s) being built, added'),
            cyan('amp-video-service'), green('to extension set.'));
      }
    } else if (argv.noextensions) {
      log(green('Not building any AMP extensions.'));
    } else {
      log(green('Building all AMP extensions.'));
    }
    log(noExtensionsMessage);
    log(extensionsMessage);
    log(minimalSetMessage);
  }
}

/**
 * Adds `amp-video-service` to the extension set if a component requires it.
 * @return {boolean}
 */
function maybeAddVideoService() {
  if (!argv.extensions.split(',').find(ext => VIDEO_EXTENSIONS.has(ext))) {
    return false;
  }
  argv.extensions += ',amp-video-service';
  return true;
}

/**
 * Enables runtime to be used for local testing by writing AMP_CONFIG to file.
 * Called at the end of "gulp build" and "gulp dist --fortesting".
 * @param {string} targetFile File to which the config is to be written.
 */
function enableLocalTesting(targetFile) {
  const config = (argv.config === 'canary') ? 'canary' : 'prod';
  const baseConfigFile =
      'build-system/global-configs/' + config + '-config.json';

  return removeConfig(targetFile).then(() => {
    return applyConfig(
        config, targetFile, baseConfigFile,
        /* opt_localDev */ true, /* opt_localBranch */ true);
  });
}

/**
 * Performs the build steps for gulp build and gulp watch
 * @param {boolean} watch
 * @return {!Promise}
 */
function performBuild(watch) {
  process.env.NODE_ENV = 'development';
  printNobuildHelp();
  printConfigHelp(watch ? 'gulp watch' : 'gulp build');
  parseExtensionFlags();
  return compileCss(watch).then(() => {
    return Promise.all([
      polyfillsForTests(),
      buildAlp({watch}),
      buildExaminer({watch}),
      buildWebWorker({watch}),
      buildExtensions({bundleOnlyIfListedInFiles: !watch, watch}),
      compile(watch),
    ]);
  });
}

/**
 * Enables watching for file changes in css, extensions.
 * @return {!Promise}
 */
function watch() {
  const handlerProcess = createCtrlcHandler('watch');
  return performBuild(true).then(() => exitCtrlcHandler(handlerProcess));
}

/**
 * Main build
 * @return {!Promise}
 */
function build() {
  const handlerProcess = createCtrlcHandler('build');
  return performBuild().then(() => exitCtrlcHandler(handlerProcess));
}

/**
 * Dist Build
 * @return {!Promise}
 */
function dist() {
  const handlerProcess = createCtrlcHandler('dist');
  process.env.NODE_ENV = 'production';
  cleanupBuildDir();
  if (argv.fortesting) {
    printConfigHelp('gulp dist --fortesting');
  }
  parseExtensionFlags();
  return compileCss(/* watch */ undefined, /* opt_compileAll */ true)
      .then(() => {
        return Promise.all([
          compile(false, true, true),
          // NOTE: When adding a line here,
          // consider whether you need to include polyfills
          // and whether you need to init logging (initLogConstructor).
          buildAlp({minify: true, watch: false, preventRemoveAndMakeDir: true}),
          buildExaminer({
            minify: true, watch: false, preventRemoveAndMakeDir: true}),
          buildWebWorker({
            minify: true, watch: false, preventRemoveAndMakeDir: true}),
          buildExtensions({minify: true, preventRemoveAndMakeDir: true}),
          buildExperiments({
            minify: true, watch: false, preventRemoveAndMakeDir: true}),
          buildLoginDone({
            minify: true, watch: false, preventRemoveAndMakeDir: true}),
          buildWebPushPublisherFiles({
            minify: true, watch: false, preventRemoveAndMakeDir: true}),
          copyCss(),
        ]);
      }).then(() => {
        if (process.env.TRAVIS) {
          // New line after all the compilation progress dots on Travis.
          console.log('\n');
        }
      }).then(() => {
        copyAliasExtensions();
      }).then(() => {
        if (argv.fortesting) {
          return enableLocalTesting(minifiedRuntimeTarget);
        }
      }).then(() => {
        return createModuleCompatibleES5Bundle('v0.js');
      }).then(() => {
        return createModuleCompatibleES5Bundle('amp4ads-v0.js');
      }).then(() => {
        if (argv.fortesting) {
          return enableLocalTesting(minified3pTarget);
        }
      }).then(() => exitCtrlcHandler(handlerProcess));
}

/**
 * Copy built extension to alias extension
 */
function copyAliasExtensions() {
  if (argv.noextensions) {
    return;
  }
  let extensionsToBuild = [];
  if (!!argv.extensions) {
    extensionsToBuild = argv.extensions.split(',');
  }

  for (const key in extensionAliasFilePath) {
    if (extensionsToBuild.length > 0 &&
        extensionsToBuild.indexOf(extensionAliasFilePath[key]['name']) == -1) {
      continue;
    }
    fs.copySync('dist/v0/' + extensionAliasFilePath[key]['file'],
        'dist/v0/' + key);
  }
}

/**
 * Dedicated type check path.
 * @return {!Promise}
 */
function checkTypes() {
  const handlerProcess = createCtrlcHandler('check-types');
  process.env.NODE_ENV = 'production';
  cleanupBuildDir();
  // Disabled to improve type check performance, since this provides
  // little incremental value.
  /*buildExperiments({
    minify: true,
    checkTypes: true,
    preventRemoveAndMakeDir: true,
  });*/
  const compileSrcs = [
    './src/amp.js',
    './src/amp-shadow.js',
    './src/inabox/amp-inabox.js',
    './ads/alp/install-alp.js',
    './ads/inabox/inabox-host.js',
    './src/web-worker/web-worker.js',
  ];
  const extensionValues = Object.keys(extensions).map(function(key) {
    return extensions[key];
  });
  const extensionSrcs = extensionValues.filter(function(extension) {
    return !extension.noTypeCheck;
  }).map(function(extension) {
    return './extensions/' + extension.name + '/' +
        extension.version + '/' + extension.name + '.js';
  }).sort();
  return compileCss().then(() => {
    return Promise.all([
      closureCompile(compileSrcs.concat(extensionSrcs), './dist',
          'check-types.js', {
            include3pDirectories: true,
            includePolyfills: true,
            extraGlobs: ['src/inabox/*.js'],
            checkTypes: true,
          }),
      // Type check 3p/ads code.
      closureCompile(['./3p/integration.js'], './dist',
          'integration-check-types.js', {
            externs: ['ads/ads.extern.js'],
            include3pDirectories: true,
            includePolyfills: true,
            checkTypes: true,
          }),
      closureCompile(['./3p/ampcontext-lib.js'], './dist',
          'ampcontext-check-types.js', {
            externs: ['ads/ads.extern.js'],
            include3pDirectories: true,
            includePolyfills: true,
            checkTypes: true,
          }),
      closureCompile(['./3p/iframe-transport-client-lib.js'], './dist',
          'iframe-transport-client-check-types.js', {
            externs: ['ads/ads.extern.js'],
            include3pDirectories: true,
            includePolyfills: true,
            checkTypes: true,
          }),
    ]);
  }).then(() => {
    if (process.env.TRAVIS) {
      // New line after all the compilation progress dots on Travis.
      console.log('\n');
    }
  }).then(() => exitCtrlcHandler(handlerProcess));
}

/**
 * Copies frame.html to output folder, replaces js references to minified
 * copies, and generates symlink to it.
 *
 * @param {string} input
 * @param {string} outputName
 * @param {boolean} shouldMinify
 * @return {!Promise}
 */
function thirdPartyBootstrap(input, outputName, shouldMinify) {
  const startTime = Date.now();
  if (!shouldMinify) {
    return toPromise(gulp.src(input)
        .pipe(gulp.dest('dist.3p/current')))
        .then(() => {
          endBuildStep('Processed', input, startTime);
        });
  }

  // By default we use an absolute URL, that is independent of the
  // actual frame host for the JS inside the frame.
  // But during testing we need a relative reference because the
  // version is not available on the absolute path.
  const integrationJs = argv.fortesting
    ? './f.js'
    : `https://${hostname3p}/${internalRuntimeVersion}/f.js`;
  // Convert default relative URL to absolute min URL.
  const html = fs.readFileSync(input, 'utf8')
      .replace(/\.\/integration\.js/g, integrationJs);
  return toPromise($$.file(outputName, html, {src: true})
      .pipe(gulp.dest('dist.3p/' + internalRuntimeVersion))
      .on('end', function() {
        const aliasToLatestBuild = 'dist.3p/current-min';
        if (fs.existsSync(aliasToLatestBuild)) {
          fs.unlinkSync(aliasToLatestBuild);
        }
        fs.symlinkSync(
            './' + internalRuntimeVersion,
            aliasToLatestBuild,
            'dir');
      }))
      .then(() => {
        endBuildStep('Processed', input, startTime);
      });
}

const MODULE_SEPARATOR = ';';
const EXTENSION_BUNDLE_MAP = {
  'amp-viz-vega.js': [
    'third_party/d3/d3.js',
    'third_party/d3-geo-projection/d3-geo-projection.js',
    'third_party/vega/vega.js',
  ],
};

/**
 * Allows (ap|pre)pending to the already compiled, minified JS file
 *
 * @param {string} srcFilename Name of the JS source file
 * @param {string} destFilePath File path to the compiled JS file
 */
function appendToCompiledFile(srcFilename, destFilePath) {
  const bundleFiles = EXTENSION_BUNDLE_MAP[srcFilename];
  if (bundleFiles) {
    const newSource = concatFilesToString(bundleFiles.concat([destFilePath]));
    fs.writeFileSync(destFilePath, newSource, 'utf8');
  }
}

/**
 * Synchronously concatenates the given files into a string.
 *
 * @param {Array<string>} files A list of file paths.
 * @return {string} The concatenated contents of the given files.
 */
function concatFilesToString(files) {
  return files.map(function(filePath) {
    return fs.readFileSync(filePath, 'utf8');
  }).join(MODULE_SEPARATOR);
}

/**
 * Bundles (max) or compiles (min) a given JavaScript file entry point.
 *
 * If `options.typeScript` is true, transpiles from TypeScript into
 * intermediary files before compilation and deletes them afterwards.
 *
 * @param {string} srcDir Path to the src directory
 * @param {string} srcFilename Name of the JS source file
 * @param {string} destDir Destination folder for output script
 * @param {?Object} options
 * @return {!Promise}
 */
function compileJs(srcDir, srcFilename, destDir, options) {
  options = options || {};

  const entryPoint = path.join(srcDir, srcFilename);

  // Transpile TS to Closure-annotated JS before actual bundling or compile.
  if (options.typeScript) {
    const startTime = Date.now();
    transpileTs(srcDir, srcFilename);
    endBuildStep('Transpiled', srcFilename, startTime);
  }

  if (options.minify) {
    const startTime = Date.now();
    return closureCompile(entryPoint, destDir, options.minifiedName, options)
        .then(function() {
          const destPath = path.join(destDir, options.minifiedName);
          appendToCompiledFile(srcFilename, destPath);
          fs.writeFileSync(
              path.join(destDir, 'version.txt'), internalRuntimeVersion);
          if (options.latestName) {
            fs.copySync(
                destPath,
                path.join(destDir, options.latestName));
          }
        })
        .then(() => {
          endBuildStep('Minified', srcFilename, startTime);

          // Remove intemediary, transpiled JS files after compilation.
          if (options.typeScript) {
            rimraf.sync(path.join(srcDir, '**/*.js'));
          }
        });
  }

  const startTime = Date.now();
  let bundler = browserify(entryPoint, {debug: true})
      .transform(babelify, {
        compact: false,
        presets: [
          ['env', {
            targets: {
              browsers: ['last 2 versions', 'safari >= 9'],
            },
          }],
        ],
      })
      .once('transform', () => {
        endBuildStep('Transformed', srcFilename, startTime);
      });
  if (options.watch) {
    bundler = watchify(bundler);
  }

  // Default wrapper for `gulp build`.
  // We don't need an explicit function wrapper like we do for `gulp dist`
  // because Babel handles that for you.
  const wrapper = options.wrapper || '<%= contents %>';

  const lazybuild = lazypipe()
      .pipe(source, srcFilename)
      .pipe(buffer)
      .pipe($$.replace, /\$internalRuntimeVersion\$/g, internalRuntimeVersion)
      .pipe($$.replace, /\$internalRuntimeToken\$/g, internalRuntimeToken)
      .pipe($$.wrap, wrapper)
      .pipe($$.sourcemaps.init.bind($$.sourcemaps), {loadMaps: true});

  const lazywrite = lazypipe()
      .pipe($$.sourcemaps.write.bind($$.sourcemaps), './')
      .pipe(gulp.dest.bind(gulp), destDir);

  const destFilename = options.toName || srcFilename;
<<<<<<< HEAD

  /**
   * @param  {!Function} failOnError
=======
  /**
   * Rebundle-javascript
   *
   * @param {boolean} failOnError
   * @return {Promise}
>>>>>>> 6f05fa7c
   */
  function rebundle(failOnError) {
    const startTime = Date.now();
    return toPromise(
        bundler.bundle()
            .on('error', function(err) {
              let message = err;
              if (err.stack) {
                // Drop the node_modules call stack, which begins with '    at'.
                message = err.stack.replace(/    at[^]*/, '').trim();
              }
              console.error(red(message));
              if (failOnError) {
                process.exit(1);
              } else {
                endBuildStep('Error while compiling', srcFilename, startTime);
              }
            })
            .pipe(lazybuild())
            .pipe($$.rename(destFilename))
            .pipe(lazywrite())
            .on('end', function() {
              appendToCompiledFile(srcFilename,
                  path.join(destDir, destFilename));
            }))
        .then(() => {
          endBuildStep('Compiled', srcFilename, startTime);

          // Remove intemediary, transpiled JS files after compilation.
          if (options.typeScript) {
            rimraf.sync(path.join(srcDir, '**/*.js'));
          }
        })
        .then(() => {
          if (process.env.NODE_ENV === 'development') {
            if (srcFilename === 'amp.js') {
              return enableLocalTesting(unminifiedRuntimeTarget);
            } else if (srcFilename === 'integration.js') {
              return enableLocalTesting(unminified3pTarget);
            } else {
              return Promise.resolve();
            }
          } else {
            return Promise.resolve();
          }
        });
  }

  if (options.watch) {
    bundler.on('update', function() {
      rebundle(/* failOnError */ false);
      // Touch file in unit test set. This triggers rebundling of tests because
      // karma only considers changes to tests files themselves re-bundle
      // worthy.
      touch('test/_init_tests.js');
    });
  }

  if (options.watch === false) {
    // Due to the two step build process, compileJs() is called twice, once with
    // options.watch set to true and, once with it set to false. However, we do
    // not need to call rebundle() twice. This avoids the duplicate compile seen
    // when you run `gulp watch` and touch a file.
    return Promise.resolve();
  } else {
    // This is the default options.watch === true case, and also covers the
    // `gulp build` / `gulp dist` cases where options.watch is undefined.
    return rebundle(/* failOnError */ true);
  }
}

/**
 * Build all the AMP experiments.html/js.
 *
 * @param {!Object} options
 */
function buildExperiments(options) {
  options = options || {};
  const path = 'tools/experiments';
  const htmlPath = path + '/experiments.html';
  const jsPath = path + '/experiments.js';
  let {watch} = options;
  if (watch === undefined) {
    watch = argv.watch || argv.w;
  }

  // Building extensions is a 2 step process because of the renaming
  // and CSS inlining. This watcher watches the original file, copies
  // it to the destination and adds the CSS.
  if (watch) {
    // Do not set watchers again when we get called by the watcher.
    const copy = Object.create(options);
    copy.watch = false;
    $$.watch(path + '/*', function() {
      buildExperiments(copy);
    });
  }

  // Build HTML.
  const html = fs.readFileSync(htmlPath, 'utf8');
  const minHtml = html.replace('/dist.tools/experiments/experiments.js',
      `https://${hostname}/v0/experiments.js`);
  gulp.src(htmlPath)
      .pipe($$.file('experiments.cdn.html', minHtml))
      .pipe(gulp.dest('dist.tools/experiments/'));

  // Build JS.
  const js = fs.readFileSync(jsPath, 'utf8');
  const builtName = 'experiments.max.js';
  const minifiedName = 'experiments.js';
  return toPromise(gulp.src(path + '/*.js')
      .pipe($$.file(builtName, js))
      .pipe(gulp.dest('build/experiments/')))
      .then(function() {
        return compileJs(
            './build/experiments/', builtName, './dist.tools/experiments/', {
              watch: false,
              minify: options.minify || argv.minify,
              includePolyfills: true,
              minifiedName,
              preventRemoveAndMakeDir: options.preventRemoveAndMakeDir,
              checkTypes: options.checkTypes,
            });
      });
}


/**
 * Build amp-web-push publisher files HTML page.
 *
 * @param {!Object} options
 */
function buildWebPushPublisherFiles(options) {
  return buildWebPushPublisherFilesVersion('0.1', options);
}


/**
 * Build amp-web-push publisher files HTML page.
 *
 * @param {string} version
 * @param {!Object} options
 */
function buildWebPushPublisherFilesVersion(version, options) {
  options = options || {};
  const {watch} = options;
  const fileNames =
      ['amp-web-push-helper-frame', 'amp-web-push-permission-dialog'];
  const promises = [];

  mkdirSync('dist');
  mkdirSync('dist/v0');

  for (let i = 0; i < fileNames.length; i++) {
    const fileName = fileNames[i];
    promises.push(buildWebPushPublisherFile(version, fileName, watch, options));
  }

  return Promise.all(promises);
}

/**
<<<<<<< HEAD
 * @param  {string} version
 * @param  {string} fileName
 * @param  {boolean} watch
 * @param  {!Object} options
=======
 * Build WebPushPublisher file
 *
 * @param {*} version
 * @param {string} fileName
 * @param {string} watch
 * @param {Object} options
 * @return {Promise}
>>>>>>> 6f05fa7c
 */
function buildWebPushPublisherFile(version, fileName, watch, options) {
  const basePath = `extensions/amp-web-push/${version}/`;
  const tempBuildDir = `build/all/amp-web-push-${version}/`;
  const distDir = 'dist/v0';

  // Build Helper Frame JS
  const js = fs.readFileSync(basePath + fileName + '.js', 'utf8');
  const builtName = fileName + '.js';
  const minifiedName = fileName + '.js';
  return toPromise(gulp.src(basePath + '/*.js')
      .pipe($$.file(builtName, js))
      .pipe(gulp.dest(tempBuildDir)))
      .then(function() {
        return compileJs('./' + tempBuildDir, builtName, './' + distDir, {
          watch,
          includePolyfills: true,
          minify: options.minify || argv.minify,
          minifiedName,
          preventRemoveAndMakeDir: options.preventRemoveAndMakeDir,
          extraGlobs: [
            tempBuildDir + '*.js',
          ],
        });
      })
      .then(function() {
        if (fs.existsSync(distDir + '/' + minifiedName)) {
          // Build Helper Frame HTML
          let fileContents =
              fs.readFileSync(basePath + fileName + '.html', 'utf8');
          fileContents = fileContents.replace(
              '<!-- [GULP-MAGIC-REPLACE ' + fileName + '.js] -->',
              '<script>' + fs.readFileSync(distDir + '/' +
              minifiedName, 'utf8') + '</script>'
          );

          fs.writeFileSync('dist/v0/' + fileName + '.html',
              fileContents);
        }
      });
}

/**
 * Build "Login Done" page.
 *
 * @param {!Object} options
 */
function buildLoginDone(options) {
  return buildLoginDoneVersion('0.1', options);
}

/**
 * Build "Login Done" page for the specified version.
 *
 * @param {string} version
 * @param {!Object} options
 */
function buildLoginDoneVersion(version, options) {
  options = options || {};
  const path = `extensions/amp-access/${version}/`;
  const buildDir = `build/all/amp-access-${version}/`;
  const htmlPath = path + 'amp-login-done.html';
  const jsPath = path + 'amp-login-done.js';
  let {watch} = options;
  if (watch === undefined) {
    watch = argv.watch || argv.w;
  }

  // Building extensions is a 2 step process because of the renaming
  // and CSS inlining. This watcher watches the original file, copies
  // it to the destination and adds the CSS.
  if (watch) {
    // Do not set watchers again when we get called by the watcher.
    const copy = Object.create(options);
    copy.watch = false;
    $$.watch(path + '/*', function() {
      buildLoginDoneVersion(version, copy);
    });
  }

  // Build HTML.
  const html = fs.readFileSync(htmlPath, 'utf8');
  const minJs = `https://${hostname}/v0/amp-login-done-${version}.js`;
  const minHtml = html
      .replace(
          `../../../dist/v0/amp-login-done-${version}.max.js`,
          minJs)
      .replace(
          `../../../dist/v0/amp-login-done-${version}.js`,
          minJs);
  if (minHtml.indexOf(minJs) == -1) {
    throw new Error('Failed to correctly set JS in login-done.html');
  }

  mkdirSync('dist');
  mkdirSync('dist/v0');

  fs.writeFileSync('dist/v0/amp-login-done-' + version + '.html',
      minHtml);

  // Build JS.
  const js = fs.readFileSync(jsPath, 'utf8');
  const builtName = 'amp-login-done-' + version + '.max.js';
  const minifiedName = 'amp-login-done-' + version + '.js';
  const latestName = 'amp-login-done-latest.js';
  return toPromise(gulp.src(path + '/*.js')
      .pipe($$.file(builtName, js))
      .pipe(gulp.dest(buildDir)))
      .then(function() {
        return compileJs('./' + buildDir, builtName, './dist/v0/', {
          watch: false,
          includePolyfills: true,
          minify: options.minify || argv.minify,
          minifiedName,
          preventRemoveAndMakeDir: options.preventRemoveAndMakeDir,
          latestName,
          extraGlobs: [
            buildDir + 'amp-login-done-0.1.max.js',
            buildDir + 'amp-login-done-dialog.js',
          ],
        });
      });
}

/**
 * Build "Iframe API".
 *
 * @param {!Object} options
 */
function buildAccessIframeApi(options) {
  const version = '0.1';
  options = options || {};
  const path = `extensions/amp-access/${version}/iframe-api`;
  let {watch} = options;
  if (watch === undefined) {
    watch = argv.watch || argv.w;
  }
  const minify = options.minify || argv.minify;
  mkdirSync('dist.3p');
  mkdirSync('dist.3p/current');
  return compileJs(path + '/', 'amp-iframe-api-export.js',
      './dist.3p/current', {
        minifiedName: 'amp-iframe-api-v0.js',
        checkTypes: options.checkTypes || argv.checkTypes,
        watch,
        minify,
        preventRemoveAndMakeDir: options.preventRemoveAndMakeDir,
        include3pDirectories: false,
        includePolyfills: true,
      });
}

/**
 * Build ALP JS.
 *
 * @param {!Object} options
 */
function buildAlp(options) {
  options = options || {};
  return compileJs('./ads/alp/', 'install-alp.js', './dist/', {
    toName: 'alp.max.js',
    watch: options.watch,
    minify: options.minify || argv.minify,
    includePolyfills: true,
    minifiedName: 'alp.js',
    preventRemoveAndMakeDir: options.preventRemoveAndMakeDir,
  });
}

/**
 * Build Examiner JS.
 *
 * @param {!Object} options
 */
function buildExaminer(options) {
  options = options || {};
  return compileJs('./src/examiner/', 'examiner.js', './dist/', {
    toName: 'examiner.max.js',
    watch: options.watch,
    minify: options.minify || argv.minify,
    includePolyfills: true,
    minifiedName: 'examiner.js',
    preventRemoveAndMakeDir: options.preventRemoveAndMakeDir,
  });
}

/**
 * Build web worker JS.
 *
 * @param {!Object} options
 */
function buildWebWorker(options) {
  const opts = Object.assign({}, options);
  return compileJs('./src/web-worker/', 'web-worker.js', './dist/', {
    toName: 'ww.max.js',
    minifiedName: 'ww.js',
    includePolyfills: true,
    watch: opts.watch,
    minify: opts.minify || argv.minify,
    preventRemoveAndMakeDir: opts.preventRemoveAndMakeDir,
  });
}

/**
 * Exits the process if gulp is running with a node version lower than
 * the required version. This has to run very early to avoid parse
 * errors from modules that e.g. use let.
 */
function checkMinVersion() {
  const majorVersion = Number(process.version.replace(/v/, '').split('.')[0]);
  if (majorVersion < 4) {
    log('Please run AMP with node.js version 4 or newer.');
    log('Your version is', process.version);
    process.exit(1);
  }
}

/**
<<<<<<< HEAD
 * @param  {string} path
=======
 *Creates directory in sync manner
 *
 * @param {string} path
>>>>>>> 6f05fa7c
 */
function mkdirSync(path) {
  try {
    fs.mkdirSync(path);
  } catch (e) {
    if (e.code != 'EEXIST') {
      throw e;
    }
  }
}

/**
<<<<<<< HEAD
 * @param  {!Object} readable
=======
 * Returns a promise for readable
 *
 * @param {*} readable
 * @return {Promise}
>>>>>>> 6f05fa7c
 */
function toPromise(readable) {
  return new Promise(function(resolve, reject) {
    readable.on('error', reject).on('end', resolve);
  });
}

/* eslint "google-camelcase/google-camelcase": 0 */

/**
 * Gulp tasks
 */
gulp.task('build', 'Builds the AMP library', ['update-packages'], build, {
  options: {
    config: '  Sets the runtime\'s AMP_CONFIG to one of "prod" or "canary"',
    extensions: '  Builds only the listed extensions.',
    noextensions: '  Builds with no extensions.',
  },
});
gulp.task('check-all', 'Run through all presubmit checks',
    ['lint', 'dep-check', 'check-types', 'presubmit']);
gulp.task('check-types', 'Check JS types', ['update-packages'], checkTypes);
gulp.task('css', 'Recompile css to build directory', ['update-packages'], css);
gulp.task('default', 'Runs "watch" and then "serve"',
    ['update-packages', 'watch'], serve, {
      options: {
        extensions: '  Watches and builds only the listed extensions.',
        noextensions: '  Watches and builds with no extensions.',
      },
    });
gulp.task('dist', 'Build production binaries', ['update-packages'], dist, {
  options: {
    pseudo_names: '  Compiles with readable names. ' +
            'Great for profiling and debugging production code.',
    fortesting: '  Compiles production binaries for local testing',
    config: '  Sets the runtime\'s AMP_CONFIG to one of "prod" or "canary"',
  },
});
gulp.task('watch', 'Watches for changes in files, re-builds when detected',
    ['update-packages'], watch, {
      options: {
        with_inabox: '  Also watch and build the amp-inabox.js binary.',
        with_shadow: '  Also watch and build the amp-shadow.js binary.',
        extensions: '  Watches and builds only the listed extensions.',
        noextensions: '  Watches and builds with no extensions.',
      },
    });
gulp.task('build-experiments', 'Builds experiments.html/js', buildExperiments);
gulp.task('build-login-done', 'Builds login-done.html/js', buildLoginDone);
gulp.task('build-access-iframe-api', 'Builds iframe-api.js',
    buildAccessIframeApi);<|MERGE_RESOLUTION|>--- conflicted
+++ resolved
@@ -533,12 +533,6 @@
   }
 
   /**
-<<<<<<< HEAD
-   * @param  {!Object} css
-   * @param  {string} originalCssFilename
-   * @param  {string} jsFilename
-   * @param  {string} cssFilename
-=======
    * Writes CSS to build folder
    *
    * @param {string} css
@@ -546,7 +540,6 @@
    * @param {string} jsFilename
    * @param {string} cssFilename
    * @return {Promise}
->>>>>>> 6f05fa7c
    */
   function writeCss(css, originalCssFilename, jsFilename, cssFilename) {
     return toPromise(gulp.src(`css/${originalCssFilename}`)
@@ -672,18 +665,11 @@
  * @param {!Object} options
  */
 function buildExtensionCss(path, name, version, options) {
-<<<<<<< HEAD
-
-  /**
-   * @param  {string} name
-   * @param  {!Object} css
-=======
   /**
    * Writes CSS binaries
    *
    * @param {string} name
    * @param {string} css
->>>>>>> 6f05fa7c
    */
   function writeCssBinaries(name, css) {
     const jsCss = 'export const CSS = ' + JSON.stringify(css) + ';\n';
@@ -1196,17 +1182,11 @@
       .pipe(gulp.dest.bind(gulp), destDir);
 
   const destFilename = options.toName || srcFilename;
-<<<<<<< HEAD
-
-  /**
-   * @param  {!Function} failOnError
-=======
   /**
    * Rebundle-javascript
    *
    * @param {boolean} failOnError
    * @return {Promise}
->>>>>>> 6f05fa7c
    */
   function rebundle(failOnError) {
     const startTime = Date.now();
@@ -1369,12 +1349,6 @@
 }
 
 /**
-<<<<<<< HEAD
- * @param  {string} version
- * @param  {string} fileName
- * @param  {boolean} watch
- * @param  {!Object} options
-=======
  * Build WebPushPublisher file
  *
  * @param {*} version
@@ -1382,7 +1356,6 @@
  * @param {string} watch
  * @param {Object} options
  * @return {Promise}
->>>>>>> 6f05fa7c
  */
 function buildWebPushPublisherFile(version, fileName, watch, options) {
   const basePath = `extensions/amp-web-push/${version}/`;
@@ -1601,13 +1574,9 @@
 }
 
 /**
-<<<<<<< HEAD
- * @param  {string} path
-=======
  *Creates directory in sync manner
  *
  * @param {string} path
->>>>>>> 6f05fa7c
  */
 function mkdirSync(path) {
   try {
@@ -1620,14 +1589,10 @@
 }
 
 /**
-<<<<<<< HEAD
- * @param  {!Object} readable
-=======
  * Returns a promise for readable
  *
  * @param {*} readable
  * @return {Promise}
->>>>>>> 6f05fa7c
  */
 function toPromise(readable) {
   return new Promise(function(resolve, reject) {
