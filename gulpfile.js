/**
 * Copyright 2015 The AMP HTML Authors. All Rights Reserved.
 *
 * Licensed under the Apache License, Version 2.0 (the "License");
 * you may not use this file except in compliance with the License.
 * You may obtain a copy of the License at
 *
 *      http://www.apache.org/licenses/LICENSE-2.0
 *
 * Unless required by applicable law or agreed to in writing, software
 * distributed under the License is distributed on an "AS-IS" BASIS,
 * WITHOUT WARRANTIES OR CONDITIONS OF ANY KIND, either express or implied.
 * See the License for the specific language governing permissions and
 * limitations under the License.
 */

checkMinVersion();

var $$ = require('gulp-load-plugins')();
var babel = require('babelify');
var browserify = require('browserify');
var buffer = require('vinyl-buffer');
var closureCompile = require('./build-system/tasks/compile').closureCompile;
var cleanupBuildDir = require('./build-system/tasks/compile').cleanupBuildDir;
var jsifyCssAsync = require('./build-system/tasks/jsify-css').jsifyCssAsync;
var fs = require('fs-extra');
var gulp = $$.help(require('gulp'));
var lazypipe = require('lazypipe');
var minimatch = require('minimatch');
var minimist = require('minimist');
var source = require('vinyl-source-stream');
var touch = require('touch');
var watchify = require('watchify');
var internalRuntimeVersion = require('./build-system/internal-version').VERSION;
var internalRuntimeToken = require('./build-system/internal-version').TOKEN;

var argv = minimist(process.argv.slice(2), { boolean: ['strictBabelTransform'] });

var cssOnly = argv['css-only'];

require('./build-system/tasks');


/**
 * Build all the AMP extensions
 *
 * @param {!Object} options
 */
function buildExtensions(options) {
  // We pass watch further in to have browserify watch the built file
  // and update it if any of its required deps changed.
  // Each extension and version must be listed individually here.
  buildExtension('amp-a4a', '0.1', false, options);
  buildExtension('amp-access', '0.1', true, options);
  buildExtension('amp-accordion', '0.1', true, options);
  buildExtension('amp-ad', '0.1', false, options);
  buildExtension('amp-ad-network-adsense-impl', 0.1, false, options);
  buildExtension('amp-ad-network-doubleclick-impl', 0.1, false, options);
  buildExtension('amp-ad-network-fake-impl', 0.1, false, options);
  buildExtension('amp-analytics', '0.1', false, options);
  buildExtension('amp-anim', '0.1', false, options);
<<<<<<< HEAD
  buildExtension('amp-apester-media', '0.1', true, options);
=======
  buildExtension('amp-app-banner', '0.1', true, options);
>>>>>>> cbcfed88
  buildExtension('amp-audio', '0.1', false, options);
  buildExtension('amp-brid-player', '0.1', false, options);
  buildExtension('amp-brightcove', '0.1', false, options);
  buildExtension('amp-kaltura-player', '0.1', false, options);
  buildExtension('amp-carousel', '0.1', true, options);
  buildExtension('amp-dailymotion', '0.1', false, options);
  buildExtension('amp-dynamic-css-classes', '0.1', false, options);
  buildExtension('amp-experiment', '0.1', false, options);
  buildExtension('amp-facebook', '0.1', false, options);
  buildExtension('amp-fit-text', '0.1', true, options);
  buildExtension('amp-fx-flying-carpet', '0.1', true, options);
  buildExtension('amp-font', '0.1', false, options);
  buildExtension('amp-form', '0.1', true, options);
  buildExtension('amp-iframe', '0.1', false, options);
  buildExtension('amp-image-lightbox', '0.1', true, options);
  buildExtension('amp-instagram', '0.1', false, options);
  buildExtension('amp-install-serviceworker', '0.1', false, options);
  buildExtension('amp-jwplayer', '0.1', false, options);
  buildExtension('amp-lightbox', '0.1', false, options);
  buildExtension('amp-list', '0.1', false, options);
  buildExtension('amp-live-list', '0.1', true, options);
  buildExtension('amp-mustache', '0.1', false, options);
  buildExtension('amp-o2-player', '0.1', false, options);
  buildExtension('amp-pinterest', '0.1', true, options);
  buildExtension('amp-reach-player', '0.1', false, options);
  buildExtension('amp-share-tracking', '0.1', false, options);
  buildExtension('amp-sidebar', '0.1', true, options);
  buildExtension('amp-soundcloud', '0.1', false, options);
  buildExtension('amp-springboard-player', '0.1', false, options);
  buildExtension('amp-sticky-ad', '0.1', true, options);
  /**
   * @deprecated `amp-slides` is deprecated and will be deleted before 1.0.
   * Please see {@link AmpCarousel} with `type=slides` attribute instead.
   */
  buildExtension('amp-slides', '0.1', false, options);
  buildExtension('amp-social-share', '0.1', true, options);
  buildExtension('amp-twitter', '0.1', false, options);
  buildExtension('amp-user-notification', '0.1', true, options);
  buildExtension('amp-vimeo', '0.1', false, options);
  buildExtension('amp-vine', '0.1', false, options);
  buildExtension('amp-viz-vega', '0.1', false, options);
  buildExtension('amp-google-vrview-image', '0.1', false, options);
  buildExtension('amp-youtube', '0.1', false, options);
}


/**
 * Compile the polyfills script and drop it in the build folder
 */
function polyfillsForTests() {
  compileJs('./src/', 'polyfills.js', './build/');
}

/**
 * Compile and optionally minify the stylesheets and the scripts
 * and drop them in the dist folder
 *
 * @param {boolean} watch
 * @param {boolean} shouldMinify
 * @param {boolean=} opt_preventRemoveAndMakeDir
 * @param {boolean=} opt_checkTypes
 */
function compile(watch, shouldMinify, opt_preventRemoveAndMakeDir,
    opt_checkTypes) {
  compileCss();
  compileJs('./3p/', 'integration.js', './dist.3p/' + internalRuntimeVersion, {
    minifiedName: 'f.js',
    checkTypes: opt_checkTypes,
    watch: watch,
    minify: shouldMinify,
    preventRemoveAndMakeDir: opt_preventRemoveAndMakeDir,
    externs: ['ads/ads.extern.js',],
  });
  // The main binary does not yet compile successfully with type checking
  // turned on. Skip for now.
  if (opt_checkTypes && !argv.more) {
    return;
  }
  // For compilation with babel we start with the amp-babel entry point,
  // but then rename to the amp.js which we've been using all along.
  compileJs('./src/', 'amp-babel.js', './dist', {
    toName: 'amp.js',
    minifiedName: 'v0.js',
    includePolyfills: true,
    checkTypes: opt_checkTypes,
    watch: watch,
    preventRemoveAndMakeDir: opt_preventRemoveAndMakeDir,
    minify: shouldMinify,
    // If there is a sync JS error during initial load,
    // at least try to unhide the body.
    wrapper: 'try{(function(){<%= contents %>})()}catch(e){' +
        'setTimeout(function(){' +
        'var s=document.body.style;' +
        's.opacity=1;' +
        's.visibility="visible";' +
        's.animation="none";' +
        's.WebkitAnimation="none;"},1000);throw e};'
  });
  // Entry point for shadow runtime.
  compileJs('./src/', 'amp-shadow-babel.js', './dist', {
    toName: 'amp-shadow.js',
    minifiedName: 'shadow-v0.js',
    includePolyfills: true,
    checkTypes: opt_checkTypes,
    watch: watch,
    preventRemoveAndMakeDir: opt_preventRemoveAndMakeDir,
    minify: shouldMinify,
    wrapper: '<%= contents %>'
  });
  thirdPartyBootstrap(watch, shouldMinify);
}

/**
 * Compile all the css and drop in the build folder
 *
 * @return {!Promise} containing a Readable	Stream
 */
function compileCss() {
  console.info('Recompiling CSS.');
  return jsifyCssAsync('css/amp.css').then(function(css) {
    return gulp.src('css/**.css')
        .pipe($$.file('css.js', 'export const cssText = ' + css))
        .pipe(gulp.dest('build'));
  });
}

/**
 * Enables watching for file changes in css, extensions.
 */
function watch() {
  $$.watch('css/**/*.css', function() {
    compileCss();
  });
  buildAlp({
    watch: true,
  });
  buildExtensions({
    watch: true,
  });
  compile(true);
}

/**
 * Copies extensions from
 * extensions/$name/$version/$name.js
 * to
 * dist/v0/$name-$version.js
 *
 * Optionally copies the CSS at extensions/$name/$version/$name.css into
 * a generated JS file that can be required from the extensions as
 * `import {CSS} from '../../../build/$name-0.1.css';`
 *
 * @param {string} name Name of the extension. Must be the sub directory in
 *     the extensions directory and the name of the JS and optional CSS file.
 * @param {string} version Version of the extension. Must be identical to
 *     the sub directory inside the extension directory
 * @param {boolean} hasCss Whether there is a CSS file for this extension.
 * @param {?Object} options
 * @return {!Stream} Gulp object
 */
function buildExtension(name, version, hasCss, options) {
  if (cssOnly && !hasCss) {
    return Promise.resolve();
  }
  options = options || {};
  var path = 'extensions/' + name + '/' + version;
  var jsPath = path + '/' + name + '.js';
  var jsTestPath = path + '/test/' + 'test-' + name + '.js';
  if (argv.files && options.bundleOnlyIfListedInFiles) {
    const passedFiles = Array.isArray(argv.files) ? argv.files : [argv.files];
    const shouldBundle = passedFiles.some(glob => {
      return minimatch(jsPath, glob) || minimatch(jsTestPath, glob);
    });
    if (!shouldBundle) {
      return;
    }
  }
  $$.util.log('Bundling ' + name);
  // Building extensions is a 2 step process because of the renaming
  // and CSS inlining. This watcher watches the original file, copies
  // it to the destination and adds the CSS.
  if (options.watch) {
    // Do not set watchers again when we get called by the watcher.
    var copy = Object.create(options);
    copy.watch = false;
    $$.watch(path + '/*', function() {
      buildExtension(name, version, hasCss, copy);
    });
  }
  if (hasCss) {
    mkdirSync('build');
    return jsifyCssAsync(path + '/' + name + '.css').then(function(css) {
      var jsCss = 'export const CSS = ' + css + ';\n';
      var builtName = 'build/' + name + '-' + version + '.css.js';
      fs.writeFileSync(builtName, jsCss, 'utf-8');
      if (cssOnly) {
        return Promise.resolve();
      }
      return buildExtensionJs(path, name, version, options);
    });
  } else {
    return buildExtensionJs(path, name, version, options);
  }
}

/**
 * Build the JavaScript for the extension specified
 *
 * @param {string} path Path to the extensions directory
 * @param {string} name Name of the extension. Must be the sub directory in
 *     the extensions directory and the name of the JS and optional CSS file.
 * @param {string} version Version of the extension. Must be identical to
 *     the sub directory inside the extension directory
 * @param {!Object} options
 * @return {!Stream} Gulp object
 */
function buildExtensionJs(path, name, version, options) {
  compileJs(path + '/', name + '.js', './dist/v0', {
    watch: options.watch,
    preventRemoveAndMakeDir: options.preventRemoveAndMakeDir,
    minify: options.minify,
    toName:  name + '-' + version + '.max.js',
    minifiedName: name + '-' + version + '.js',
    latestName: name + '-latest.js',
    // Wrapper that either registers the extension or schedules it for
    // execution after the main binary comes back.
    // The `function` is wrapped in `()` to avoid lazy parsing it,
    // since it will be immediately executed anyway.
    // See https://github.com/ampproject/amphtml/issues/3977
    wrapper: '(window.AMP = window.AMP || [])' +
        '.push({n:"' + name + '", f:(function(AMP) {<%= contents %>\n})});',
  });
}

/**
 * Main Build
 */
function build() {
  process.env.NODE_ENV = 'development';
  polyfillsForTests();
  buildAlp();
  buildExtensions({bundleOnlyIfListedInFiles: true});
  compile();
}

/**
 * Dist Build
 */
function dist() {
  process.env.NODE_ENV = 'production';
  cleanupBuildDir();
  compile(false, true, true);
  buildAlp({minify: true, watch: false, preventRemoveAndMakeDir: true});
  buildExtensions({minify: true, preventRemoveAndMakeDir: true});
  buildExperiments({minify: true, watch: false, preventRemoveAndMakeDir: true});
  buildLoginDone({minify: true, watch: false, preventRemoveAndMakeDir: true});
}

/**
 * Dedicated type check path.
 */
function checkTypes() {
  process.env.NODE_ENV = 'production';
  cleanupBuildDir();
  buildAlp({
    minify: true,
    checkTypes: true,
    preventRemoveAndMakeDir: true,
  });
  buildExperiments({
    minify: true,
    checkTypes: true,
    preventRemoveAndMakeDir: true,
  });
  compile(false, true, /* opt_preventRemoveAndMakeDir*/ true,
      /* check types */ true);
  // These are not turned on on Travis.
}

/**
 * Copies frame.html to output folder, replaces js references to minified
 * copies, and generates symlink to it.
 *
 * @param {boolean} watch
 * @param {boolean} shouldMinify
 */
function thirdPartyBootstrap(watch, shouldMinify) {
  var input = '3p/frame.max.html';
  if (watch) {
    $$.watch(input, function() {
      thirdPartyBootstrap(false);
    });
  }
  $$.util.log('Processing ' + input);
  var html = fs.readFileSync(input, 'utf8');
  var min = html;
  // By default we use an absolute URL, that is independent of the
  // actual frame host for the JS inside the frame.
  var jsPrefix = 'https://3p.ampproject.net/' + internalRuntimeVersion;
  // But during testing we need a relative reference because the
  // version is not available on the absolute path.
  if (argv.fortesting) {
    jsPrefix = '.';
  }
  // Convert default relative URL to absolute min URL.
  min = min.replace(/\.\/integration\.js/g, jsPrefix + '/f.js');
  gulp.src(input)
      .pipe($$.file('frame.html', min))
      .pipe(gulp.dest('dist.3p/' + internalRuntimeVersion))
      .on('end', function() {
        var aliasToLatestBuild = 'dist.3p/current';
        if (shouldMinify) {
          aliasToLatestBuild += '-min';
        }
        if (fs.existsSync(aliasToLatestBuild)) {
          fs.unlinkSync(aliasToLatestBuild);
        }
        fs.symlinkSync(
            './' + internalRuntimeVersion,
            aliasToLatestBuild,
            'dir');
      });
}

var activeBundleOperationCount = 0;

/**
 * Compile a javascript file
 *
 * @param {string} srcDir Path to the src directory
 * @param {string} srcFilename Name of the JS source file
 * @param {string} destDir Destination folder for output script
 * @param {?Object} options
 */
function compileJs(srcDir, srcFilename, destDir, options) {
  options = options || {};
  if (options.minify) {
    function minify() {
      console.log('Minifying ' + srcFilename);
      closureCompile(srcDir + srcFilename, destDir, options.minifiedName,
          options)
          .then(function() {
            fs.writeFileSync(destDir + '/version.txt', internalRuntimeVersion);
            if (options.latestName) {
              fs.copySync(
                  destDir + '/' + options.minifiedName,
                  destDir + '/' + options.latestName);
            }
          });
    }
    minify();
    return;
  }
  var bundler = browserify(srcDir + srcFilename, {debug: true})
      .transform(babel, { loose: argv.strictBabelTransform ? undefined : 'all' });
  if (options.watch) {
    bundler = watchify(bundler);
  }

  var wrapper = options.wrapper || '<%= contents %>';

  var lazybuild = lazypipe()
      .pipe(source, srcFilename)
      .pipe(buffer)
      .pipe($$.replace, /\$internalRuntimeVersion\$/g, internalRuntimeVersion)
      .pipe($$.replace, /\$internalRuntimeToken\$/g, internalRuntimeToken)
      .pipe($$.wrap, wrapper)
      .pipe($$.sourcemaps.init.bind($$.sourcemaps), {loadMaps: true});

  var lazywrite = lazypipe()
      .pipe($$.sourcemaps.write.bind($$.sourcemaps), './')
      .pipe(gulp.dest.bind(gulp), destDir);

  function rebundle() {
    activeBundleOperationCount++;
    bundler.bundle()
      .on('error', function(err) {
        activeBundleOperationCount--;
        if (err instanceof SyntaxError) {
          console.error($$.util.colors.red('Syntax error:', err.message));
        } else {
          console.error($$.util.colors.red(err.message));
        }
      })
      .pipe(lazybuild())
      .pipe($$.rename(options.toName || srcFilename))
      .pipe(lazywrite())
      .on('end', function() {
        $$.util.log('Compiled ' + srcFilename);
        activeBundleOperationCount--;
        if (activeBundleOperationCount == 0) {
          $$.util.log($$.util.colors.green('All current JS updates done.'));
        }
      });
  }

  if (options.watch) {
    bundler.on('update', function() {
      $$.util.log('-> bundling ' + srcDir + '...');
      rebundle();
      // Touch file in unit test set. This triggers rebundling of tests because
      // karma only considers changes to tests files themselves re-bundle
      // worthy.
      touch('test/_init_tests.js');
    });
  }

  rebundle();
}

/**
 * Build all the AMP experiments.html/js.
 *
 * @param {!Object} options
 */
function buildExperiments(options) {
  options = options || {};
  $$.util.log('Bundling experiments.html/js');

  function copyHandler(name, err) {
    if (err) {
      return $$.util.log($$.util.colors.red('copy error: ', err));
    }
    $$.util.log($$.util.colors.green('copied ' + name));
  }

  var path = 'tools/experiments';
  var htmlPath = path + '/experiments.html';
  var jsPath = path + '/experiments.js';
  var watch = options.watch;
  if (watch === undefined) {
    watch = argv.watch || argv.w;
  }

  // Building extensions is a 2 step process because of the renaming
  // and CSS inlining. This watcher watches the original file, copies
  // it to the destination and adds the CSS.
  if (watch) {
    // Do not set watchers again when we get called by the watcher.
    var copy = Object.create(options);
    copy.watch = false;
    $$.watch(path + '/*', function() {
      buildExperiments(copy);
    });
  }

  // Build HTML.
  $$.util.log('Processing ' + htmlPath);
  var html = fs.readFileSync(htmlPath, 'utf8');
  var minHtml = html.replace('../../dist.tools/experiments/experiments.max.js',
      'https://cdn.ampproject.org/v0/experiments.js');
  gulp.src(htmlPath)
      .pipe($$.file('experiments.cdn.html', minHtml))
      .pipe(gulp.dest('dist.tools/experiments/'));

  // Build JS.
  var js = fs.readFileSync(jsPath, 'utf8');
  var builtName = 'experiments.max.js';
  var minifiedName = 'experiments.js';
  return gulp.src(path + '/*.js')
      .pipe($$.file(builtName, js))
      .pipe(gulp.dest('build/experiments/'))
      .on('end', function() {
        compileJs('./build/experiments/', builtName, './dist.tools/experiments/', {
          watch: false,
          minify: options.minify || argv.minify,
          includePolyfills: true,
          minifiedName: minifiedName,
          preventRemoveAndMakeDir: options.preventRemoveAndMakeDir,
          checkTypes: options.checkTypes,
        });
      });
}


/**
 * Build "Login Done" page.
 *
 * @param {!Object} options
 */
function buildLoginDone(options) {
  return buildLoginDoneVersion('0.1', options);
}

/**
 * Build "Login Done" page for the specified version.
 *
 * @param {!Object} options
 */
function buildLoginDoneVersion(version, options) {
  options = options || {};
  $$.util.log('Bundling amp-login-done.html/js');

  function copyHandler(name, err) {
    if (err) {
      return $$.util.log($$.util.colors.red('copy error: ', err));
    }
    $$.util.log($$.util.colors.green('copied ' + name));
  }

  var path = 'extensions/amp-access/' + version + '/';
  var htmlPath = path + 'amp-login-done.html';
  var jsPath = path + 'amp-login-done.js';
  var watch = options.watch;
  if (watch === undefined) {
    watch = argv.watch || argv.w;
  }

  // Building extensions is a 2 step process because of the renaming
  // and CSS inlining. This watcher watches the original file, copies
  // it to the destination and adds the CSS.
  if (watch) {
    // Do not set watchers again when we get called by the watcher.
    var copy = Object.create(options);
    copy.watch = false;
    $$.watch(path + '/*', function() {
      buildLoginDoneVersion(version, copy);
    });
  }

  // Build HTML.
  $$.util.log('Processing ' + htmlPath);
  var html = fs.readFileSync(htmlPath, 'utf8');
  var minHtml = html.replace(
      '../../../dist/v0/amp-login-done-' + version + '.max.js',
      'https://cdn.ampproject.org/v0/amp-login-done-' + version + '.js');

  mkdirSync('dist');
  mkdirSync('dist/v0');

  fs.writeFileSync('dist/v0/amp-login-done-' + version + '.html',
      minHtml);

  // Build JS.
  var js = fs.readFileSync(jsPath, 'utf8');
  var builtName = 'amp-login-done-' + version + '.max.js';
  var minifiedName = 'amp-login-done-' + version + '.js';
  var latestName = 'amp-login-done-latest.js';
  return gulp.src(path + '/*.js')
      .pipe($$.file(builtName, js))
      .pipe(gulp.dest('build/all/v0/'))
      .on('end', function() {
        compileJs('./build/all/v0/', builtName, './dist/v0/', {
          watch: false,
          includePolyfills: true,
          minify: options.minify || argv.minify,
          minifiedName: minifiedName,
          preventRemoveAndMakeDir: options.preventRemoveAndMakeDir,
          latestName: latestName,
        });
      });
}

/**
 * Build ALP JS
 *
 * @param {!Object} options
 */
function buildAlp(options) {
  options = options || {};
  $$.util.log('Bundling alp.js');

  compileJs('./ads/alp/', 'install-alp.js', './dist/', {
    toName: 'alp.max.js',
    watch: options.watch,
    minify: options.minify || argv.minify,
    includePolyfills: true,
    minifiedName: 'alp.js',
    preventRemoveAndMakeDir: options.preventRemoveAndMakeDir,
  });
}

/**
 * Exits the process if gulp is running with a node version lower than
 * the required version. This has to run very early to avoid parse
 * errors from modules that e.g. use let.
 */
function checkMinVersion() {
  var majorVersion = Number(process.version.replace(/v/, '').split('.')[0]);
  if (majorVersion < 4) {
    $$.util.log('Please run AMP with node.js version 4 or newer.');
    $$.util.log('Your version is', process.version);
    process.exit(1);
  }
}

function mkdirSync(path) {
  try {
    fs.mkdirSync(path);
  } catch(e) {
    if (e.code != 'EEXIST') {
      throw e;
    }
  }
}


/**
 * Gulp tasks
 */
gulp.task('build', 'Builds the AMP library', build);
gulp.task('check-types', 'Check JS types', checkTypes);
gulp.task('css', 'Recompile css to build directory', compileCss);
gulp.task('default', 'Same as "watch"', ['watch', 'serve']);
gulp.task('dist', 'Build production binaries', dist, {
  options: {
    pseudo_names: 'Compiles with readable names. ' +
        'Great for profiling and debugging production code.',
    fortesting: 'Compiles with `getMode().test` set to true',
  }
});
gulp.task('extensions', 'Build AMP Extensions', buildExtensions);
gulp.task('watch', 'Watches for changes in files, re-build', watch);
gulp.task('build-experiments', 'Builds experiments.html/js', buildExperiments);
gulp.task('build-login-done', 'Builds login-done.html/js', buildLoginDone);<|MERGE_RESOLUTION|>--- conflicted
+++ resolved
@@ -59,11 +59,8 @@
   buildExtension('amp-ad-network-fake-impl', 0.1, false, options);
   buildExtension('amp-analytics', '0.1', false, options);
   buildExtension('amp-anim', '0.1', false, options);
-<<<<<<< HEAD
   buildExtension('amp-apester-media', '0.1', true, options);
-=======
   buildExtension('amp-app-banner', '0.1', true, options);
->>>>>>> cbcfed88
   buildExtension('amp-audio', '0.1', false, options);
   buildExtension('amp-brid-player', '0.1', false, options);
   buildExtension('amp-brightcove', '0.1', false, options);
