--- conflicted
+++ resolved
@@ -822,11 +822,7 @@
  */
 function checkBinarySize(compiled) {
   const file = compiled ? './dist/v0.js' : './dist/amp.js';
-<<<<<<< HEAD
-  const size = compiled ? '76.91KB' : '336.59KB';
-=======
-  const size = compiled ? '76.85KB' : '336.10KB';
->>>>>>> 671ec47d
+  const size = compiled ? '76.95KB' : '336.66KB';
   const cmd = `npx bundlesize -f "${file}" -s "${size}"`;
   log(green('Running ') + cyan(cmd) + green('...\n'));
   const p = exec(cmd);
