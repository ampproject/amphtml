--- conflicted
+++ resolved
@@ -1,155 +1,34 @@
-selector                                                                                                  |   z-index      |   file
----                                                                                                       |   ---          |   ---
-.i-amphtml-story-consent-logo::before                                                                     |   -1           |   extensions/amp-story/1.0/amp-story-consent.css
-.i-amphtml-story-share-icon::before                                                                       |   -1           |   extensions/amp-story/0.1/amp-story-share.css
-amp-story-page .i-amphtml-story-page-open-attachment-icon::after                                          |   -1           |   extensions/amp-story/1.0/amp-story.css
-.i-amphtml-story-consent-logo::before                                                                     |   -1           |   extensions/amp-story/0.1/amp-story-consent.css
-.i-amphtml-story-bookend-inner::before                                                                    |   -1           |   extensions/amp-story/0.1/amp-story-bookend.css
-.i-amphtml-story-access-logo::before                                                                      |   -1           |   extensions/amp-story/1.0/amp-story-access.css
-<<<<<<< HEAD
-.i-amphtml-carousel-spacer                                                                                |   -1           |   extensions/amp-carousel/0.2/amp-carousel.css
-=======
-.i-amphtml-carousel-spacer                                                                                |   -1           |   extensions/amp-carousel/0.2/carousel.css
->>>>>>> c69d36ee
-.i-amphtml-story-bookend-inner::before                                                                    |   -1           |   extensions/amp-story/1.0/amp-story-bookend.css
-amp-story-page                                                                                            |   0            |   extensions/amp-story/0.1/amp-story.css
-.i-amphtml-story-background                                                                               |   0            |   extensions/amp-story/1.0/amp-story-desktop-panels.css
-.amp-video-docked-placeholder-background                                                                  |   0            |   extensions/amp-video-docking/0.1/amp-video-docking.css
-.i-amphtml-image-lightbox-container                                                                       |   0            |   extensions/amp-image-lightbox/0.1/amp-image-lightbox.css
-0%                                                                                                        |   0            |   extensions/amp-byside-content/0.1/amp-byside-content.css
-.i-amphtml-story-access-content                                                                           |   0            |   extensions/amp-story/1.0/amp-story-access.css
-.i-amphtml-lbg-desc-box.i-amphtml-lbg-overflow .i-amphtml-lbg-desc-mask                                   |   0            |   extensions/amp-lightbox-gallery/0.1/amp-lightbox-gallery.css
-.i-amphtml-byside-content-loading-container .i-amphtml-byside-content-loading-animation:after             |   0            |   extensions/amp-byside-content/0.1/amp-byside-content.css
-.i-amphtml-story-consent-content                                                                          |   0            |   extensions/amp-story/0.1/amp-story-consent.css
-amp-story-page                                                                                            |   0            |   extensions/amp-story/1.0/amp-story.css
-.i-amphtml-story-background                                                                               |   0            |   extensions/amp-story/0.1/amp-story-desktop.css
-.i-amphtml-story-consent-content                                                                          |   0            |   extensions/amp-story/1.0/amp-story-consent.css
-.i-amphtml-story-background-overlay                                                                       |   1            |   extensions/amp-story/1.0/amp-story-desktop-panels.css
-i-amphtml-video-mask                                                                                      |   1            |   css/video-autoplay.css
-.i-amphtml-image-slider-label-wrapper                                                                     |   1            |   extensions/amp-image-slider/0.1/amp-image-slider.css
-.i-amphtml-image-slider-right-mask                                                                        |   1            |   extensions/amp-image-slider/0.1/amp-image-slider.css
-.i-amphtml-layout-size-defined > [placeholder]                                                            |   1            |   css/amp.css
-.i-amphtml-expanded-mode amp-twitter                                                                      |   1            |   extensions/amp-story/1.0/amp-story.css
-.i-amphtml-lbg-desc-box.i-amphtml-lbg-standard .i-amphtml-lbg-desc-mask                                   |   1            |   extensions/amp-lightbox-gallery/0.1/amp-lightbox-gallery.css
-.i-amphtml-lbg-top-bar                                                                                    |   1            |   extensions/amp-lightbox-gallery/0.1/amp-lightbox-gallery.css
-amp-story-page[active]                                                                                    |   1            |   extensions/amp-story/1.0/amp-story.css
-.i-amphtml-story-consent-actions                                                                          |   1            |   extensions/amp-story/1.0/amp-story-consent.css
-div.i-amphtml-story-share-pill-container                                                                  |   1            |   extensions/amp-story/1.0/amp-story-system-layer.css
-.i-amphtml-story-page-attachment-header                                                                   |   1            |   extensions/amp-story/1.0/amp-story-page-attachment-header.css
-.i-amphtml-loading-container                                                                              |   1            |   css/amp.css
-amp-story-page[active]                                                                                    |   1            |   extensions/amp-story/0.1/amp-story.css
-.i-amphtml-glass-pane                                                                                     |   1            |   extensions/amp-story-auto-ads/0.1/amp-story-auto-ads.css
-.i-amphtml-story-hint-container .i-amphtml-story-hint-tap-button-icon                                     |   1            |   extensions/amp-story/1.0/amp-story-hint.css
-.i-amphtml-story-bookend-fullbleed::before                                                                |   1            |   extensions/amp-story/0.1/amp-story-bookend.css
-.i-amphtml-story-background.active                                                                        |   1            |   extensions/amp-story/1.0/amp-story-desktop-panels.css
-.i-amphtml-story-consent-actions                                                                          |   1            |   extensions/amp-story/0.1/amp-story-consent.css
-.amp-video-eq                                                                                             |   1            |   css/video-autoplay.css
-.i-amphtml-story-background-overlay::after                                                                |   1            |   extensions/amp-story/1.0/amp-story-desktop-panels.css
-.i-amphtml-image-lightbox-viewer                                                                          |   1            |   extensions/amp-image-lightbox/0.1/amp-image-lightbox.css
-.i-amphtml-story-background-overlay                                                                       |   1            |   extensions/amp-story/0.1/amp-story-desktop.css
-.i-amphtml-story-background-overlay::after                                                                |   1            |   extensions/amp-story/0.1/amp-story-desktop.css
-.i-amphtml-story-background.active                                                                        |   1            |   extensions/amp-story/0.1/amp-story-desktop.css
-.i-amphtml-image-lightbox-viewer-image                                                                    |   1            |   extensions/amp-image-lightbox/0.1/amp-image-lightbox.css
-.i-amphtml-story-hint-container .i-amphtml-story-hint-tap-button-icon                                     |   1            |   extensions/amp-story/0.1/amp-story-hint.css
-.i-amphtml-layout-size-defined > [fallback]                                                               |   1            |   css/amp.css
-div.i-amphtml-story-top                                                                                   |   1            |   extensions/amp-story/0.1/amp-story-desktop.css
-amp-story-grid-layer                                                                                      |   2            |   extensions/amp-story/1.0/amp-story.css
-.i-amphtml-story-consent-header                                                                           |   2            |   extensions/amp-story/0.1/amp-story-consent.css
-.i-amphtml-story-access-header                                                                            |   2            |   extensions/amp-story/1.0/amp-story-access.css
-.i-amphtml-story-hint-container                                                                           |   2            |   extensions/amp-story/1.0/amp-story-hint.css
-.i-amphtml-story-bookend-active amp-story-page[active]::after                                             |   2            |   extensions/amp-story/1.0/amp-story.css
-.i-amphtml-image-lightbox-caption                                                                         |   2            |   extensions/amp-image-lightbox/0.1/amp-image-lightbox.css
-.i-amphtml-story-consent-header                                                                           |   2            |   extensions/amp-story/1.0/amp-story-consent.css
-.i-amphtml-story-bookend-active > amp-story-page[active]::after                                           |   2            |   extensions/amp-story/0.1/amp-story.css
-.i-amphtml-image-slider-hint                                                                              |   2            |   extensions/amp-image-slider/0.1/amp-image-slider.css
-.i-amphtml-element > [overflow]                                                                           |   2            |   css/amp.css
-amp-story-grid-layer                                                                                      |   2            |   extensions/amp-story/0.1/amp-story.css
-.i-amphtml-loader-moving-line                                                                             |   2            |   css/amp.css
-.i-amphtml-story-hint-container                                                                           |   2            |   extensions/amp-story/0.1/amp-story-hint.css
-.i-amphtml-image-slider-bar                                                                               |   3            |   extensions/amp-image-slider/0.1/amp-image-slider.css
-amp-story-page[active] .i-amphtml-story-page-open-attachment                                              |   3            |   extensions/amp-story/1.0/amp-story.css
-amp-story-cta-layer                                                                                       |   3            |   extensions/amp-story/0.1/amp-story.css
-amp-story-cta-layer                                                                                       |   3            |   extensions/amp-story/1.0/amp-story.css
-.i-amphtml-story-desktop-panels amp-story-page[i-amphtml-desktop-position="1"][amp-access-hide]::before   |   4            |   extensions/amp-story/1.0/amp-story-desktop-panels.css
-amp-story-page-attachment                                                                                 |   4            |   extensions/amp-story/1.0/amp-story-page-attachment.css
-100%                                                                                                      |   9            |   extensions/amp-byside-content/0.1/amp-byside-content.css
-.i-amphtml-byside-content-loading-container .i-amphtml-byside-content-loading-animation:before            |   9            |   extensions/amp-byside-content/0.1/amp-byside-content.css
-.i-amphtml-story-spinner                                                                                  |   10           |   extensions/amp-story/0.1/amp-story.css
-.i-amphtml-story-spinner                                                                                  |   10           |   extensions/amp-story/1.0/amp-story.css
-amp-date-picker[mode="overlay"] .i-amphtml-date-picker-container                                          |   10           |   extensions/amp-date-picker/0.1/amp-date-picker.css
-.amp-carousel-button                                                                                      |   10           |   extensions/amp-carousel/0.1/amp-carousel.css
-amp-sticky-ad                                                                                             |   11           |   extensions/amp-sticky-ad/1.0/amp-sticky-ad.css
-amp-sticky-ad-top-padding                                                                                 |   12           |   extensions/amp-sticky-ad/1.0/amp-sticky-ad.css
-amp-app-banner                                                                                            |   13           |   extensions/amp-app-banner/0.1/amp-app-banner.css
-.amp-app-banner-dismiss-button                                                                            |   14           |   extensions/amp-app-banner/0.1/amp-app-banner.css
-i-amphtml-app-banner-top-padding                                                                          |   15           |   extensions/amp-app-banner/0.1/amp-app-banner.css
-amp-user-notification                                                                                     |   1000         |   extensions/amp-user-notification/0.1/amp-user-notification.css
-amp-live-list > [update]                                                                                  |   1000         |   extensions/amp-live-list/0.1/amp-live-list.css
-i-amphtml-ad-close-header                                                                                 |   1000         |   extensions/amp-lightbox/0.1/amp-lightbox.css
-amp-lightbox                                                                                              |   1000         |   extensions/amp-lightbox/0.1/amp-lightbox.css
-amp-image-lightbox                                                                                        |   1000         |   extensions/amp-image-lightbox/0.1/amp-image-lightbox.css
-.i-amphtml-jank-meter                                                                                     |   1000         |   css/amp.css
-.i-amphtml-image-lightbox-trans                                                                           |   1001         |   extensions/amp-image-lightbox/0.1/amp-image-lightbox.css
-.i-amphtml-story-page-play-button                                                                         |   10000        |   extensions/amp-story/1.0/amp-story.css
-.i-amphtml-story-system-layer                                                                             |   100000       |   extensions/amp-story/1.0/amp-story-system-layer.css
-.i-amphtml-story-system-layer                                                                             |   100000       |   extensions/amp-story/0.1/amp-story-system-layer.css
-.i-amphtml-story-info-dialog                                                                              |   100001       |   extensions/amp-story/1.0/amp-story-info-dialog.css
-.i-amphtml-ad-overlay-container                                                                           |   100001       |   extensions/amp-story-auto-ads/0.1/amp-story-auto-ads.css
-.i-amphtml-story-bookend                                                                                  |   100001       |   extensions/amp-story/0.1/amp-story-bookend.css
-.i-amphtml-story-info-dialog                                                                              |   100001       |   extensions/amp-story/0.1/amp-story-info-dialog.css
-.i-amphtml-story-progress-bar                                                                             |   100001       |   extensions/amp-story/1.0/amp-story-system-layer.css
-.i-amphtml-story-share-menu                                                                               |   100001       |   extensions/amp-story/0.1/amp-story-share-menu.css
-.i-amphtml-story-bookend                                                                                  |   100001       |   extensions/amp-story/1.0/amp-story-bookend.css
-.i-amphtml-story-focused-state-layer                                                                      |   100001       |   extensions/amp-story/1.0/amp-story-tooltip.css
-.i-amphtml-story-progress-bar                                                                             |   100001       |   extensions/amp-story/0.1/amp-story-system-layer.css
-.i-amphtml-story-desktop-fullbleed .i-amphtml-story-button-container                                      |   100002       |   extensions/amp-story/1.0/pagination-buttons.css
-.i-amphtml-story-toast                                                                                    |   100002       |   extensions/amp-story/0.1/amp-story.css
-amp-story[standalone] .i-amphtml-story-developer-log                                                      |   100002       |   extensions/amp-story/0.1/amp-story.css
-.i-amphtml-story-button-move                                                                              |   100002       |   extensions/amp-story/1.0/pagination-buttons.css
-.i-amphtml-story-desktop-panels .i-amphtml-story-share-pill-container                                     |   100002       |   extensions/amp-story/1.0/amp-story-system-layer.css
-.i-amphtml-story-button-move                                                                              |   100002       |   extensions/amp-story/0.1/amp-story-desktop.css
-[desktop] .i-amphtml-story-button-container                                                               |   100002       |   extensions/amp-story/0.1/amp-story-desktop.css
-amp-story[standalone] .i-amphtml-story-developer-log                                                      |   100002       |   extensions/amp-story/1.0/amp-story.css
-.i-amphtml-story-desktop-panels .i-amphtml-story-button-container                                         |   100002       |   extensions/amp-story/1.0/pagination-buttons.css
-.i-amphtml-story-page-sentinel                                                                            |   100002       |   extensions/amp-story/1.0/pagination-buttons.css
-.i-amphtml-story-page-sentinel                                                                            |   100002       |   extensions/amp-story/0.1/amp-story-desktop.css
-[desktop] .i-amphtml-story-top                                                                            |   100002       |   extensions/amp-story/0.1/amp-story-desktop.css
-.i-amphtml-story-opacity-mask                                                                             |   100003       |   extensions/amp-story/1.0/amp-story.css
-.i-amphtml-story-share-menu                                                                               |   100003       |   extensions/amp-story/1.0/amp-story-share-menu.css
-amp-story-access                                                                                          |   100003       |   extensions/amp-story/1.0/amp-story-access.css
-.i-amphtml-story-consent                                                                                  |   100003       |   extensions/amp-story/0.1/amp-story-consent.css
-.i-amphtml-story-toast                                                                                    |   100004       |   extensions/amp-story/1.0/amp-story.css
-amp-story-access[type=blocking]                                                                           |   100004       |   extensions/amp-story/1.0/amp-story-access.css
-.i-amphtml-story-consent                                                                                  |   100005       |   extensions/amp-story/1.0/amp-story-consent.css
-.i-amphtml-story-no-rotation-overlay                                                                      |   200000       |   extensions/amp-story/1.0/amp-story-viewport-warning-layer.css
-.i-amphtml-story-no-rotation-overlay                                                                      |   200000       |   extensions/amp-story/0.1/amp-story-viewport-warning-layer.css
-amp-consent                                                                                               |   initial      |   extensions/amp-story/1.0/amp-story.css
-.i-amphtml-story-unsupported-browser-overlay                                                              |   200001       |   extensions/amp-story/1.0/amp-story-unsupported-browser-layer.css
-amp-consent                                                                                               |   initial      |   extensions/amp-story/0.1/amp-story.css
-.i-amphtml-expanded-mode amp-story-grid-layer                                                             |   auto         |   extensions/amp-story/1.0/amp-story.css
-.i-amphtml-expanded-mode amp-story-grid-layer *                                                           |   auto         |   extensions/amp-story/1.0/amp-story.css
-.i-amphtml-story-unsupported-browser-overlay                                                              |   200001       |   extensions/amp-story/0.1/amp-story-unsupported-browser-layer.css
-.i-amphtml-story-experiment-error                                                                         |   999999       |   extensions/amp-story/0.1/amp-story.css
-amp-subscriptions-dialog                                                                                  |   2147483641   |   extensions/amp-subscriptions/0.1/amp-subscriptions.css
-<<<<<<< HEAD
-=======
-.i-amphtml-lbg                                                                                            |   2147483642   |   extensions/amp-lightbox-gallery/0.1/amp-lightbox-gallery.css
->>>>>>> c69d36ee
-.amp-video-docked-shadow                                                                                  |   2147483643   |   extensions/amp-video-docking/0.1/amp-video-docking.css
-.i-amphtml-consent-ui-mask                                                                                |   2147483644   |   extensions/amp-consent/0.1/amp-consent.css
-.i-amphtml-video-docked                                                                                   |   2147483644   |   extensions/amp-video-docking/0.1/amp-video-docking.css
-.i-amphtml-video-docked-overlay                                                                           |   2147483645   |   extensions/amp-video-docking/0.1/amp-video-docking.css
-amp-consent                                                                                               |   2147483645   |   extensions/amp-consent/0.1/amp-consent.css
-<<<<<<< HEAD
-.i-amphtml-sidebar-mask                                                                                   |   2147483646   |   extensions/amp-sidebar/0.1/amp-sidebar.css
-.amp-video-docked-controls                                                                                |   2147483646   |   extensions/amp-video-docking/0.1/amp-video-docking.css
-.amp-apester-fullscreen                                                                                   |   2147483646   |   extensions/amp-apester-media/0.1/amp-apester-media.css
-.amp-access-scroll-bar                                                                                    |   2147483647   |   extensions/amp-access-scroll/0.1/amp-access-scroll.css
-.i-amphtml-lbg                                                                                            |   2147483647   |   extensions/amp-lightbox-gallery/0.1/amp-lightbox-gallery.css
-=======
-.amp-video-docked-controls                                                                                |   2147483646   |   extensions/amp-video-docking/0.1/amp-video-docking.css
-.i-amphtml-sidebar-mask                                                                                   |   2147483646   |   extensions/amp-sidebar/0.1/amp-sidebar.css
-.amp-apester-fullscreen                                                                                   |   2147483646   |   extensions/amp-apester-media/0.1/amp-apester-media.css
-.amp-access-scroll-bar                                                                                    |   2147483647   |   extensions/amp-access-scroll/0.1/amp-access-scroll.css
->>>>>>> c69d36ee
-amp-sidebar                                                                                               |   2147483647   |   extensions/amp-sidebar/0.1/amp-sidebar.css+selector                                                                 |   z-index      |   file
+---                                                                      |   ---          |   ---
+.i-amphtml-image-lightbox-container                                      |   0            |   extensions/amp-image-lightbox/0.1/amp-image-lightbox.css
+ i-amp-video-mask                                                        |   1            |   css/amp.css
+.i-amphtml-lbv-top-bar                                                   |   1            |   extensions/amp-lightbox-viewer/0.1/amp-lightbox-viewer.css
+.i-amphtml-image-lightbox-viewer-image                                   |   1            |   extensions/amp-image-lightbox/0.1/amp-image-lightbox.css
+.i-amphtml-image-lightbox-viewer                                         |   1            |   extensions/amp-image-lightbox/0.1/amp-image-lightbox.css
+.amp-video-eq                                                            |   1            |   css/amp.css
+.i-amphtml-layout-size-defined > [fallback]                              |   1            |   css/amp.css
+.i-amphtml-layout-size-defined > [placeholder]                           |   1            |   css/amp.css
+i-amphtml-video-mask                                                     |   1            |   css/amp.css
+.i-amphtml-loading-container                                             |   1            |   css/amp.css
+.i-amphtml-loader-moving-line                                            |   2            |   css/amp.css
+.i-amphtml-element > [overflow]                                          |   2            |   css/amp.css
+.i-amphtml-image-lightbox-caption                                        |   2            |   extensions/amp-image-lightbox/0.1/amp-image-lightbox.css
+.amp-carousel-button                                                     |   10           |   extensions/amp-carousel/0.1/amp-carousel.css
+amp-sticky-ad                                                            |   11           |   extensions/amp-sticky-ad/1.0/amp-sticky-ad.css
+amp-sticky-ad-top-padding                                                |   12           |   extensions/amp-sticky-ad/1.0/amp-sticky-ad.css
+amp-app-banner                                                           |   13           |   extensions/amp-app-banner/0.1/amp-app-banner.css
+.amp-app-banner-dismiss-button                                           |   14           |   extensions/amp-app-banner/0.1/amp-app-banner.css
+i-amphtml-app-banner-top-padding                                         |   15           |   extensions/amp-app-banner/0.1/amp-app-banner.css
+.i-amphtml-dockable-video > video.i-amphtml-dockable-video-minimizing    |   16           |   css/amp.css
+.i-amphtml-dockable-video > iframe.i-amphtml-dockable-video-minimizing   |   16           |   css/amp.css
+.i-amphtml-jank-meter                                                    |   1000         |   css/amp.css
+amp-user-notification                                                    |   1000         |   extensions/amp-user-notification/0.1/amp-user-notification.css
+amp-lightbox                                                             |   1000         |   extensions/amp-lightbox/0.1/amp-lightbox.css
+amp-live-list > [update]                                                 |   1000         |   extensions/amp-live-list/0.1/amp-live-list.css
+amp-image-lightbox                                                       |   1000         |   extensions/amp-image-lightbox/0.1/amp-image-lightbox.css
+.i-amphtml-lbv                                                           |   2147483642   |   extensions/amp-lightbox-viewer/0.1/amp-lightbox-viewer.css
+.i-amphtml-consent-ui-mask                                               |   2147483644   |   extensions/amp-consent/1.0/amp-consent.css
+.amp-consent                                                             |   2147483645   |   extensions/amp-consent/1.0/amp-consent.css
+.i-amphtml-sidebar-mask                                                  |   2147483646   |   extensions/amp-sidebar/0.1/amp-sidebar.css
+amp-sidebar                                                              |   2147483647   |   extensions/amp-sidebar/0.1/amp-sidebar.css
+amp-sidebar                                                              |   2147483647   |   extensions/amp-sidebar/1.0/amp-sidebar.css