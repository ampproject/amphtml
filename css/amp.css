/**
 * Copyright 2015 The AMP HTML Authors. All Rights Reserved.
 *
 * Licensed under the Apache License, Version 2.0 (the "License");
 * you may not use this file except in compliance with the License.
 * You may obtain a copy of the License at
 *
 *      http://www.apache.org/licenses/LICENSE-2.0
 *
 * Unless required by applicable law or agreed to in writing, software
 * distributed under the License is distributed on an "AS-IS" BASIS,
 * WITHOUT WARRANTIES OR CONDITIONS OF ANY KIND, either express or implied.
 * See the License for the specific language governing permissions and
 * limitations under the License.
 */

/**
 * Horizontal scrolling interferes with embedded scenarios and predominantly
 * the result of the non-responsive design.
 *
 * Notice that it's critical that `overflow-x: hidden` is only set on `html`
 * and not `body`. Otherwise, adding `overflow-x: hidden` forces `overflow-y`
 * to be computed to `auto` on both the `body` and `html` elements so they both
 * potentially get a scrolling box. See #3108 for more details.
 */
html {
  overflow-x: hidden !important;
}
html, body {
  height: auto !important;
}

html.i-amphtml-fie {
  height: 100% !important;
  width: 100% !important;
}

/**
 * Margin:0 is currently needed for iOS viewer embeds.
 * See:
 * https://github.com/ampproject/amphtml/blob/master/spec/amp-html-layout.md
 */
body {
  margin: 0 !important;
}

/** These properties can be overriden by user stylesheets. */
body {
  /* Text adjust is set to 100% to avoid iOS Safari bugs where the font-size is
     sometimes not restored during orientation. See #449. */
  text-size-adjust: 100%;
}

[hidden] {
  display: none !important;
}

/**
 * The enables passive touch handlers, e.g. for document swipe, since they
 * no will longer need to try to cancel vertical scrolls during swipes.
 * This is only done in the embedded mode because (a) the document swipe
 * is only possible in this case, and (b) we'd like to preserve pinch-zoom.
 */
html.i-amphtml-singledoc.i-amphtml-embedded {
  touch-action: pan-y;
}

/**
 * Override a user-supplied `body{overflow: visible; position:relative}`. This
 * style is set in runtime vs css to avoid conflicts with ios-embedded mode
 * and fixed transfer layer.
 */
html.i-amphtml-singledoc > body,
html.i-amphtml-fie > body {
  overflow: visible !important;
  position: relative !important;
}

/**
 * Set `body {overflow-x: hidden}` for iOS WebView. This is b/c iOS WebView
 * does NOT respect `html {overflow-x: hidden}`.
 * Note! For all other natural cases body's style is `body {overflow: visible}`
 * to avoid visibility issues with iframes.
 */
html.i-amphtml-webview > body {
  overflow-x: hidden !important;
  overflow-y: visible !important;
  /* A <body> height of 0 will be hidden due to "overflow-x: hidden". */
  /* Prevent this by setting min-height to 100vh. See b/74541306. */
  min-height: 100vh !important;
}


/**
 * iOS-Embed mode (iOS <= 8). The `body` itself is scrollable.
 */
html.i-amphtml-ios-embed-legacy > body {
  overflow-x: hidden !important;
  overflow-y: auto !important;
  position: absolute !important;
}

/**
 * iOS-Embed Wrapper mode. The `body` is wrapped into `#i-amphtml-wrapper`
 * element.
 */
html.i-amphtml-ios-embed {
  overflow-y: auto !important;
  position: static;
}

/** Wrapper for iOS Embed Wrapper mode. */
#i-amphtml-wrapper {
  overflow-x: hidden !important;
  overflow-y: auto !important;
  position: absolute !important;
  top: 0 !important;
  left: 0 !important;
  right: 0 !important;
  bottom: 0 !important;
  margin: 0 !important;
  display: block !important;
}

/**
 * Overflow scrolling is set separately on iOS, after DOMReady due to various
 * rendering bugs. See #8798 for details.
 */
html.i-amphtml-ios-embed.i-amphtml-ios-overscroll,
html.i-amphtml-ios-embed.i-amphtml-ios-overscroll > #i-amphtml-wrapper {
  -webkit-overflow-scrolling: touch !important;
}

#i-amphtml-wrapper > body {
  /* Make sure position:absolute elements are positioned relative to the body,
     not i-amphtml-wrapper */
  position: relative !important;
  /* `body` must have a 1px transparent border for two purposes:
      (1) to cancel out margin collapse in body's children so that position
          absolute element is positioned correctly
      (2) to offset scroll adjustment to 1 to avoid scroll freeze problem. */
  border-top: 1px solid transparent !important;
}


.i-amphtml-element {
  display: inline-block;
}

.i-amphtml-layout-nodisplay,
[layout=nodisplay]:not(.i-amphtml-layout-nodisplay)
{
  /* Display is set/reset in JS */
}

.i-amphtml-layout-fixed,
[layout=fixed][width][height]:not(.i-amphtml-layout-fixed)
{
  display: inline-block;
  position: relative;
}

.i-amphtml-layout-responsive,
[layout=responsive][width][height]:not(.i-amphtml-layout-responsive),
[width][height][sizes]:not(.i-amphtml-layout-responsive)
{
  display: block;
  position: relative;
}

.i-amphtml-layout-intrinsic
{
  display: inline-block;
  position: relative;
  max-width: 100%;
}

.i-amphtml-intrinsic-sizer {
  max-width: 100%;
  display: block !important;
}

.i-amphtml-layout-fixed-height,
[layout=fixed-height][height]
{
  display: block;
  position: relative;
}

.i-amphtml-layout-container,
[layout=container]
{
  display: block;
  position: relative;
}

.i-amphtml-layout-fill,
[layout=fill]:not(.i-amphtml-layout-fill)
{
  display: block;
  overflow: hidden !important;
  position: absolute;
  top: 0;
  left: 0;
  bottom: 0;
  right: 0;
}

.i-amphtml-layout-flex-item,
[layout=flex-item]:not(.i-amphtml-layout-flex-item)
{
  display: block;
  position: relative;
  flex: 1 1 auto;
}

.i-amphtml-layout-fluid {
  position: relative;
}

.i-amphtml-layout-size-defined {
  overflow: hidden !important;
}

.i-amphtml-layout-awaiting-size {
  position: absolute !important;
  top: auto !important;
  bottom: auto !important;
}

i-amphtml-sizer {
  display: block !important;
}

.i-amphtml-fill-content {
  display: block;
  /* These lines are a work around to this issue in iOS:     */
  /* https://bugs.webkit.org/show_bug.cgi?id=155198          */
  /* And: https://github.com/ampproject/amphtml/issues/11133 */
  height: 0;
  max-height: 100%;
  max-width: 100%;
  min-height: 100%;
  min-width: 100%;
  width: 0;
  margin: auto;
}

.i-amphtml-layout-size-defined .i-amphtml-fill-content {
  position: absolute;
  top: 0;
  left: 0;
  bottom: 0;
  right: 0;
}

.i-amphtml-layout-intrinsic .i-amphtml-sizer {
  max-width: 100%;
}

.i-amphtml-replaced-content {
  padding: 0 !important;
  border: none !important;
  /* TODO(dvoytenko): explore adding here object-fit. */
}

/**
 * Makes elements visually invisible but still accessible to screen-readers.
 *
 * This Css has been carefully tested to ensure screen-readers can read and
 * activate (in case of links and buttons) the elements with this class. Please
 * use caution when changing anything, even seemingly safe ones. For example
 * changing width from 1 to 0 would prevent TalkBack from activating (clicking)
 * buttons despite TalkBack reading them just fine. This is because
 * element needs to have a defined size and be on viewport otherwise TalkBack
 * does not allow activation of buttons.
 */
.i-amphtml-screen-reader {
  position: fixed !important;
  /* keep it on viewport */
  top: 0px !important;
  left: 0px !important;
  /* give it non-zero size, VoiceOver on Safari requires at least 2 pixels
     before allowing buttons to be activated. */
  width: 4px !important;
  height: 4px !important;
  /* visually hide it with overflow and opacity */
  opacity: 0 !important;
  overflow: hidden !important;
  /* remove any margin or padding */
  border: none !important;
  margin: 0 !important;
  padding: 0 !important;
  /* ensure no other style sets display to none */
  display: block !important;
  visibility: visible !important;
}

.i-amphtml-screen-reader ~ .i-amphtml-screen-reader {
  left: 8px !important;
}
.i-amphtml-screen-reader ~ .i-amphtml-screen-reader ~ .i-amphtml-screen-reader {
  left: 12px !important;
}
.i-amphtml-screen-reader ~ .i-amphtml-screen-reader ~ .i-amphtml-screen-reader ~ .i-amphtml-screen-reader {
  left: 16px !important;
}

/* For author styling. */
.amp-unresolved {
}

.i-amphtml-unresolved {
  position: relative;
  overflow: hidden !important;
}

.i-amphtml-scroll-disabled {
  overflow-x: hidden !important;
  overflow-y: hidden !important;
}

#i-amphtml-wrapper.i-amphtml-scroll-disabled {
  overflow-x: hidden !important;
  overflow-y: hidden !important;
}

.i-amphtml-select-disabled {
  user-select: none !important;
}

/* "notbuild" classes are set as soon as an element is created and removed
   as soon as the element is built. */

.amp-notbuilt {
  /* For author styling. */
}

.i-amphtml-notbuilt,
[layout]:not(.i-amphtml-element)
{
  position: relative;
  overflow: hidden !important;
  color: transparent !important;
}

.i-amphtml-notbuilt:not(.i-amphtml-layout-container) > * ,
[layout]:not([layout=container]):not(.i-amphtml-element) > *
{
  display: none;
}

.i-amphtml-ghost {
  visibility: hidden !important;
}

.i-amphtml-layout {
  /* Just state. */
}

.i-amphtml-error {
  /* Just state. */
}

/* layout=nodisplay are automatically hidden until displayed directly. */
[layout=nodisplay]:not(.i-amphtml-display) {
  display: none !important;
}

.i-amphtml-element > [placeholder],
[layout]:not(.i-amphtml-element) > [placeholder] {
  display: block;
}

.i-amphtml-element > [placeholder].hidden,
.i-amphtml-element > [placeholder].amp-hidden {
  visibility: hidden;
}

.i-amphtml-element:not(.amp-notsupported) > [fallback] {
  display: none;
}

.i-amphtml-layout-size-defined > [placeholder],
.i-amphtml-layout-size-defined > [fallback] {
  position: absolute !important;
  top: 0 !important;
  left: 0 !important;
  right: 0 !important;
  bottom: 0 !important;
  z-index: 1;
}

.i-amphtml-notbuilt > [placeholder] {
  display: block !important;
}

.i-amphtml-hidden-by-media-query {
  display: none !important;
}

.i-amphtml-element-error {
  background: red !important;
  color: white !important;
  position: relative !important;
}

.i-amphtml-element-error::before {
  content: attr(error-message);
}

/**
 * Wraps an element to make the contents scrollable. This is
 * used to wrap iframes which in iOS always behave as if they had the
 * seamless attribute.
 * TODO(dvoytenko, #8464): cleanup old `i-amp-scroll-container`.
 */
i-amphtml-scroll-container, i-amp-scroll-container {
  position: absolute;
  top: 0;
  left: 0;
  right: 0;
  bottom: 0;
  display: block;
}

/**
 * Overflow:auto will be set with delay due to iOS bug where iframe is not
 * rendered.
 * TODO(dvoytenko, #8464): cleanup old `i-amp-scroll-container`.
 */
i-amphtml-scroll-container.amp-active, i-amp-scroll-container.amp-active {
  overflow: auto;
  -webkit-overflow-scrolling: touch;
}

.i-amphtml-loading-container {
  display: block !important;
  z-index: 1;
}

.i-amphtml-notbuilt > .i-amphtml-loading-container {
  display: block !important;
}

/**
 * `i-amphtml-loading-container`, `i-amphtml-loader` and `i-amphtml-loader-dot` all support
 * a "loading indicator" usecase. `i-amphtml-loading-container` is mostly responsible
 * for alighning the loading indicator, while `i-amphtml-loader` and
 * `i-amphtml-loader-dot` are an implementation for a default loading indicator. The
 * default implementation includes the three-dot layout and animation.
 */
.i-amphtml-loading-container.amp-hidden {
  visibility: hidden;
}

.i-amphtml-loader-line {
  position: absolute;
  top:0;
  left: 0;
  right: 0;
  height: 1px;
  overflow: hidden !important;
  background-color:rgba(151, 151, 151, 0.2);
  display: block;
}

.i-amphtml-loader-moving-line {
  display: block;
  position: absolute;
  width: 100%;
  height: 100% !important;
  background-color: rgba(151, 151, 151, 0.65);
  z-index: 2;
}

@keyframes i-amphtml-loader-line-moving {
  0% {transform: translateX(-100%);}
  100% {transform: translateX(100%);}
}

.i-amphtml-loader-line.amp-active .i-amphtml-loader-moving-line {
  animation: i-amphtml-loader-line-moving 4s ease infinite;
}

.i-amphtml-loader {
  position: absolute;
  display: block;
  height: 10px;
  top: 50%;
  left: 50%;
  transform: translateX(-50%) translateY(-50%);
  transform-origin: 50% 50%;
  white-space: nowrap;
}

.i-amphtml-loader.amp-active .i-amphtml-loader-dot {
  animation: i-amphtml-loader-dots 2s infinite;
}

.i-amphtml-loader-dot {
  position: relative;
  display: inline-block;

  height: 10px;
  width: 10px;
  margin: 2px;
  border-radius: 100%;
  background-color: rgba(0, 0, 0, .3);

  box-shadow: 2px 2px 2px 1px rgba(0, 0, 0, .2);
  will-change: transform;
}

.i-amphtml-loader .i-amphtml-loader-dot:nth-child(1) {
  animation-delay: 0s;
}

.i-amphtml-loader .i-amphtml-loader-dot:nth-child(2) {
  animation-delay: .1s;
}

.i-amphtml-loader .i-amphtml-loader-dot:nth-child(3) {
  animation-delay: .2s;
}

@keyframes i-amphtml-loader-dots {
  0%, 100% {
    transform: scale(.7);
    background-color: rgba(0, 0, 0, .3);
  }

  50% {
    transform: scale(.8);
    background-color: rgba(0, 0, 0, .5);
  }
}


/**
 * "overflow" element is an element shown when more content is available but
 * not currently visible. Typically tapping on this element shows the full
 * content.
 */
.i-amphtml-element > [overflow] {
  cursor: pointer;
  /* position:relative is critical to ensure that [overflow] is displayed
     above an iframe; z-index is not enough. */
  position: relative;
  z-index: 2;
  visibility: hidden;
}

.i-amphtml-element > [overflow].amp-visible {
  visibility: visible;
}


/* Polyfill for IE and any other browser that don't understand templates. */
template {
  display: none !important;
}

/**
 * Authors can set this class on their html tags to provide `border-box` box-sizing
 * to every element in their document. Individual elements can override as necessary.
 */
.amp-border-box,
.amp-border-box *,
.amp-border-box *:before,
.amp-border-box *:after {
  box-sizing: border-box;
}

/* amp-pixel is always non-displayed. */
amp-pixel {
  display: none !important;
}

/**
 * Instagram wraps the standard image into a fixed size container.
 * With these offsets, users can simply specify the the size of the
 * instagram images and things have the right size.
 * In particular the effect of adding padding to this container is
 * that with responsive layouts the responsiveness is based on the
 * asset while the padding stays constant.
 * This information is here instead of living with the CSS of the
 * component, so that the runtime can reserve the correct space
 * before the instagram implementation loads.
 */
amp-instagram {
  padding: 64px 0px 0px 0px !important;
  background-color: white;
}


/**
 * Analytics & amp-story-auto-ads tags should never be visible. keep them hidden.
 */
amp-analytics, amp-story-auto-ads {
  /* Fixed to make position independent of page other elements. */
  position: fixed !important;
  top: 0 !important;
  width: 1px !important;
  height: 1px !important;
  overflow: hidden !important;
  visibility: hidden;
}

/**
 * Iframe allows setting frameborder, so we need to set box-sizing to border-box
 * or otherwise the iframe will oevrflow its parent when there is a border.
 */
amp-iframe iframe {
  box-sizing: border-box !important;
}

/**
 * Minimal AMP Access CSS. This part has to be here so that the correct UI
 * can be provided before AMP Access JS has been loaded.
 */
[amp-access][amp-access-hide] {
  display: none;
}

/**
 * Minimal Subscriptions CSS. This part initially disables all of the UI
 * until the complete rules are loaded as part of amp-subscriptions extension.
 * Notice that, the `[subscription-dialog]` elements are always hidden.
 */
body:not(.i-amphtml-subs-ready) [subscriptions-section],
body:not(.i-amphtml-subs-ready) [subscriptions-action],
[subscriptions-dialog] {
  display: none !important;
}


/**
 * Forms error/success messaging containers should be hidden at first.
 */
form [submitting],
form [submit-success],
form [submit-error] {
  display: none;
}

/**
 * Form validation error messages should be hidden at first.
 */
[visible-when-invalid] {
  display: none;
}

/**
 * Hide the update reference point of amp-live-list by default. This is
 * reset by the `amp-live-list > .amp-active[update]` selector.
 */
amp-live-list > [update] {
  display: none;
}

/**
 * Display none elements
 */
amp-experiment, amp-share-tracking {
  display: none;
}

.i-amphtml-jank-meter {
  position: fixed;
  background-color: rgba(232,72,95,.5);
  bottom: 0;
  right: 0;
  color: #fff;
  font-size: 16px;
  z-index: 1000;
  padding: 5px;
}

/**
 * amp-accordion to avoid FOUC.
 */

/* Non-overridable properties */
amp-accordion {
  display: block !important;
}

/* Make sections non-floatable */
amp-accordion > section {
  float: none !important;
}

/*  Display the first 2 elements (heading and content) */
amp-accordion > section > * {
  float: none !important;
  display: block !important;
  overflow: hidden !important; /* clearfix */
  position: relative !important;
}

amp-accordion,
amp-accordion > section,
.i-amphtml-accordion-header,
.i-amphtml-accordion-content {
  margin: 0;
}

/* heading element*/
.i-amphtml-accordion-header {
  cursor: pointer;
  background-color: #efefef;
  padding-right: 20px;
  border: solid 1px #dfdfdf;
}

/* Collapse content by default. */
amp-accordion > section > :last-child {
  display: none !important;
}

/* Expand content when needed. */
amp-accordion > section[expanded] > :last-child {
  display: block !important;
}

/**
 * amp-story
 */
amp-story[standalone], amp-story-page {
  display: block !important;
  height: 100% !important;
  margin: 0 !important;
  padding: 0 !important;
  overflow: hidden !important;
  width: 100% !important;
}

amp-story[standalone] {
  background-color: #fff !important;
  position: relative !important;
}

amp-story-page {
  background-color: #757575;
}

amp-story .i-amphtml-loader {
  display: none !important;
}

/**
 * amp-fx
 */

/**
<<<<<<< HEAD
 * In ampfx-preset-utils.js we are installing styles once the extension is
=======
  * In ampfx-preset-utils.js we are installing styles once the extension is
>>>>>>> 57740638
 * loaded. This cause the element to jump. This is a fix for that, which
 * doesn't push the preset's defaults into v0.js making it larger.
 */
[amp-fx^="fly-in"] {
  visibility: hidden;
}<|MERGE_RESOLUTION|>--- conflicted
+++ resolved
@@ -754,11 +754,7 @@
  */
 
 /**
-<<<<<<< HEAD
  * In ampfx-preset-utils.js we are installing styles once the extension is
-=======
-  * In ampfx-preset-utils.js we are installing styles once the extension is
->>>>>>> 57740638
  * loaded. This cause the element to jump. This is a fix for that, which
  * doesn't push the preset's defaults into v0.js making it larger.
  */
