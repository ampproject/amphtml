# Video in AMP

Most video player components in AMP implement the [`VideoInterface`](https://github.com/ampproject/amphtml/blob/master/src/video-interface.js) API. This means
that a set of features is available in all of these components, either completely
or partially.

This document describes all the features (**work in progress, incomplete**) that
these players implement.

These players include:

- [amp-3q-player](https://www.ampproject.org/docs/reference/components/amp-3q-player)
- [amp-brid-player](https://www.ampproject.org/docs/reference/components/amp-brid-player)
- [amp-dailymotion](https://www.ampproject.org/docs/reference/components/amp-dailymotion)
- [amp-gfycat](https://www.ampproject.org/docs/reference/components/amp-gfycat)
- [amp-ima-video](https://www.ampproject.org/docs/reference/components/amp-ima-video)
- [amp-nexxtv-player](https://www.ampproject.org/docs/reference/components/amp-nexxtv-player)
- [amp-ooyala-player](https://www.ampproject.org/docs/reference/components/amp-ooyala-player)
- [amp-video](https://www.ampproject.org/docs/reference/components/amp-video)
- [amp-wistia-player](https://www.ampproject.org/docs/reference/components/amp-wistia-player)
- [amp-youtube](https://www.ampproject.org/docs/reference/components/amp-youtube)

<a id="analytics"></a>

## Analytics

See [video analytics](https://github.com/ampproject/amphtml/blob/master/extensions/amp-analytics/amp-video-analytics.md).

<a id="autoplay"></a>

## Autoplay

attribute: **`autoplay`**

If this attribute is present, and the browser supports autoplay:

- the video is automatically muted before autoplay starts
- when the video is scrolled out of view, the video is paused
- when the video is scrolled into view, the video resumes playback
- when the user taps the video, the video is unmuted
- if the user has interacted with the video (e.g., mutes/unmutes, pauses/resumes, etc.), and the video is scrolled in or out of view, the state of the video remains as how the user left it. For example, if the user pauses the video, then scrolls the video out of view and returns to the video, the video is still paused.

For an example, visit [AMP By Example](https://ampbyexample.com/components/amp-video/#autoplay).

<a id="docking"></a>

## Docking (minimize to corner)

attribute: **`dock`**

This attribute is currently only supported for
<<<<<<< HEAD
`amp-brightcove`, `amp-delight-player`, `amp-ima-video`, `amp-video`, `amp-video-iframe` and `amp-youtube`.
=======
`amp-brightcove`, `amp-dailymotion`, `amp-ima-video`, `amp-video`, `amp-video-iframe` and `amp-youtube`.
>>>>>>> 61741cee

If this attribute is present and the video is playing manually, the video will
be "minimized" and fixed to a corner when the user scrolls out of the video
component's visual area.

- The video can be dragged and repositioned by the user on a different corner.
- Multiple videos on the same page can be docked.

In order to use this attribute, the [`amp-video-docking`](https://github.com/ampproject/amphtml/blob/master/extensions/amp-video-docking/amp-video-docking.md)
extension script must be present:

```
<script async custom-element="amp-video-docking" src="https://cdn.ampproject.org/v0/amp-video-docking-0.1.js"></script>
```

For more details, see [documentation on the docking extension itself.](https://github.com/ampproject/amphtml/blob/master/extensions/amp-video-docking/amp-video-docking.md)

<a id="rotate-to-fullscreen"></a>

## Rotate-to-fullscreen

attribute: **`rotate-to-fullscreen`**

This attribute is currently only supported for `amp-video`, `amp-ima-video` and `amp-dailymotion`.

If this attribute is present and a video is playing manually (i.e. user initiated playback, or tapped on the video after autoplay), the video displays fullscreen after the user rotates their device into landscape mode, provided that the video is visible.

When multiple videos with the `rotate-to-fullscreen` attribute set are visible
at the same time, heuristics are employed to select which video to display in
fullscreen. These heuristics are applied as follows, in descending priority:

1. If a video is playing manually (i.e. user initiated playback, or tapped on the video after autoplay)
2. If the visible percentage of the video is higher.
3. If a video is closer to the center of the viewport.
4. Everything else failing, select the video that is closest to the top of the
viewport.<|MERGE_RESOLUTION|>--- conflicted
+++ resolved
@@ -48,12 +48,7 @@
 
 attribute: **`dock`**
 
-This attribute is currently only supported for
-<<<<<<< HEAD
-`amp-brightcove`, `amp-delight-player`, `amp-ima-video`, `amp-video`, `amp-video-iframe` and `amp-youtube`.
-=======
-`amp-brightcove`, `amp-dailymotion`, `amp-ima-video`, `amp-video`, `amp-video-iframe` and `amp-youtube`.
->>>>>>> 61741cee
+This attribute is currently only supported for `amp-brightcove`, `amp-dailymotion`, `amp-delight-player`, `amp-ima-video`, `amp-video`, `amp-video-iframe` and `amp-youtube`.
 
 If this attribute is present and the video is playing manually, the video will
 be "minimized" and fixed to a corner when the user scrolls out of the video
