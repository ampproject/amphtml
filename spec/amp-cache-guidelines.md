# AMP Cache Guidelines

## Purpose

Provide guidelines to external parties for implementing their own AMP Caches.

## Preamble

In the AMP ecosystem, the platform that links to content may freely choose which AMP Cache (if any) to use. It is an inversion of the typical model where content delivery is the responsibility of the publisher.

This allows platforms to provide their users with predictable load performance and among other things allows them to ensure required security and privacy invariants during AMP’s pre-rendering phase.

AMP is an open ecosystem and actively encourages the development of more AMP Caches.

## Guidelines: Core

1. An AMP Cache only serves [valid AMP input documents](https://github.com/ampproject/amphtml/blob/master/spec/amp-html-format.md).

2. It participates in the [AMP validator release cycle](https://github.com/ampproject/amphtml/tree/master/validator).

3. It participates in the AMP JS library release cycle and makes every effort to serve the latest version. It does not allow sites to perform version locking.

4. It serves each site from a subdomain of the cache domain.

   1. See for example: the [Google AMP Cache URL format](https://developers.google.com/amp/cache/overview#amp-cache-url-format).

5. Pledges to maintain URL space forever (even beyond the lifetime of the cache itself):

   1. This can be achieved by donating the URL space to a trustworthy third party entity such as [archive.org](http://archive.org).

   2. This means that, should a cache decide to no longer operate, URLs should redirect to the origin URL or be served by another cache.

6. Uses HTTPS serving only.

7. Serves a strong [Content Security Policy](https://w3c.github.io/webappsec-csp/) ([CSP](https://developer.chrome.com/extensions/contentSecurityPolicy)) - a CSP defines a mechanism by which web developers can control the resources which a particular page can fetch or execute, as well as a number of security-relevant policy decisions.

   1. Implements separately documented security rewrites on served content.

   2. The CSP should be equivalent or stronger to what is being served on `cdn.ampproject.org`.

   3. Caches must update their CSP in a timely fashion (within 7 days) at the request of the AMP.

8. Supports a public Update Cache mechanism for document publishers to notify the AMP cache about new, updated or deleted documents:

   1. Equivalent to the [Google AMP Update Cache API](https://developers.google.com/amp/cache/update-cache)

9. Supports a public AMP Cache URL API:

   1. Equivalent to the [Google AMP Cache URL API](https://developers.google.com/amp/cache/overview#amp-cache-url-format)

10. Provides a faithful visual and UX reproduction of source document. E.g. changes in image resolution or compression rate may be acceptable if they provide strong benefits in terms of bandwidth usage and load time.

11. No obstruction of the contents, branding or attribution of the original AMP document.

12. No changes to ads, monetization, access (paywall monetization and similar), analytics, or similar.

13. Respects all resource deletions within a reasonable timeframe.

14. Uses a stale-while-revalidate caching model and reasonable min cache time (such as in the order of single digit minutes) is allowed. For example, as per [Google AMP Cache updates](https://developers.google.com/amp/cache/overview#google-amp-cache-updates), "[the cache] uses the origin's caching headers, such as Max-Age, as hints in deciding whether a particular document or resource is stale. When a user makes a request for something that is stale, that request causes a new copy to be fetched, so that the next user gets fresh content":

    1. The cache is allowed to serve stale content independent of HTTP caching headers. It must make reasonable efforts to keep the cache contents fresh and must revalidate content after serving stale responses.

15. Follows [AMP cache modifications best practices](../spec/amp-cache-modifications.md).

## Guidelines: Crawling

- [robots.txt](https://cdn.ampproject.org/robots.txt): Content should be served from the Cache with either the same robot rules as the origin content or stricter rules. See [https://cdn.ampproject.org/robots.txt](https://cdn.ampproject.org/robots.txt) for an example.

## Guidelines: Optional Extensions

- Participation in [AMP Ads For AMP Pages ("A4A")](https://github.com/ampproject/amphtml/issues/3133) advertisement signing.

## Guidelines: Accepted MIME types

### MIME types for images

Accepted MIME types for images include all `image/` subtypes (e.g. `image/gif`).

### MIME types for fonts

Accepted MIME types for fonts include the following prefixes:

| Media type / subtype          |
| ----------------------------- |
| font/ (e.g. `font/opentype`)  |
| application/font              |
| application/x-font            |
| application/x-woff            |
| image/svg+xml                 |
| application/octet-stream      |
| application/vnd.ms-fontobject |
| binary/octet-stream           |
| text/plain (not recommended)  |

## Guidelines: Resource size limits

For resources (i.e., HTML, images, fonts) that are larger than 12 MB, you may not fetch the resource, and you may return a 404 error.

## Guidelines: Adding a new cache to the AMP ecosystem

<<<<<<< HEAD
* Add the details of your cache to [caches.json](../build-system/global-configs/caches.json).
  * Some tools use the deployed version of this file (<https://cdn.ampproject.org/caches.json>) to automatically generate appropriate CORS headers as described at [CORS Security in AMP Guidelines](https://github.com/ampproject/amphtml/blob/master/spec/amp-cors-requests.md#cors-security-in-amp).
* Handle cache-modified extensions:
  * [`<amp-geo>`](../extensions/amp-geo/amp-geo.md) — at delivery time, the string `{{AMP_ISO_COUNTRY_HOTPATCH}}` in [`amp-geo.js`](../extensions/amp-geo/0.1/amp-geo.js) is replaced by a string consisting of the user's ISO country code followed by exactly 26 spaces (to avoid breaking map files).
=======
- Add the details of your cache to [caches.json](../build-system/global-configs/caches.json).
  - Some tools use the deployed version of this file (<https://cdn.ampproject.org/caches.json>) to automatically generate appropriate CORS headers as described at [CORS Security in AMP Guidelines](https://github.com/ampproject/amphtml/blob/master/spec/amp-cors-requests.md#cors-security-in-amp).
- Handle dynamically generated components:
  - [`<amp-geo>`](../extensions/amp-geo/amp-geo.md) — at delivery time, the string `{{AMP_ISO_COUNTRY_HOTPATCH}}` in [`amp-geo.js`](../extensions/amp-geo/0.1/amp-geo.js) is replaced by a string consisting of the user's ISO country code followed by exactly 26 spaces (to avoid breaking map files).
>>>>>>> 2ee08d94

## References

- [Cloudflare AMP Cache](https://amp.cloudflare.com/)
- [Google AMP Cache](https://developers.google.com/amp/cache/)
  - [Google AMP Cache Overview](https://developers.google.com/amp/cache/overview)
  - The [Google AMP Cache](https://developers.google.com/amp/cache/) is a proxy-based content delivery network for delivering all valid AMP documents.
  - It fetches AMP HTML pages, caches them, and improves page performance automatically.
  - When using the Google AMP Cache, the document, all JS files and all images load from the same origin, which is using [HTTP 2.0](https://http2.github.io/) for maximum efficiency.
  - The cache also comes with a built-in [validation system](https://github.com/ampproject/amphtml/tree/master/validator) which confirms that the page works, and that it doesn’t depend on external resources.
  - The validation system runs a series of assertions confirming that the page’s markup meets the AMP HTML specification.
  - [Google AMP Cache FAQ](https://developers.google.com/amp/cache/faq)
  - [Google AMP Cache updates](https://developers.google.com/amp/cache/overview#google-amp-cache-updates)
  - [Crawling Google AMP Cache URLs - How-to for search engines](https://docs.google.com/document/d/1V_uLHoa48IlbFl7_3KWT_1JmCf6BnFtt3S_oR4UsasQ/edit?usp=sharing)<|MERGE_RESOLUTION|>--- conflicted
+++ resolved
@@ -98,17 +98,10 @@
 
 ## Guidelines: Adding a new cache to the AMP ecosystem
 
-<<<<<<< HEAD
-* Add the details of your cache to [caches.json](../build-system/global-configs/caches.json).
-  * Some tools use the deployed version of this file (<https://cdn.ampproject.org/caches.json>) to automatically generate appropriate CORS headers as described at [CORS Security in AMP Guidelines](https://github.com/ampproject/amphtml/blob/master/spec/amp-cors-requests.md#cors-security-in-amp).
-* Handle cache-modified extensions:
-  * [`<amp-geo>`](../extensions/amp-geo/amp-geo.md) — at delivery time, the string `{{AMP_ISO_COUNTRY_HOTPATCH}}` in [`amp-geo.js`](../extensions/amp-geo/0.1/amp-geo.js) is replaced by a string consisting of the user's ISO country code followed by exactly 26 spaces (to avoid breaking map files).
-=======
 - Add the details of your cache to [caches.json](../build-system/global-configs/caches.json).
   - Some tools use the deployed version of this file (<https://cdn.ampproject.org/caches.json>) to automatically generate appropriate CORS headers as described at [CORS Security in AMP Guidelines](https://github.com/ampproject/amphtml/blob/master/spec/amp-cors-requests.md#cors-security-in-amp).
-- Handle dynamically generated components:
+- Handle cache-modified extensions:
   - [`<amp-geo>`](../extensions/amp-geo/amp-geo.md) — at delivery time, the string `{{AMP_ISO_COUNTRY_HOTPATCH}}` in [`amp-geo.js`](../extensions/amp-geo/0.1/amp-geo.js) is replaced by a string consisting of the user's ISO country code followed by exactly 26 spaces (to avoid breaking map files).
->>>>>>> 2ee08d94
 
 ## References
 
