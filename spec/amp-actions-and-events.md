<!---
Copyright 2016 The AMP HTML Authors. All Rights Reserved.

Licensed under the Apache License, Version 2.0 (the "License");
you may not use this file except in compliance with the License.
You may obtain a copy of the License at

      http://www.apache.org/licenses/LICENSE-2.0

Unless required by applicable law or agreed to in writing, software
distributed under the License is distributed on an "AS-IS" BASIS,
WITHOUT WARRANTIES OR CONDITIONS OF ANY KIND, either express or implied.
See the License for the specific language governing permissions and
limitations under the License.
-->

# Actions and events in AMP

[TOC]

The `on` attribute is used to install event handlers on elements. The events that are supported depend on the element.

The value for the syntax is a simple domain-specific language of the form:

```javascript
eventName:targetId[.methodName[(arg1=value, arg2=value)]]
```

See the table below for descriptions of each part of the syntax.

<table>
  <tr>
    <th width="30%">Syntax</th>
    <th width="18%">Required?</th>
    <th width="42%">Description</th>
  </tr>
  <tr>
    <td><code>eventName</code></td>
    <td>yes</td>
    <td>This is the name of the event that an element exposes.</td>
  </tr>
  <tr>
    <td><code>targetId</code></td>
    <td>yes</td>
    <td>This is the DOM id for the element, or a predefined <a href="#special-targets">special target</a> you'd like to execute an action on  in response to the event. In the following example, the <code>targetId</code> is the DOM id of the <code>amp-lightbox</code> target, <code>photo-slides</code>.
    <pre>&lt;amp-lightbox id="photo-slides">&lt;/amp-lightbox>
&lt;button on="tap:photo-slides">Show Images&lt;/button></pre>
    </td>
  </tr>
  <tr>
    <td><code>methodName</code></td>
    <td>no</td>
    <td>This is for elements with default actions.</p><p>This is the method that the target element (referenced by <code>targetId</code>) exposes and you'd like to execute when the event is triggered.</p><p>AMP has a concept of a default action that elements can implement. So when omitting the <code>methodName</code> AMP will execute that default method.</td>
  </tr>
  <tr>
    <td><code>arg=value</code></td>
    <td>no</td>
    <td>Some actions, if documented, may accept arguments. The arguments are defined between parentheses in <code>key=value</code> notation. The accepted values are:
      <ul>
        <li>simple unquoted strings: <code>simple-value</code></li>
        <li>quoted strings: <code>"string value"</code> or <code>'string value'</code></li>
        <li>boolean values: <code>true</code> or <code>false</code></li>
        <li>numbers: <code>11</code> or <code>1.1</code></li>
        <li>dot-syntax reference to event data: <code>event.someDataVariableName</code></li>
      </ul>
    </td>
  </tr>
</table>

## Handling multiple events

You can listen to multiple events on an element by separating the events with a semicolon `;`.

Example: `on="submit-success:lightbox1;submit-error:lightbox2"`


## Multiple actions for one event

You can execute multiple actions in sequence for the same event by separating the actions with a comma ','.

Example: `on="tap:target1.actionA,target2.actionB"`


## Globally-defined events and actions

AMP defines a `tap` event globally that you can listen to on any HTML element (including AMP elements).

AMP also defines the `hide`, `show` and `toggleVisibility` actions globally that you can trigger on any HTML element.

{% call callout('Note', type='note') %}
An element can only be shown if it was previously hidden by a `hide` or `toggleVisibility` action, or by using the [`hidden`](https://developer.mozilla.org/en-US/docs/Web/HTML/Global_attributes/hidden) attribute. The `show` action does not support elements hidden by CSS `display:none` or AMP's `layout=nodisplay`.

For example, the following is possible in AMP:

```html
<div id="warning-message">Warning...</div>

<button on="tap:warning-message.hide">Cool, thanks!</button>
```
{% endcall %}

## Element-specific events

### * - all elements
<table>
  <tr>
    <th>Event</th>
    <th>Description</th>
  </tr>
  <tr>
    <td><code>tap</code></td>
    <td>Fired when the element is clicked/tapped.</td>
  </tr>
</table>

<<<<<<< HEAD
## amp-audio

<table>
  <tr>
    <th width="20%">Action</th>
    <th>Description</th>
  </tr>
  <tr>
    <td><code>play</code></td>
    <td>Plays the audio. Is a no-op if the <code>&lt;amp-audio></code> element is a descendant of <code>&lt;amp-story></code>.</td>
  </tr>
  <tr>
    <td><code>pause</code></td>
    <td>Pauses the audio. Is a no-op if the <code>&lt;amp-audio></code> element is a descendant of <code>&lt;amp-story></code>.</td>
  </tr>
</table>

### Focusable elements
<table>
  <tr>
    <th width="20%">Event</th>
    <th width="30%">Description</th>
    <th width="40%">Elements</th>
  </tr>
  <!-- focus -->
  <tr>
    <td><code>focus</code></td>
    <td>Fired when the element receives focus. This event is using capture, meaning the parents would receive this event before their children.</td>
    <td>Elements that could receive <code>focus</code> event, including form elements such as <code>input</code>, <code>select</code> and <code>textarea</code>, or many other elements that has <code>tabindex</code> set.</td>
  </tr>
  <!-- blur -->
  <tr>
    <td><code>blur</code></td>
    <td>Fired when the element loses focus. This event is using capture, meaning the parents would receive this event before their children.</td>
    <td>Same as <code>focus</code></td>
  </tr>
</table>

=======
>>>>>>> 25bd7f36
### Input elements
<table>
  <tr>
    <th width="20%">Event</th>
    <th width="30%">Description</th>
    <th width="40%">Elements</th>
    <th>Data</th>
  </tr>
  <!-- change -->
  <tr>
    <td rowspan=3><code>change</code></td>
    <td rowspan=3>Fired when the value of the element is changed and committed.
      <p>
      Data properties mirror those in <a href="https://developer.mozilla.org/en-US/docs/Web/API/HTMLInputElement#Properties">HTMLInputElement</a> and <a href="https://developer.mozilla.org/en-US/docs/Web/API/HTMLSelectElement#Properties">HTMLSelectElement</a>.</p>
    </td>
    <td><code>input</code></td>
    <td>
      <pre>event.min
event.max
event.value
event.valueAsNumber</pre>
    </td>
  </tr>
  <tr>
    <td><code>input[type="radio"]</code>,<br><code>input[type="checkbox"]</code></td>
    <td>
      <code>event.checked</code>
    </td>
  </tr>
  <tr>
    <td><code>select</code></td>
    <td>
      <pre>event.min
event.max
event.value</pre>
    </td>
  </tr>
  <!-- input-debounced -->
  <tr>
    <td><code>input-debounced</code></td>
    <td>Fired when the value of the element is changed. This is similar to the standard <code>change</code> event, but it only fires when 300ms have passed after the value of the input has stopped changing.</td>
    <td>Elements that fire <code>input</code> event.</td>
    <td>Same as <code>change</code> event data.</td>
  </tr>
    <!-- input-throttled -->
  <tr>
    <td><code>input-throttled</code></td>
    <td>Fired when the value of the element is changed. This is similar to the standard <code>change</code> event, but it is throttled to firing at most once every 100ms while the value of the input is changing.</td>
    <td>Elements that fire <code>input</code> event.</td>
    <td>Same as <code>change</code> event data.</td>
  </tr>
</table>

### amp-carousel[type="slides"]
<table>
  <tr>
    <th width="25%">Event</th>
    <th width="35%">Description</th>
    <th width="40%">Data</th>
  </tr>
  <tr>
    <td><code>slideChange</code></td>
    <td>Fired when the carousel's current slide changes.</td>
    <td><pre>// Slide number.
event.index</pre></td>
  </tr>
  <tr>
    <td><code>toggleAutoplay</code></td>
    <td>Will, on user tap or click, toggle the autoplay status for the carousel. You can either specify the status you want by specifying it: <code>carousel-id.toggleAutoplay(toggleOn=false)</code> or flip the status by not specifying a value.</td>
    <td><pre>optional toggle status</pre></td>
  </tr>
</table>

### amp-lightbox
<table>
  <tr>
    <th width="25%">Event</th>
    <th width="35%">Description</th>
    <th width="40%">Data</th>
  </tr>
  <tr>
    <td><code>lightboxOpen</code></td>
    <td>Fired when lightbox is fully visible.</td>
    <td>None</td>
  </tr>
  <tr>
    <td><code>lightboxClose</code></td>
    <td>Fired when lightbox is fully closed.</td>
    <td>None</td>
  </tr>
</table>

### amp-sidebar
<table>
  <tr>
    <th width="25%">Event</th>
    <th width="35%">Description</th>
    <th width="40%">Data</th>
  </tr>
  <tr>
    <td><code>sidebarOpen</code></td>
    <td>Fired when sidebar is fully opened after transition has ended.</td>
    <td>None</td>
  </tr>
  <tr>
    <td><code>sidebarClose</code></td>
    <td>Fired when sidebar is fully closed after transition has ended.</td>
    <td>None</td>
  </tr>
</table>

### amp-video, amp-youtube
<table>
  <tr>
    <th width="25%">Event</th>
    <th width="35%">Description</th>
    <th width="40%">Data</th>
  </tr>
  <tr>
    <td><code>firstPlay</code>(low-trust)</td>
    <td>Fired the first time the video is played by the user. On autoplay videos, this is fired as soon as the user interacts with the video. This event is low-trust which means it can not trigger most actions; only low-trust actions such as <code>amp-animation</code> actions can be run.</td>
    <td></td>
  </tr>
  <tr>
    <td><code>timeUpdate</code>(low-trust)</td>
    <td>Fired when the playing position of a video has changed. Frequency of the event is controlled by AMP and is currently set at 1 second intervals. This event is low-trust which means it can not trigger most actions; only low-trust actions such as <code>amp-animation</code> actions can be run.</td>
    <td><code>{time, percent}</code><code>time</code> indicates the current time in seconds, <code>percent</code> is a number between 0 and 1 and indicates current position as percentage of total time.</td>
  </tr>
</table>

### form
<table>
  <tr>
    <th width="25%">Event</th>
    <th width="35%">Description</th>
    <th width="40%">Data</th>
  </tr>
  <tr>
    <td><code>submit</code></td>
    <td>Fired when the form is submitted.</td>
    <td></td>
  </tr>
  <tr>
    <td><code>submit-success</code></td>
    <td>Fired when the form submission response is success.</td>
    <td><pre>// Response JSON.
event.response</pre></td>
  </tr>
  <tr>
    <td><code>submit-error</code></td>
    <td>Fired when the form submission response is an error.</td>
    <td><pre>// Response JSON.
event.response</pre></td>
  </tr>
  <tr>
    <td><code>valid</code></td>
    <td>Fired when the form is valid.</td>
    <td></td>
  </tr>
  <tr>
    <td><code>invalid</code></td>
    <td>Fired when the form is invalid.</td>
    <td></td>
  </tr>
</table>


## Element-specific actions

### * (all elements)
<table>
  <tr>
    <th width="40%">Action</th>
    <th>Description</th>
  </tr>
  <tr>
    <td><code>hide</code></td>
    <td>Hides the target element.</td>
  </tr>
  <tr>
    <td><code>show</code></td>
    <td>Shows the target element.</td>
  </tr>
  <tr>
    <td><code>toggleVisibility</code></td>
    <td>Toggles the visibility of the target element.</td>
  </tr>
  <tr>
    <td><code>toggleClass(class=STRING, force=BOOLEAN)</code></td>
    <td>Toggles class of the target element. <code>force</code> is optional, and if defined, it ensures that class would only be added but not removed if set to <code>true</code>, and only removed but not added if set to <code>false</code>.</td>
  </tr>
  <tr>
    <td><code>scrollTo(duration=INTEGER, position=STRING)</code></td>
    <td>Scrolls an element into view with a smooth animation. If defined,
    <code>duration</code> specifies the length of the animation in milliseconds
    (default is 500ms). <code>position</code> is optional and takes one of
    <code>top</code>, <code>center</code> or <code>bottom</code> defining where
    in the viewport the element will be at the end of the scroll (default is
    <code>top</code>).</td>
  </tr>
  <tr>
    <td><code>focus</code></td>
    <td>Makes the target element gain focus. To lose focus, <code>focus</code>
    on another element (usually parent element). We strongly advise against
    losing focus by focusing on <code>body</code>/<code>documentElement</code>
    for accessibility reasons.</td>
  </tr>
</table>

### amp-audio
<table>
  <tr>
    <th width="20%">Action</th>
    <th>Description</th>
  </tr>
  <tr>
    <td><code>play</code></td>
    <td>Plays the audio. Is a no-op if the <code>&lt;amp-audio></code> element is a descendant of <code>&lt;amp-story></code>.</td>
  </tr>
  <tr>
    <td><code>pause</code></td>
    <td>Pauses the audio. Is a no-op if the <code>&lt;amp-audio></code> element is a descendant of <code>&lt;amp-story></code>.</td>
  </tr>
</table>

### amp-bodymovin-animation
<table>
  <tr>
    <th>Action</th>
    <th>Description</th>
  </tr>
  <tr>
    <td><code>play</code></td>
    <td>Plays the animation.</td>
  </tr>
  <tr>
    <td><code>pause</code></td>
    <td>Pauses the animation.</td>
  </tr>
  <tr>
    <td><code>stop</code></td>
    <td>Stops the animation.</td>
  </tr>
  <tr>
    <td><code>seekTo(time=INTEGER)</code></td>
    <td>Sets the currentTime of the animation to the specified value and pauses animation. </td>
  </tr>
  <tr>
    <td><code>seekTo(percent=[0,1])</code></td>
    <td>Uses the given percentage value to determine the currentTime of the animation to the specified value and pauses animation. </td>
  </tr>
</table>

### amp-carousel[type="slides"]
<table>
  <tr>
    <th>Action</th>
    <th>Description</th>
  </tr>
  <tr>
    <td><code>goToSlide(index=INTEGER)</code></td>
    <td>Advances the carousel to a specified slide index.</td>
  </tr>
</table>

### amp-image-lightbox
<table>
  <tr>
    <th width="40%">Action</th>
    <th>Description</th>
  </tr>
  <tr>
    <td><code>open (default)</code></td>
    <td>Opens the image lightbox with the source image being the one that triggered the action.</td>
  </tr>
</table>

### amp-lightbox
<table>
  <tr>
    <th>Action</th>
    <th>Description</th>
  </tr>
  <tr>
    <td><code>open (default)</code></td>
    <td>Opens the lightbox.</td>
  </tr>
  <tr>
    <td><code>close</code></td>
    <td>Closes the lightbox.</td>
  </tr>
</table>

### amp-list
<table>
  <tr>
    <th>Action</th>
    <th>Description</th>
  </tr>
  <tr>
    <td><code>refresh</code></td>
    <td>Refreshes data from the <code>src</code> and re-renders the list.</td>
  </tr>
</table>

### amp-live-list
<table>
  <tr>
    <th>Action</th>
    <th>Description</th>
  </tr>
  <tr>
    <td><code>update (default)</code></td>
    <td>Updates the DOM items to show updated content.</td>
  </tr>
</table>

### amp-selector
<table>
  <tr>
    <th>Action</th>
    <th>Description</th>
  </tr>
  <tr>
    <td><code>selectUp(delta=INTEGER)</code></td>
    <td>Moves the selection up by the value of `delta`. The default `delta` is set to 1.</td>
  </tr>
  <tr>
    <td><code>selectDown(delta=INTEGER)</code></td>
    <td>Moves the selection down by the value of `delta`. The default `delta` is set to -1.</td>
  </tr>
  <tr>
    <td><code>toggle(index=INTEGER, value=BOOLEAN)</code></td>
    <td>Sets the selected element's `selected` attribute if value is 'true', otherwise removes the attribute</td>
  </tr>
</table>

### amp-sidebar
<table>
  <tr>
    <th>Action</th>
    <th>Description</th>
  </tr>
  <tr>
    <td><code>open (default)</code></td>
    <td>Opens the sidebar.</td>
  </tr>
  <tr>
    <td><code>close</code></td>
    <td>Closes the sidebar.</td>
  </tr>
  <tr>
    <td><code>toggle</code></td>
    <td>Toggles the state of the sidebar.</td>
  </tr>
</table>

### amp-user-notification
<table>
  <tr>
    <th>Action</th>
    <th>Description</th>
  </tr>
  <tr>
    <td><code>dismiss (default)</code></td>
    <td>Hides the referenced user notification element.</td>
  </tr>
</table>

### Video elements

The actions below are supported in the following AMP video elements: `amp-video`, `amp-youtube`, `amp-3q-player`, `amp-brid-player`, `amp-dailymotion`, `amp-ima-video`.

<table>
  <tr>
    <th>Action</th>
    <th>Description</th>
  </tr>
  <tr>
    <td><code>play</code></td>
    <td>Plays the video.</td>
  </tr>
  <tr>
    <td><code>pause</code></td>
    <td>Pauses the video.</td>
  </tr>
  <tr>
    <td><code>mute</code></td>
    <td>Mutes the video.</td>
  </tr>
  <tr>
    <td><code>unmute</code></td>
    <td>Unmutes the video.</td>
  </tr>
  <tr>
    <td><code>fullscreen</code></td>
    <td>Takes the video to fullscreen.</td>
  </tr>
</table>

### form
<table>
  <tr>
    <th>Action</th>
    <th>Description</th>
  </tr>
  <tr>
    <td><code>clear</code></td>
    <td>Clears any values in the form's inputs.</td>
  </tr>
  <tr>
    <td><code>submit</code></td>
    <td>Submits the form.</td>
  </tr>
</table>

## Special targets

The following are targets provided by the AMP system that have special requirements:

### Target: AMP

The `AMP` target is provided by the AMP runtime and implements top-level
actions that apply to the whole document.

<table>
  <tr>
    <th width="40%">Action</th>
    <th>Description</th>
  </tr>
  <tr>
    <td><code>navigateTo(url=STRING)</code></td>
    <td>Navigates current window to given URL. Supports <a href="https://github.com/ampproject/amphtml/blob/master/spec/amp-var-substitutions.md">standard URL substitutions</a>.</td>
  </tr>
  <tr>
    <td><code>goBack</code></td>
    <td>Navigates back in history.</td>
  </tr>
  <tr>
    <td><code>print</code></td>
    <td>Opens the Print Dialog to print the current page.</td>
  </tr>
  <tr>
    <td>optoutOfCid</td>
    <td>Opts out of Client ID generation for all scopes.</td>
  </tr>
  <tr>
    <td><code>setState({foo: 'bar'})</code><sup>1</sup></td>
    <td>
      <p>Requires <a href="https://www.ampproject.org/docs/reference/components/amp-bind.html#updating-state-with-ampsetstate">amp-bind</a>.</p>
      <p>Merges an object literal into the bindable state.</p>
      <p></p>
    </td>
  </tr>
  <tr>
    <td><code>pushState({foo: 'bar'})</code><sup>1</sup></td>
    <td>
      <p>Requires <a href="https://www.ampproject.org/docs/reference/components/amp-bind.html#modifying-history-with-amppushstate">amp-bind</a>.</p>
      <p>Merges an object literal into the bindable state and pushes a new entry onto browser history stack. Popping the entry will restore the previous values of variables (in this example, <code>foo</code>).    </td>
  </tr>
</table>

<sup>1</sup>When used with <a href="#multiple-actions-for-one-event">multiple actions</a>, subsequent actions will wait for <code>setState()</code> or <code>pushState()</code> to complete before invocation. Only a single <code>setState()</code> or <code>pushState()</code> is allowed per event.

### Target: amp-access

The `amp-access` target is provided by the [amp-access](https://www.ampproject.org/docs/reference/components/amp-access.html) component.

The `amp-access` target is special for these reasons:

1.  You can't give an arbitrary ID to this target. The target is always `amp-access`.
2. The actions for `amp-access` are dynamic depending on the structure of the [AMP Access Configuration](https://www.ampproject.org/docs/reference/components/amp-access#configuration).

See [details](https://www.ampproject.org/docs/reference/components/amp-access#login-link) about using the `amp-access` target.<|MERGE_RESOLUTION|>--- conflicted
+++ resolved
@@ -113,24 +113,6 @@
   </tr>
 </table>
 
-<<<<<<< HEAD
-## amp-audio
-
-<table>
-  <tr>
-    <th width="20%">Action</th>
-    <th>Description</th>
-  </tr>
-  <tr>
-    <td><code>play</code></td>
-    <td>Plays the audio. Is a no-op if the <code>&lt;amp-audio></code> element is a descendant of <code>&lt;amp-story></code>.</td>
-  </tr>
-  <tr>
-    <td><code>pause</code></td>
-    <td>Pauses the audio. Is a no-op if the <code>&lt;amp-audio></code> element is a descendant of <code>&lt;amp-story></code>.</td>
-  </tr>
-</table>
-
 ### Focusable elements
 <table>
   <tr>
@@ -152,8 +134,6 @@
   </tr>
 </table>
 
-=======
->>>>>>> 25bd7f36
 ### Input elements
 <table>
   <tr>
