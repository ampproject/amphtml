--- conflicted
+++ resolved
@@ -87,12 +87,8 @@
   </tr>
   <tr>
     <td>submit</td>
-<<<<<<< HEAD
     <td>Fired when the form is submitted.</td>
-=======
-    <td>Fired when the form is submitted</td>
     <td></td>
->>>>>>> 42245654
   </tr>
   <tr>
     <td>submit-success</td>
@@ -187,15 +183,11 @@
     <th>Description</th>
   </tr>
   <tr>
-<<<<<<< HEAD
-=======
     <td width="30%">amp-state</td>
     <td>(default)</td>
     <td>Updates the amp-state's data with the data contained in the event. Requires <a href="../extensions/amp-bind/amp-bind.md">amp-bind</a>.</td>
   </tr>
   <tr>
-    <td width="30%">amp-user-notification</td>
->>>>>>> 42245654
     <td>dismiss (default)</td>
     <td>Hides the referenced user notification element.</td>
   </tr>
