<!---
Copyright 2016 The AMP HTML Authors. All Rights Reserved.

Licensed under the Apache License, Version 2.0 (the "License");
you may not use this file except in compliance with the License.
You may obtain a copy of the License at

      http://www.apache.org/licenses/LICENSE-2.0

Unless required by applicable law or agreed to in writing, software
distributed under the License is distributed on an "AS-IS" BASIS,
WITHOUT WARRANTIES OR CONDITIONS OF ANY KIND, either express or implied.
See the License for the specific language governing permissions and
limitations under the License.
-->

# CORS Requests in AMP

Many AMP components and extensions take advantage of remote endpoints by using
Cross-Origin Resource Sharing (CORS) requests. This document explains the key
aspects of using CORS in AMP. To learn about CORS itself, see the
[W3 CORS Spec](https://www.w3.org/TR/cors/).

<div class="noshowtoc">

- [Why do I need CORS for my own origin?](#why-do-i-need-cors-for-my-own-origin-)
- [Utilizing cookies for CORS requests](#utilizing-cookies-for-cors-requests)
- [CORS security in AMP](#cors-security-in-amp)
  - [Verify CORS requests](#verify-cors-requests)
    - [1) Allow requests for specific CORS origins](#1-allow-requests-for-specific-cors-origins)
    - [2) Allow same-origin requests](#2-allow-same-origin-requests)
  * [Send CORS response headers](#send-cors-response-headers)
    - [Access-Control-Allow-Origin: &lt;origin&gt;](#access-control-allow-origin-origin)
  * [Processing state changing requests](#processing-state-changing-requests)
  - [Example walkthrough: Handing CORS requests and responses](#example-walkthrough-handing-cors-requests-and-responses)
  - [Testing CORS in AMP](#testing-cors-in-amp)

</div>

## Why do I need CORS for my own origin?

You might be confused as to why you'd need CORS for requests to your own origin,
let's dig into that.

AMP components that fetch dynamic data (e.g., amp-form, amp-list, etc.) make
CORS requests to remote endpoints to retrieve the data. If your AMP page
includes such components, you'll need to handle CORS so that those requests do
not fail.

Let's illustrate this with an example:

Let's say you have an AMP page that lists products with prices. To update the
prices on the page, the user clicks a button, which retrieves the latest prices
from a JSON endpoint (done via the amp-list component). The JSON is on your
domain.

Okay, so the page is _on my domain_ and the JSON is _on my domain_. I see no
problem!

Ah, but how did your user get to your AMP page? Is it a cached page they
access? It's quite likely that your user did not access your AMP page directly,
but instead they discovered your page through another platform. For example,
Google Search uses the Google AMP Cache to render AMP pages quickly; these are
cached pages that are served from the Google AMP Cache, which is a _different_
domain. When your user clicks the button to update the prices on your page, the
cached AMP page sends a request to your origin domain to get the prices, which
is a mismatch between origins (cache -> origin domain). To allow for such
cross-origin requests, you need to handle CORS, otherwise, the request fails.

<amp-img alt="CORS and Cache" layout="responsive" src="https://www.ampproject.org/static/img/docs/CORS_with_Cache.png" width="809" height="391">
  <noscript>
    <img alt="CORS and Cache" src="https://www.ampproject.org/static/img/docs/CORS_with_Cache.png" />
  </noscript>
</amp-img>

**Okay, what should I do?**

1.  For AMP pages that fetch dynamic data, make sure you test the cached version
    of those pages; _don't just test on your own domain_. (See [Testing CORS in AMP](#testing-cors-in-amp) section below)
2.  Follow the instructions in this document for handling CORS requests and
    responses.

## Utilizing cookies for CORS requests

Most AMP components that use CORS requests either automatically set the
[credentials mode](https://fetch.spec.whatwg.org/#concept-request-credentials-mode)
or allow the author to optionally enable it. For example, the
[`amp-list`](https://amp.dev/documentation/components/amp-list)
component fetches dynamic content from a CORS JSON endpoint, and allows the
author to set the credential mode through the `credentials` attribute.

_Example: Including personalized content in an amp-list via cookies_

```html
<amp-list
  credentials="include"
  src="<%host%>/json/product.json?clientId=CLIENT_ID(myCookieId)"
>
  <template type="amp-mustache">
    Your personal offer: ${{price}}
  </template>
</amp-list>
```

By specifying the credentials mode, the origin can include cookies in the CORS
request and also set cookies in the response (subject to
[third-party cookie restrictions](#third-party-cookie-restrictions)).

### Third-party cookie restrictions

The same third-party cookie restrictions specified in the browser also apply to
the credentialed CORS requests in AMP. These restrictions depend on the browser
and the platform, but for some browsers, the origin can only set cookies if the
user has previously visited the origin in a 1st-party (top) window. Or, in other
words, only after the user has directly visited the origin website itself. Given
this, a service accessed via CORS cannot assume that it will be able to set
cookies by default.

## CORS security in AMP

To ensure valid and secure requests and responses for your AMP pages, you must:

1. [Verify the request](#verify-cors-requests).
2. [Send the appropriate response headers](#send-cors-response-headers).

If you're using Node in your backend, you can use the [AMP CORS middleware](https://www.npmjs.com/package/amp-toolbox-cors), which is part of the [AMP Toolbox](https://github.com/ampproject/amp-toolbox).

### Verify CORS requests

When your endpoint receives a CORS request:

1. [Verify that the CORS <code>Origin</code> header is an allowed origin (publisher's origin + AMP caches)](#verify-cors-header).
2. [If there isn't an Origin header, check that the request is from the same origin (via `AMP-Same-Origin`)](#allow-same-origin-requests).

#### 1) Allow requests for specific CORS origins

<span id="verify-cors-header"></span>

CORS endpoints receive the requesting origin via the `Origin` HTTP header.
Endpoints should only allow requests from: (1) the publisher's own origin; and
(2) every `cacheDomain` origin listed in <https://cdn.ampproject.org/caches.json>.

For example, endpoints should allow requests from:

- Google AMP Cache subdomain: `https://<publisher's domain>.cdn.ampproject.org` <br>(for example, `https://nytimes-com.cdn.ampproject.org`)

[tip type="read-on"]
For information on AMP Cache URL formats, see these resources:
<<<<<<< HEAD
- [Google AMP Cache Overview](https://developers.google.com/amp/cache/overview)
- [Cloudflare AMP Cache](https://amp.cloudflare.com/)
[/tip]
=======
>>>>>>> 28b02864

- [Google AMP Cache Overview](https://developers.google.com/amp/cache/overview)
  {% endcall %}

#### 2) Allow same-origin requests

<span id="allow-same-origin-requests"></span>

For same-origin requests where the `Origin` header is missing, AMP sets the
following custom header:

```text
AMP-Same-Origin: true
```

This custom header is sent by the AMP Runtime when an XHR request is made on
the same origin (i.e., document served from a non-cache URL). Allow requests
that contain the `AMP-Same-Origin:true` header.

### Send CORS response headers

After verifying the CORS request, the resulting HTTP response must contain the following headers:

##### Access-Control-Allow-Origin: &lt;origin&gt;

This header is a <a href="https://www.w3.org/TR/cors/">W3 CORS Spec</a> requirement, where <code>origin</code> refers to the requesting origin that was allowed via the CORS <code>Origin</code> request header (for example, <code>"https://&lt;publisher's subdomain>.cdn.ampproject.org"</code>).

Although the W3 CORS spec allows the value of <code>\*</code> to be returned in the response, for improved security, you should:

- If the `Origin` header is present, validate and echo the value of the <code>`Origin`</code> header.

### Processing state changing requests

<<<<<<< HEAD
[tip type="important"]
Perform these validation checks *before* you process the request. This validation helps to provide protection against CSRF attacks, and avoids processing untrusted sources requests.
[/tip]
=======
{% call callout('Important', type='caution') %}
Perform these validation checks _before_ you process the request. This validation helps to provide protection against CSRF attacks, and avoids processing untrusted sources requests.
{% endcall %}
>>>>>>> 28b02864

Before processing requests that could change the state of your system (for
example, a user subscribes to or unsubscribes from a mailing list), check the
following:

**If the `Origin` header is set**:

1.  If the origin does not match one of the following values, stop and return an error
    response:

    - `<publisher's domain>.cdn.ampproject.org`
    - the publisher's origin (aka yours)

    where `*` represents a wildcard match, and not an actual asterisk ( \* ).

2.  Otherwise, process the request.

**If the `Origin` header is NOT set**:

1.  Verify that the request contains the `AMP-Same-Origin: true` header. If the
    request does not contain this header, stop and return an error response.
2.  Otherwise, process the request.

## Example walkthrough: Handing CORS requests and responses

There are two scenarios to account for in CORS requests to your endpoint:

1.  A request from the same origin.
2.  A request from a cached origin (from an AMP Cache).

Let's walk though these scenarios with an example. In our example, we manage the `example.com` site that hosts an AMP page named `article-amp.html.`The AMP page contains an `amp-list` to retrieve dynamic data from a `data.json` file that is also hosted on `example.com`. We want to process requests to our `data.json` file that come from our AMP page. These requests could be from the AMP page on the same origin (non-cached) or from the AMP page on a different origin (cached).

<amp-img alt="CORS example" layout="fixed" src="https://www.ampproject.org/static/img/docs/cors_example_walkthrough.png" width="629" height="433">
  <noscript>
    <img alt="CORS example" src="https://www.ampproject.org/static/img/docs/cors_example_walkthrough.png" />
  </noscript>
</amp-img>

### Allowed origins

Based on what we know about CORS and AMP (from [Verify CORS requests](#verify-cors-requests) above), for our example we will allow requests from the following domains:

- `example.com` --- Publisher's domain
- `example-com.cdn.ampproject.org` --- Google AMP Cache subdomain

### Response headers for allowed requests

For requests from the allowed origins, our response will contain the following headers:

```text
Access-Control-Allow-Origin: <origin>
```

These are additional response headers we might include in our CORS response:

```text
Access-Control-Allow-Credentials: true
Content-Type: application/json
Access-Control-Max-Age: <delta-seconds>
Cache-Control: private, no-cache
```

### Pseudo CORS logic

Our logic for handling CORS requests and responses can be simplified into the following pseudo code:

```text
IF CORS header present
   IF origin IN allowed-origins
      allow request & send response
   ELSE
      deny request
ELSE
   IF "AMP-Same-Origin: true"
      allow request & send response
   ELSE
      deny request
```

#### CORS sample code

Here's a sample JavaScript function that we could use to handle CORS requests and responses:

```javascript
function assertCors(req, res, opt_validMethods, opt_exposeHeaders) {
  var unauthorized = 'Unauthorized Request';
  var origin;
  var allowedOrigins = [
    'https://example.com',
    'https://example-com.cdn.ampproject.org',
    'https://cdn.ampproject.org',
  ];
  var allowedSourceOrigin = 'https://example.com'; //publisher's origin
  // If same origin
  if (req.headers['amp-same-origin'] == 'true') {
    origin = sourceOrigin;
    // If allowed CORS origin & allowed source origin
  } else if (
    allowedOrigins.indexOf(req.headers.origin) != -1 &&
    sourceOrigin == allowedSourceOrigin
  ) {
    origin = req.headers.origin;
  } else {
    res.statusCode = 403;
    res.end(JSON.stringify({message: unauthorized}));
    throw unauthorized;
  }

  res.setHeader('Access-Control-Allow-Credentials', 'true');
  res.setHeader('Access-Control-Allow-Origin', origin);
}
```

**Note**: For a working code sample, see [amp-cors.js](https://github.com/ampproject/amphtml/blob/master/build-system/server/amp-cors.js).

### Scenario 1: Get request from AMP page on same origin

In the following scenario, the `article-amp.html` page requests the `data.json` file; the origins are the same.

<amp-img alt="CORS example - scenario 1" layout="fixed" src="https://www.ampproject.org/static/img/docs/cors_example_walkthrough_ex1.png" width="657" height="155">
  <noscript>
    <img alt="CORS example" src="https://www.ampproject.org/static/img/docs/cors_example_walkthrough_ex1.png" />
  </noscript>
</amp-img>

If we examine the request, we'll find:

```text
Request URL: https://example.com/data.json
Request Method: GET
AMP-Same-Origin: true
```

As this request is from the same origin, there is no `Origin` header but the custom AMP request header of `AMP-Same-Origin: true` is present. We can allow this request as it's from the same origin (`https://example.com`).

Our response headers would be:

```text
Access-Control-Allow-Credentials: true
Access-Control-Allow-Origin: https://example.com
```

### Scenario 2: Get request from cached AMP page

In the following scenario, the `article-amp.html` page cached on the Google AMP Cache requests the `data.json` file; the origins differ.

<amp-img alt="CORS example - scenario 2" layout="fixed" src="https://www.ampproject.org/static/img/docs/cors_example_walkthrough_ex2.png" width="657" height="155">
  <noscript>
    <img alt="CORS example" src="https://www.ampproject.org/static/img/docs/cors_example_walkthrough_ex2.png" />
  </noscript>
</amp-img>

If we examine this request, we'll find:

```text
Request URL: https://example.com/data.json
Request Method: GET
Origin: https://example-com.cdn.ampproject.org
```

As this request contains an `Origin` header, we'll verify that it's from an allowed origin. We can allow this request as it's from an allowed origin.

Our response headers would be:

```text
Access-Control-Allow-Credentials: true
Access-Control-Allow-Origin: https://example-com.cdn.ampproject.org
```

## Working with cached fonts

Google AMP Cache caches AMP HTML documents, images and fonts to optimize the speed of the AMP page.
While making the AMP page fast, we also want to be careful in securing the cached resources. We will be making a change in how AMP cache responds it’s cached resources,
typically for fonts, by respecting the origin’s `Access-Control-Allow-Origin` value.

### Past behavior (before October 2019)

When an AMP page was loading `https://example.com/some/font.ttf` from `@font-face src` attribute, AMP Cache will cache the font file and serve the resource as below with having the wild card `Access-Control-Allow-Origin`.

- URL `https://example-com.cdn.ampproject.org/r/s/example.com/some/font.tff`
- Access-Control-Allow-Origin: \*

### New behavior (October 2019 and after)

While the current implementation is permissive, this could lead to unexpected use of the fonts from cross-origin sites. In this change AMP Cache will start to respond with the exact same `Access-Control-Allow-Origin` value the origin server responds.
To properly load the fonts from the cached AMP document, you will need to accept the AMP Cache origin via the header.

A sample implementation would be:

```javascript
function assertFontCors(req, res, opt_validMethods, opt_exposeHeaders) {
  var unauthorized = 'Unauthorized Request';
  var allowedOrigins = [
    'https://example.com',
    'https://example-com.cdn.ampproject.org',
  ];
  // If allowed CORS origin
  if (allowedOrigins.indexOf(req.headers.origin) != -1) {
    res.setHeader('Access-Control-Allow-Origin', req.headers.origin);
  } else {
    res.statusCode = 403;
    res.end(JSON.stringify({message: unauthorized}));
    throw unauthorized;
  }
}
```

As an example, if you wanted to load /some/font.ttf in `https://example.com/amp.html`, the origin server should respond with the Access-Control-Allow-Origin header as below.

<amp-img alt="CORS font example" layout="responsive" src="https://amp.dev/static/img/docs/cors-font.jpg" width="2268" height="1594">
  <noscript>
    <img alt="CORS font example" src="https://amp.dev/static/img/docs/cors-font.jpg" />
  </noscript>
</amp-img>

[tip type="note"]
If your font file is okay to be accessible from any origin, you can respond with a wild card `Access-Control-Allow-Origin`, AMP cache will also echo that value meaning it will be responding with `Access-Control-Allow-Origin: *`. If you already have this setting, there is no need in changing anything.
[/tip]

We are planning to make this change around mid October 2019 and would expect every AMP publishers using self-hosted fonts to check if it’s affected.

#### Roll out plan

- 2019-09-30: release contains more precise control over which domains this change applies to. This build should roll out over the course of this week.
- 2019-10-07: test domains will be enabled for manual testing.
- 2019-10-14: (but depending on how testing goes): the feature will be rolled out generally.

Follow the related [issue here.](https://github.com/ampproject/amphtml/issues/24834)

## Testing CORS in AMP

When you are testing your AMP pages, make sure to include tests from the cached versions of your AMP pages.

### Verify the page via the cache URL

To ensure your cached AMP page renders and functions correctly:

1.  From your browser, open the URL that the AMP Cache would use to access your AMP page. You can determine the cache URL format from this [tool on AMP By Example](https://amp.dev/documentation/examples/guides/using_the_google_amp_cache/).

    For example:

    - URL: `https://amp.dev/documentation/guides-and-tutorials/start/create/`
    - AMP Cache URL format: `https://www-ampproject-org.cdn.ampproject.org/c/s/www.ampproject.org/docs/tutorials/create.html`

1.  Open your browser's development tools and verify that there are no errors and that all resources loaded correctly.

### Verify your server response headers

You can use the `curl` command to verify that your server is sending the correct HTTP response headers. In the `curl` command, provide the request URL and any custom headers you wish to add.

**Syntax**: `curl <request-url> -H <custom-header> - I`

#### Test request from same origin

In a same-origin request, the AMP system adds the custom `AMP-Same-Origin:true` header.

Here's our curl command for testing a request from `https://ampbyexample.com` to the `examples.json` file (on the same domain):

```shell
curl 'https://amp.dev/static/samples/json/examples.json' -H 'AMP-Same-Origin: true' -I
```

The results from the command show the correct response headers (note: extra information was trimmed):

```http
HTTP/2 200
access-control-allow-headers: Content-Type, Content-Length, Accept-Encoding, X-CSRF-Token
access-control-allow-credentials: true
access-control-allow-origin: https://ampbyexample.com
access-control-allow-methods: POST, GET, OPTIONS
```

#### Test request from cached AMP page

In a CORS request not from the same domain (i.e., cache), the `origin` header is part of the request.

Here's our curl command for testing a request from the cached AMP page on the Google AMP Cache to the `examples.json` file:

```shell
curl 'https://amp.dev/static/samples/json/examples.json' -H 'origin: https://ampbyexample-com.cdn.ampproject.org' -I
```

The results from the command show the correct response headers:

```http
HTTP/2 200
access-control-allow-headers: Content-Type, Content-Length, Accept-Encoding, X-CSRF-Token
access-control-allow-credentials: true
access-control-allow-origin: https://ampbyexample-com.cdn.ampproject.org
access-control-allow-methods: POST, GET, OPTIONS
```<|MERGE_RESOLUTION|>--- conflicted
+++ resolved
@@ -144,14 +144,8 @@
 
 - Google AMP Cache subdomain: `https://<publisher's domain>.cdn.ampproject.org` <br>(for example, `https://nytimes-com.cdn.ampproject.org`)
 
-[tip type="read-on"]
+{% call callout('Read on', type='read') %}
 For information on AMP Cache URL formats, see these resources:
-<<<<<<< HEAD
-- [Google AMP Cache Overview](https://developers.google.com/amp/cache/overview)
-- [Cloudflare AMP Cache](https://amp.cloudflare.com/)
-[/tip]
-=======
->>>>>>> 28b02864
 
 - [Google AMP Cache Overview](https://developers.google.com/amp/cache/overview)
   {% endcall %}
@@ -185,15 +179,9 @@
 
 ### Processing state changing requests
 
-<<<<<<< HEAD
-[tip type="important"]
-Perform these validation checks *before* you process the request. This validation helps to provide protection against CSRF attacks, and avoids processing untrusted sources requests.
-[/tip]
-=======
 {% call callout('Important', type='caution') %}
 Perform these validation checks _before_ you process the request. This validation helps to provide protection against CSRF attacks, and avoids processing untrusted sources requests.
 {% endcall %}
->>>>>>> 28b02864
 
 Before processing requests that could change the state of your system (for
 example, a user subscribes to or unsubscribes from a mailing list), check the
