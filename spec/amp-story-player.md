---
$category@: presentation
formats:
  - stories
teaser:
  text: A player for embedding and playing your favorite stories in your own website.
---

<!--
Copyright 2020 The AMP HTML Authors. All Rights Reserved.

Licensed under the Apache License, Version 2.0 (the "License");
you may not use this file except in compliance with the License.
You may obtain a copy of the License at

      http://www.apache.org/licenses/LICENSE-2.0

Unless required by applicable law or agreed to in writing, software
distributed under the License is distributed on an "AS-IS" BASIS,
WITHOUT WARRANTIES OR CONDITIONS OF ANY KIND, either express or implied.
See the License for the specific language governing permissions and
limitations under the License.
-->

# <a name="`amp-story-player`"></a> `amp-story-player`

<table>
  <tr>
    <td><img src="https://github.com/ampproject/amphtml/blob/master/src/amp-story-player/img/carousel-cards-entry-point.png?raw=true"></td>
    <td><img src="https://github.com/ampproject/amphtml/blob/master/src/amp-story-player/img/player-in-recipe.png?raw=true"></td>
<td><img src="https://github.com/ampproject/amphtml/raw/master/spec/img/amp-story-player.gif?raw=true"></td>
  </tr>
</table>

<table>
  <tr>
    <td width="40%"><strong>Description</strong></td>
    <td>Embed and play stories in a non-AMP website.</td>
  </tr>
  <tr>
    <td width="40%"><strong>Required Scripts</strong></td>
    <td>
    <code>&lt;script async src="https://cdn.ampproject.org/amp-story-player-v0.js">&lt;/script></code>
    <br> <br>
    <code>&lt;link href="https://cdn.ampproject.org/amp-story-player-v0.css" rel='stylesheet' type='text/css'></code>
    </td>
  </tr>
  <tr>
    <td width="40%"><strong>Examples</strong></td>
    <td>
      <li>See <a href="https://github.com/ampproject/amphtml/blob/master/examples/amp-story/player.html">code snippet</a>.</li>
    </td>
  </tr>
</table>

[TOC]

## Usage

Use `amp-story-player` to embed and play stories within a webpage.

### Embed in a non-AMP page

The code snippet below demonstrates an embed of `<amp-story-player>` in a non-AMP webpage.

[example preview="top-frame" playground="true"]

```html
<head>
  <script
    async
    src="https://cdn.ampproject.org/amp-story-player-v0.js"
  ></script>
  <link
    href="https://cdn.ampproject.org/amp-story-player-v0.css"
    rel="stylesheet"
    type="text/css"
  />
</head>
<body>
  <amp-story-player style="width: 360px; height: 600px;" amp-cache="cdn.ampproject.org">
    <a
      href="https://preview.amp.dev/documentation/examples/introduction/stories_in_amp/"
    >
      Stories in AMP - Hello World
    </a>
  </amp-story-player>
</body>
```

[/example]

### Attributes

The inline width and height ensures that the player will not cause any jumps in your website while the script is being loaded. Feel free to modify the values, but we recommend maintaining a 3:5 aspect ratio.

#### style [recommended]

Inline CSS properties for the width and height of the player. e.g. `style="width: 360px; height: 600px;"`

#### amp-cache

e.g. `<amp-story-player amp-cache="cdn.ampproject.org">`

If specified, the player will rewrite the URL using the AMP Cache prefix provided. Currently there are two AMP Cache providers:

-   `cdn.ampproject.org`
-   `www.bing-amp.com`

## Specify embedded stories

The `<amp-story-player>` component contains one or more `<a>` tags. Point the href attribute of each to the story URL.

Place the story's title within the `<a>` tag. This provides a better user experience and allows search engines to crawl embedded stories.

### Attributes

#### href

URL pointing to the story.

## Programmatic Control

Call the player's various methods to programmatically control the player. These methods are exposed on the HTML element, `const playerEl = document.querySelector('amp-story-player')` and on instances of the global class variable, `const player = new AmpStoryPlayer(window, playerEl)`.

### Methods

#### load

Will initialize the player manually. This can be useful when the player is dynamically.

```javascript
const playerEl = document.body.querySelector('amp-story-player');
const player = new AmpStoryPlayer(window, playerEl);
player.load();
```

#### go

**Parameters**

<<<<<<< HEAD
-   number: the story in the player to which you want to move, relative to the current story.

If the player is currently on the third story out of five stories:

-   `player.go(1)` will go forward one story to the fourth story
-   `player.go(-1)` will go backward one story to the second story
-   If no value is passed or if delta equals 0, current story will persist and no action will be taken.
=======
- number: the story in the player to which you want to move, relative to the current story.
- number (optional): the page of the story to which you want to move, relative to the current page.

If the player is currently on the third story out of five stories:

- `player.go(1)` will go forward one story to the fourth story
- `player.go(-1)` will go backward one story to the second story
- `player.go(-1, 1)` will go backward one story and navigate one page backwards
- `player.go(0, 5)` will stay in the current story and navigate 5 pages forward
>>>>>>> 1b681b1e

#### show

**Parameters**

<<<<<<< HEAD
-   string: the URL of the story to show.
=======
- string or null: the URL of the story to show.
- string (optional): the ID attribute of the page element.
>>>>>>> 1b681b1e

Will change the current story being displayed by the player.

```javascript
player.show('cool-story.html'); // Will display cool-story.html
player.show('cool-story.html', 'page-4'); // Will display cool-story.html and switch to page-4
player.show(null, 'page-4'); // Stay on current story and switch to page-4
```

#### add

**Parameters**

-   array of story objects

Each story object contains the following properties:

-   href string: story URL
-   title string (optional): story title, to be added to the anchor's title
-   posterImage string (optional): a URL for the story poster. Used as a placeholder while the story loads.

The player will rewrite the URL using the AMP Cache prefix if provided in the [player level attribute](#amp-cache).

```javascript
player.add([
 {href: '/stories/1', title: 'A great story', posterImage: 'poster1.png'},
 {href: '/stories/2', posterImage: 'poster2.png'},
 {href: '/stories/3'},
]);
```

#### mute/unmute

Will mute/unmute the current story. This will not persist across stories, eg. calling `player.mute()` on the first story will not mute the second story.

Please note that due to browser restrictions on autoplaying media with sound, the default state is muted and the story cannot be unmuted unless the user manually unmuted previously. Only webviews explicitly allowing autoplaying media with sound can use `unmute()` right away.

```javascript
player.mute();
player.unmute();
```

#### play/pause

Will play/pause the current story. This will affect e.g. page auto-advancement or media playing.

```javascript
player.play();
player.pause();
```

#### getStoryState

**Parameters**

-   string: the story state, currently only `page-attachment`.

Will cause a custom event to be fired, see `page-attachment-open` and `page-attachment-close`.

```javascript
player.getStoryState('page-attachment');
```

## Programmatically fetching more stories

You can create an “infinite scroll” experience by fetching more stories as the user navigates through them in your player. Simply use the new JSON configuration to specify an endpoint, and the player will automatically fetch more stories as it gets closer to the last story in the player.

### JSON Configuration

Here’s an example of how the configuration looks:

```html
<amp-story-player>
 <script type="application/json">
   {
     "behavior": {
       "on": "end",
       "action": "fetch",
       "endpoint": "https://example.com/my-endpoint.json?offset=${offset}"
     }
   }
 </script>
 <a href="./story1.html"> ... </a>
 <a href="./story2.html"> ... </a>
  ...
```

</amp-story-player>

The configuration must be a direct child of the <amp-story-player> element, with the `type=”application/json”` attribute.

The `endpoint` property of the url takes in an optional variable `${offset}` that you can add as a parameter, which you can use for pagination.

### Response

The expected response payload coming from the endpoint should be a JSON containing an array of Story objects, the structure is described below.

#### href

The URL where your story is located.

#### title (optional)

The title of your story.

#### posterImage (optional)

The poster image of your story.

Example:

```json
[
  {
    "href": "https://example.com/story3.html",
    "title": "My third cool story", // optional
    "posterImage": "https://example.com/assets/story3.png" // optional
  },
  {
    "href": "https://example.com/story4.html",
    "title": "My fourth cool story", // optional
    "posterImage": "https://example.com/assets/story4.png" // optional
  }
]
```

## Circular Wrapping

Circular wrapping enables users to go back to the first story when they finish the last one. To do this, use the JSON configuration with the `circular-wrapping` action.

### JSON Configuration

Here’s an example of how the configuration looks:

```html
<amp-story-player>
 <script type="application/json">
   {
     "behavior": {
       "on": "end",
       "action": "circular-wrapping"
     }
   }
 </script>
 <a href="./story1.html"> ... </a>
 <a href="./story2.html"> ... </a>
  ...
</amp-story-player>
```

The configuration must be a direct child of the <amp-story-player> element, with the `type=”application/json”` attribute.

## Customizing position & visibility of story UI controls

You can now customize controls of the story UI with a variety of options. These include new buttons, changing the position (start or end), among others.

See [examples](#Example-#1---Close-button-on-the-start-position) below to get an idea of what you can do.

<table>
  <tr>
    <td><img src="https://github.com/ampproject/amphtml/blob/master/src/amp-story-player/img/close-button-left.png?raw=true"></td>
    <td><img src="https://github.com/ampproject/amphtml/blob/master/src/amp-story-player/img/close-and-skip-next.png?raw=true"></td>
<td><img src="https://github.com/ampproject/amphtml/blob/master/src/amp-story-player/img/close-button-custom-background.png?raw=true"></td>
  </tr>
</table>

To configure them, specify a JSON configuration with the `type=”application/json”` attribute as a child of the `<amp-story-player>` element.

Inside the configuration, specify an array of “controls”. The “controls” structure is described below.

The configuration will end up looking like the following:

```html
<amp-story-player>

 <script type="application/json">
   {
     "controls": [
       {
         "name": "close",
         "position": "start"
       },
       {
         "name": "skip-next"
       }
     ]
   }
 </script>

<a href="./story1.html"> ... </a>
<a href="./story2.html"> ... </a>
</amp-story-player>
```

### Close

Specify a control object with the “close” name to get the close icon.

-   `event`: The close button dispatches the `amp-story-player-close` event.

The “close” control supports the following customizable properties:

-   `position`: “start” or “end”.
    -   Places the icon either on the left or right on LTR languages.
-   `visibility`: “hidden” or “visible” (default).
    -   Toggles the control’s visibility. If omitted, the default is visible.
    -   See [Example #2 - Showing skip-to-next story on desktop.](#Example-#2---Showing-skip-to-next-story-on-desktop)
-   `backgroundImageUrl`: string with url or data string (escaped).
    -   Changes the icon image to the provided url or data string (for inline svgs).

### Skip-next

Skips to the next story inside the player (only available on desktop).

The “skip-next” control supports the following customizable properties:

-   `position`: “start” or “end”.
    -   Places the icon either on the left or right on LTR languages.
-   `visibility`: “hidden” or “visible” (default).
    -   Toggles the control’s visibility. If omitted, the default is visible.
-   `backgroundImageUrl`: string with url or data string (escaped).
    -   Changes the icon image to the provided url or data string (for inline svgs).

### Custom control

You can add a custom control to the stories inside the player with a custom control. Simply specify a “name” and an “backgroundImageUrl”, and any optional properties:

-   `name` (**required**): a string with the name of the control. e.g. “lightbox”. **The dispatched event will depend on this name.** The custom event will be the name of the control prefixed with `amp-story-player-*`. E.g. `amp-story-player-lightbox`:

```javascript
const player = document.body.querySelector("amp-story-player");

// Listen to when the specified control was clicked.
player.addEventListener("amp-story-player-lightbox", () => {
  // This will trigger when the control with the "lightbox" name is clicked.
  performCustomAction();
});
```

-   `backgroundImageUrl` (**required**): Accepts URLs, as well as svgs and `data` paths (note that strings must be JSON escaped). See [example 3](#Example-#3---Changing-the-icon-of-the-close-button).
    -   Changes the control icon.
-   `position`: “start” or “end”.
    -   Places the icon either on the left or right on LTR languages.
-   `visibility`: “hidden” or “visible” (default).
    -   Toggles the control’s visibility. If omitted, the default is visible.

### Example #1 - Close button on the start position

Since by default the close button will be placed to the end, all we have to do is move the close button to the start.

<table>
  <tr>
    <td>
      <pre lang="html">
<amp-story-player>
 <script type="application/json">
   {
     "controls": [
       {
         "name": "close",
         "position": "start"
       }
     ],
   }
 </script>
 ...
</amp-story-player>
      </pre>
    </td>
    <td><img src="https://github.com/ampproject/amphtml/blob/master/src/amp-story-player/img/lightbox-close-button.png?raw=true"></td>
  </tr>
</table>

### Example #2 - Showing skip-to-next story on desktop

On desktop, you can now display a button that navigates from the current story to the next one. It will also automatically be disabled once the user reaches the end of the stories in the player.

<table>
  <tr>
    <td>
      <pre lang="html">
<amp-story-player>
 <script type="application/json">
   {
     "controls": [
       {
         "name": "skip-next"
       }
     ],
   }
 </script>
 ...
</amp-story-player>
      </pre>
    </td>
    <td><img src="https://github.com/ampproject/amphtml/blob/master/src/amp-story-player/img/skip-next-desktop.png?raw=true"></td>
  </tr>
</table>

### Example #3 - Changing the icon of the close button

<table>
  <tr>
    <td>
      <pre lang="html">
<amp-story-player>
 <script type="application/json">
   {
     "controls": [
       {
         "name": "close",
         "backgroundImageUrl": "data:image\/svg+xml;charset=utf-8,<svg width=\"24\" height=\"24\" viewBox=\"0 0 24 24\" fill=\"none\" xmlns=\"http:\/\/www.w3.org\/2000\/svg\"><path fill-rule=\"evenodd\" clip-rule=\"evenodd\" d=\"M5.77778 9.33333H4V4H9.33333V5.77778H5.77778V9.33333ZM4 14.6667H5.77778V18.2222H9.33333V20H4V14.6667ZM18.2222 18.2222H14.6667V20H20V14.6667H18.2222V18.2222ZM14.6667 5.77778V4H20V9.33333H18.2222V5.77778H14.6667Z\" fill=\"white\"\/><\/svg>",
         "position": "start"
       }
     ]
   }
 </script>
 ...
</amp-story-player>
      </pre>
    </td>
    <td><img src="https://github.com/ampproject/amphtml/blob/master/src/amp-story-player/img/close-button-custom-background.png?raw=true"></td>
  </tr>
</table>

## Custom Events

#### ready

Fired when the player is ready for interaction. There is also a sync property `isReady` that can be used to avoid race conditions.

```javascript
player.addEventListener('ready', () => {
  console.log('Player is ready!!');
})

if (player.isReady) {
   console.log('Player is ready!');
}
```

#### navigation

Fired when the player changes to a new story and provides the `index`, the player's story after changing, and `remaining`, the number of stories left.

```javascript
player.addEventListener('navigation', (event) => {
  console.log('Navigated from story 0 to story 1 of 3');
  console.log('Current story:' event.index); // 1
  console.log('Current story:' event.remaining); // 1
})
```

#### storyNavigation

Fired when the story inside the player changes to a new page. It provides the `pageId` and `progress` of the story. The progress is the completion percentage of the story represented as a number between 0 and 1.

```javascript
player.addEventListener('storyNavigation', (event) => {
  console.log('User navigated from one page to the other.');
  console.log('Current page id:' event.pageId); // page-2
  console.log('Story progress:' event.progress); // Number from 0 to 1.
})
```

### noNextStory

Dispatched when there is no next story. Note that this will not be dispatched when using [Circular wrapping](#Circular-wrapping).

```javascript
player.addEventListener('noNextStory', (event) => {
  console.log('User is tapping on the last page and there are no more stories.');
});
```

### noPreviousStory

Dispatched when there is no next story. Note that this will not be dispatched when using [Circular wrapping](#Circular-wrapping).

```javascript
player.addEventListener('noPreviousStory', (event) => {
  console.log('User is tapping back on the first page and there are no more stories.');
});
```

#### amp-story-player-close

Fired when the exit control close button is clicked.

```javascript
player.addEventListener('amp-story-player-close', () => {
  console.log('Close button clicked');
})
```

#### page-attachment-open

Fired when a page attachment is opened or `getStoryState('page-attachment')` was called and the story's page attachment is open.

```javascript
player.addEventListener('page-attachment-open', () => {
  console.log('The page attachment is open');
})
```

#### page-attachment-close

Fired when a page attachment is closed or `getStoryState('page-attachment')` was called and the story's page attachment is closed.

```javascript
player.addEventListener('page-attachment-close', () => {
  console.log('The page attachment is closed');
})
```

### Example

This makes use of `page-attachment-close`, `page-attachment-open` and `amp-story-player-back`.

```javascript
player.addEventListener('page-attachment-close', () => {
  textEl.style.backgroundColor = 'blue';
})
player.addEventListener('page-attachment-open', () => {
  textEl.style.backgroundColor = 'red';
})
player.addEventListener('amp-story-back', () => {
  textEl.style.backgroundColor = 'green';
})
```

![Example featuring exit control](img/amp-story-player-toggle-exit.gif)<|MERGE_RESOLUTION|>--- conflicted
+++ resolved
@@ -139,36 +139,22 @@
 
 **Parameters**
 
-<<<<<<< HEAD
 -   number: the story in the player to which you want to move, relative to the current story.
+-   number (optional): the page of the story to which you want to move, relative to the current page.
 
 If the player is currently on the third story out of five stories:
 
 -   `player.go(1)` will go forward one story to the fourth story
 -   `player.go(-1)` will go backward one story to the second story
--   If no value is passed or if delta equals 0, current story will persist and no action will be taken.
-=======
-- number: the story in the player to which you want to move, relative to the current story.
-- number (optional): the page of the story to which you want to move, relative to the current page.
-
-If the player is currently on the third story out of five stories:
-
-- `player.go(1)` will go forward one story to the fourth story
-- `player.go(-1)` will go backward one story to the second story
-- `player.go(-1, 1)` will go backward one story and navigate one page backwards
-- `player.go(0, 5)` will stay in the current story and navigate 5 pages forward
->>>>>>> 1b681b1e
+-   `player.go(-1, 1)` will go backward one story and navigate one page backwards
+-   `player.go(0, 5)` will stay in the current story and navigate 5 pages forward
 
 #### show
 
 **Parameters**
 
-<<<<<<< HEAD
--   string: the URL of the story to show.
-=======
-- string or null: the URL of the story to show.
-- string (optional): the ID attribute of the page element.
->>>>>>> 1b681b1e
+-   string or null: the URL of the story to show.
+-   string (optional): the ID attribute of the page element.
 
 Will change the current story being displayed by the player.
 
