--- conflicted
+++ resolved
@@ -54,16 +54,10 @@
 
 ## Example
 
-<<<<<<< HEAD
-```
+<!-- prettier-ignore-start -->
+```html
 From:  Person A <persona@example.com>
 To: Person B <personb@example.com>
-=======
-<!-- prettier-ignore-start -->
-```html
-From:  Person A <persona@gmail.com>
-To: Person B <personb@gmail.com>
->>>>>>> 68fd8337
 Subject: An AMP email!
 Content-Type: multipart/alternative; boundary="001a114634ac3555ae05525685ae"
 
