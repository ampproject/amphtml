{
  "parser": "babel-eslint",
  "plugins": [
    "chai-expect",
    "eslint-plugin-amphtml-internal",
    "eslint-plugin-google-camelcase",
    "jsdoc",
    "sort-imports-es6-autofix",
    "sort-requires"
  ],
  "env": {
    "es6": true,
    "browser": true
  },
 "parserOptions": {
    "ecmaVersion": 6,
    "sourceType": "module"
  },
  "globals": {
    "it": false,
    "chai": false,
    "expect": false,
    "describe": false,
    "beforeEach": false,
    "afterEach": false,
    "before": false,
    "after": false,
    "AMP": false,
    "assert": false,
    "sinon": true,
    "sandbox": true,
    "context": false,
    "global": false,
    "describes": true,
    "allowConsoleError": false
  },
  "settings": {
    "jsdoc": {
      "tagNamePreference": {
        "returns": "return",
        "constant": "const"
      },
      "additionalTagNames": {
        "customTags": [
          "deprecated",
          "export",
          "final",
          "package",
          "restricted",
          "suppress",
          "template",
          "visibleForTesting"
        ]
      }
    }
  },
  "rules": {
    "amphtml-internal/closure-type-primitives": 2,
    "amphtml-internal/dict-string-keys": 2,
    "amphtml-internal/enforce-private-props": 2,
    "amphtml-internal/html-template": 2,
    "amphtml-internal/no-array-destructuring": 2,
    "amphtml-internal/no-deep-destructuring": 2,
    "amphtml-internal/no-es2015-number-props": 2,
    "amphtml-internal/no-export-side-effect": 2,
    "amphtml-internal/no-for-of-statement": 2,
    "amphtml-internal/no-global": 0,
    "amphtml-internal/no-spread": 2,
    "amphtml-internal/no-style-property-setting": 2,
<<<<<<< HEAD
    "amphtml-internal/prefer-destructuring": 2,
=======
    "amphtml-internal/prefer-deferred-promise": 1,
>>>>>>> 7a6e36dc
    "amphtml-internal/query-selector": 2,
    "amphtml-internal/todo-format": 0,
    "amphtml-internal/unused-private-field": 1,
    "amphtml-internal/vsync": 1,
    "array-bracket-spacing": [2, "never"],
    "arrow-parens": [2, "as-needed"],
    "arrow-spacing": 2,
    "chai-expect/missing-assertion": 2,
    "chai-expect/no-inner-compare": 2,
    "chai-expect/terminating-properties": 2,
    "comma-dangle": [2, "always-multiline"],
    "computed-property-spacing": [2, "never"],
    "curly": 2,
    "dot-location": [2, "property"],
    "eol-last": 2,
    "google-camelcase/google-camelcase": 2,
    "indent": [2, 2, { "SwitchCase": 1, "VariableDeclarator": 2, "MemberExpression": 2, "ObjectExpression": 1, "CallExpression": { "arguments": 2 } }],
    "jsdoc/check-param-names": 1,
    "jsdoc/check-tag-names": 1,
    "jsdoc/check-types": 1,
    "jsdoc/require-param": 1,
    "jsdoc/require-param-name": 1,
    "jsdoc/require-param-type": 1,
    "jsdoc/require-returns-type": 1,
    "key-spacing": 2,
    "max-len": [2, 80, 4, {
      "ignoreTrailingComments": true,
      "ignoreRegExpLiterals": true,
      "ignorePattern": "^import.*';|}\\ from.*;|.*require\\(.*;$|@typedef|@param|@return|@private|@const|@type|@implements",
      "ignoreUrls": true
    }],
    "no-alert": 2,
    "no-cond-assign": 2,
    "no-debugger": 2,
    "no-div-regex": 2,
    "no-dupe-keys": 2,
    "no-eval": 2,
    "no-extend-native": 2,
    "no-extra-bind": 2,
    "no-extra-semi": 2,
    "no-implicit-coercion": [2, { "boolean": false }],
    "no-implied-eval": 2,
    "no-iterator": 2,
    "no-lone-blocks": 2,
    "no-multi-spaces": 2,
    "no-native-reassign": 2,
    "no-redeclare": 2,
    "no-script-url": 2,
    "no-self-compare": 2,
    "no-sequences": 2,
    "no-spaced-func": 2,
    "no-throw-literal": 2,
    "no-trailing-spaces": 2,
    "no-unused-expressions": 0,
    "no-unused-vars": [2, {
      "argsIgnorePattern": "^var_|opt_|unused",
      "varsIgnorePattern": "AmpElement|Def|Interface$"
    }],
    "no-useless-call": 2,
    "no-useless-concat": 2,
    "no-undef": 2,
    "no-var": 2,
    "no-warning-comments": [2, { "terms": ["do not submit"], "location": "anywhere" }],
    "object-curly-spacing": [2, "never", {
      "objectsInObjects": false,
      "arraysInObjects": false
    }],
    "object-shorthand": [2, "properties", { "avoidQuotes": true }],
    "prefer-const": 2,
    "quotes": [2, "single", "avoid-escape"],
    "radix": 2,
    "semi": 2,
    "keyword-spacing": [2, { "before": true, "after": true }],
    "sort-imports-es6-autofix/sort-imports-es6": [2, {
      "ignoreCase": false,
      "ignoreMemberSort": false,
      "memberSyntaxSortOrder": ["none", "all", "multiple", "single"]
    }],
    "sort-requires/sort-requires": 2,
    "space-before-blocks": 2,
    "space-before-function-paren": [2, "never"],
    "space-in-parens": 2,
    "space-infix-ops": 2,
    "space-unary-ops": [1, { "words": true, "nonwords": false }],
    "wrap-iife": [2, "any"]
  }
}<|MERGE_RESOLUTION|>--- conflicted
+++ resolved
@@ -67,11 +67,8 @@
     "amphtml-internal/no-global": 0,
     "amphtml-internal/no-spread": 2,
     "amphtml-internal/no-style-property-setting": 2,
-<<<<<<< HEAD
+    "amphtml-internal/prefer-deferred-promise": 1,
     "amphtml-internal/prefer-destructuring": 2,
-=======
-    "amphtml-internal/prefer-deferred-promise": 1,
->>>>>>> 7a6e36dc
     "amphtml-internal/query-selector": 2,
     "amphtml-internal/todo-format": 0,
     "amphtml-internal/unused-private-field": 1,
