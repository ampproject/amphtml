language: node_js
dist: xenial
node_js:
  - "lts/*"
python:
  - "2.7"
notifications:
  email:
    recipients:
      - amp-build-cop@grotations.appspotmail.com
    on_success: change
    on_failure: change
before_install:
  # Override Xenial's default Java version (github.com/travis-ci/travis-ci/issues/10290)
  - export PATH=$(echo "$PATH" | sed -e 's/:\/usr\/local\/lib\/jvm\/openjdk11\/bin//')
  - export JAVA_HOME=/usr/lib/jvm/java-1.8.0-openjdk-amd64
  - pip install --user protobuf
branches:
  only:
    - master
    - release
    - canary
    - /^amp-release-.*$/
addons:
  apt:
    packages:
      # Use unbuffer (from expect-dev) for log coloring (github.com/travis-ci/travis-ci/issues/7967)
      - expect-dev
      - google-cloud-sdk
      - openssl
      - protobuf-compiler
  chrome: stable
  hosts:
    - ads.localhost
    - iframe.localhost
    # CURLs amp subdomain for the amp-recaptcha-input integration test. The hash
    # is the CURLS subdomain for localhost:9876
    - jgla3zmib2ggq5buc4hwi5taloh6jlvzukddfr4zltz3vay5s5rq.recaptcha.localhost
    # Requested by some tests because they need a valid font host,
    # but should not resolve in tests.
    - fonts.googleapis.com
stages:
  - build
  - test
jobs:
  include:
    - stage: build
      name: "Build"
      script:
        - unbuffer node build-system/pr-check/build.js
    - stage: build
      name: "Checks"
      script:
        - unbuffer node build-system/pr-check/checks.js
    - stage: build
      name: "Validator Tests"
      script:
        - unbuffer node build-system/pr-check/validator-tests.js
    - stage: build
      name: "Dist, Bundle Size"
      script:
        - unbuffer node build-system/pr-check/dist-bundle-size.js
    - stage: build
      name: "Dist For Experiments"
      script:
        - unbuffer node build-system/pr-check/dist-experiment.js
      if: type = pull_request #change to type = push before merging
    - stage: test
      name: "Single Pass Tests"
      script:
        - unbuffer node build-system/pr-check/single-pass-tests.js
    - stage: test
      name: "Visual Diff Tests"
      script:
        - unbuffer node build-system/pr-check/visual-diff-tests.js
    - stage: test
      name: "Local Tests"
      script:
        - unbuffer node build-system/pr-check/local-tests.js
    - stage: test
      name: "Remote (Sauce Labs) Tests"
      script:
        - unbuffer node build-system/pr-check/remote-tests.js
      after_script:
        - build-system/sauce_connect/stop_sauce_connect.sh
        - ps -ef
    - stage: test
      name: "End to End Tests"
      script:
        - unbuffer node build-system/pr-check/e2e-tests.js
        - ps -ef
<<<<<<< HEAD
    - stage: test
      name: "Dist Experiment Tests"
      script:
        - unbuffer node build-system/pr-check/experiment-tests.js
      after_script:
        - build-system/sauce_connect/stop_sauce_connect.sh
      if: type = pull_request #change to type = push before merging
  allow_failures:
    - script:
      - unbuffer node build-system/pr-check/e2e-tests.js
=======
>>>>>>> 98bd45a9
cache:
  directories:
    - node_modules
    - build-system/tasks/e2e/node_modules
    - build-system/tasks/visual-diff/node_modules
    - sauce_connect
    - validator/node_modules
    - validator/nodejs/node_modules
    - validator/webui/node_modules
  yarn: true<|MERGE_RESOLUTION|>--- conflicted
+++ resolved
@@ -64,7 +64,7 @@
       name: "Dist For Experiments"
       script:
         - unbuffer node build-system/pr-check/dist-experiment.js
-      if: type = pull_request #change to type = push before merging
+      if: type = pull_request # change to type = push before merging
     - stage: test
       name: "Single Pass Tests"
       script:
@@ -89,19 +89,21 @@
       script:
         - unbuffer node build-system/pr-check/e2e-tests.js
         - ps -ef
-<<<<<<< HEAD
     - stage: test
-      name: "Dist Experiment Tests"
+      name: "Experiment A Tests"
       script:
-        - unbuffer node build-system/pr-check/experiment-tests.js
-      after_script:
-        - build-system/sauce_connect/stop_sauce_connect.sh
-      if: type = pull_request #change to type = push before merging
-  allow_failures:
-    - script:
-      - unbuffer node build-system/pr-check/e2e-tests.js
-=======
->>>>>>> 98bd45a9
+        - unbuffer node build-system/pr-check/experiment-tests.js --experiment=A
+      if: type = pull_request # change to type = push before merging
+    - stage: test
+      name: "Experiment B Tests"
+      script:
+        - unbuffer node build-system/pr-check/experiment-tests.js --experiment=B
+      if: type = pull_request # change to type = push before merging
+    - stage: test
+      name: "Experiment C Tests"
+      script:
+        - unbuffer node build-system/pr-check/experiment-tests.js --experiment=C
+      if: type = pull_request # change to type = push before merging          
 cache:
   directories:
     - node_modules
