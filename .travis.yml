--- conflicted
+++ resolved
@@ -93,12 +93,7 @@
       before_install: sudo safaridriver --enable
       os: osx
       script:
-<<<<<<< HEAD
-        - unbuffer node build-system/pr-check/e2e-tests.js      
-=======
         - unbuffer node build-system/pr-check/e2e-tests.js
-      after_script:
-        - ps -ef
     - stage: experiment
       name: "Experiment A Tests"
       script:
@@ -111,7 +106,6 @@
       name: "Experiment C Tests"
       script:
         - unbuffer node build-system/pr-check/experiment-tests.js --experiment=experimentC
->>>>>>> 8c76d307
 cache:
   directories:
     - node_modules
