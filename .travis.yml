--- conflicted
+++ resolved
@@ -80,11 +80,7 @@
         - build-system/sauce_connect/stop_sauce_connect.sh
         - ps -ef
     - stage: test
-<<<<<<< HEAD
-      name: "End to End, Experiment Tests"
-=======
-      name: "[TEMPORARILY NON BLOCKING] End to End Tests"
->>>>>>> bfeb9de9
+      name: "[TEMPORARILY NON BLOCKING] End to End, Experiment Tests"      
       script:
         - unbuffer node build-system/pr-check/e2e-experiment-tests.js
       after_script:
