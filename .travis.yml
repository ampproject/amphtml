--- conflicted
+++ resolved
@@ -38,7 +38,6 @@
   - test
 jobs:
   include:
-<<<<<<< HEAD
     # - stage: build
     #   name: "Build"
     #   script:
@@ -46,7 +45,7 @@
     # - stage: build
     #   name: "Checks" 
     #   script:        
-    #     - node build-system/pr-check/checks.js     
+    #     - node build-system/pr-check/checks.js
     # - stage: build
     #   name: "Validator Tests"        
     #   before_script:
@@ -58,6 +57,11 @@
     #       packages:
     #         - protobuf-compiler
     #         - python-protobuf
+    # - stage: build
+    #   name: "Dist"
+    #   if: type != pull_request
+    #   script:
+    #     - node build-system/pr-check/dist.js      
     # - stage: test
     #   name: "Dist, Bundle Size, Single Pass Tests"
     #   addons:
@@ -68,42 +72,6 @@
     #   name: "Visual Diff Tests"
     #   script:
     #     - node build-system/pr-check/visual-diff-tests.js
-=======
-    - stage: build
-      name: "Build"
-      script:
-        - node build-system/pr-check/build.js
-    - stage: build
-      name: "Checks" 
-      script:        
-        - node build-system/pr-check/checks.js
-    - stage: build
-      name: "Validator Tests"        
-      before_script:
-        - pip install --user protobuf
-      script:        
-        - node build-system/pr-check/validator-tests.js
-      addons:
-        apt:
-          packages:
-            - protobuf-compiler
-            - python-protobuf
-    - stage: build
-      name: "Dist"
-      if: type != pull_request
-      script:
-        - node build-system/pr-check/dist.js      
-    - stage: test
-      name: "Dist, Bundle Size, Single Pass Tests"
-      addons:
-        chrome: stable
-      script:
-        - node build-system/pr-check/dist-tests.js
-    - stage: test
-      name: "Visual Diff Tests"
-      script:
-        - node build-system/pr-check/visual-diff-tests.js
->>>>>>> ef29b132
     - stage: test
       name: "Local Tests"
       os: windows
