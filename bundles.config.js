/**
 * Copyright 2018 The AMP HTML Authors. All Rights Reserved.
 *
 * Licensed under the Apache License, Version 2.0 (the "License");
 * you may not use this file except in compliance with the License.
 * You may obtain a copy of the License at
 *
 *      http://www.apache.org/licenses/LICENSE-2.0
 *
 * Unless required by applicable law or agreed to in writing, software
 * distributed under the License is distributed on an "AS-IS" BASIS,
 * WITHOUT WARRANTIES OR CONDITIONS OF ANY KIND, either express or implied.
 * See the License for the specific language governing permissions and
 * limitations under the License.
 */
'use strict';
/* global exports */

/**
 * @enum {string}
 */
exports.TYPES = {
  AD: '_base_ad',
  MEDIA: '_base_media',
  MISC: '_base_misc',
};

const TYPES = {...exports.TYPES};

exports.extensionBundles = [
  {name: 'amp-3d-gltf', version: '0.1', type: TYPES.MEDIA},
  {name: 'amp-3q-player', version: '0.1', type: TYPES.MEDIA},
  {
    name: 'amp-access',
    version: '0.1',
    options: {hasCss: true},
    type: TYPES.MISC,
  },
  {
    name: 'amp-access-laterpay',
    version: ['0.1', '0.2'],
    options: {hasCss: true},
    type: TYPES.MISC,
  },
  {
    name: 'amp-access-scroll',
    version: '0.1', options: {hasCss: true},
    type: TYPES.MISC,
  },
  {name: 'amp-accordion', version: '0.1', type: TYPES.MISC},
  {name: 'amp-ad', version: '0.1', options: {hasCss: true}, type: TYPES.AD},
  {name: 'amp-ad-network-adsense-impl', version: '0.1', type: TYPES.AD},
  {name: 'amp-ad-network-adzerk-impl', version: '0.1', type: TYPES.AD},
  {name: 'amp-ad-network-doubleclick-impl', version: '0.1', type: TYPES.AD},
  {name: 'amp-ad-network-fake-impl', version: '0.1', type: TYPES.AD},
  {name: 'amp-ad-network-triplelift-impl', version: '0.1', type: TYPES.AD},
  {name: 'amp-ad-network-cloudflare-impl', version: '0.1', type: TYPES.AD},
  {name: 'amp-ad-network-gmossp-impl', version: '0.1', type: TYPES.AD},
  {name: 'amp-ad-exit', version: '0.1', type: TYPES.AD},
  {name: 'amp-addthis', version: '0.1', type: TYPES.MISC},
  {name: 'amp-analytics', version: '0.1', type: TYPES.MISC},
  {name: 'amp-anim', version: '0.1', type: TYPES.MEDIA},
  {name: 'amp-animation', version: '0.1', type: TYPES.MISC},
  {
    name: 'amp-apester-media',
    version: '0.1',
    options: {hasCss: true},
    type: TYPES.MEDIA,
  },
  {
    name: 'amp-app-banner',
    version: '0.1',
    options: {hasCss: true},
    type: TYPES.MISC,
  },
  {name: 'amp-audio', version: '0.1', type: TYPES.MEDIA},
  {name: 'amp-auto-ads', version: '0.1', type: TYPES.AD},
  {name: 'amp-beopinion', version: '0.1', type: TYPES.MISC},
  {name: 'amp-bind', version: '0.1', type: TYPES.MISC},
  {
    name: 'amp-bodymovin-animation',
    version: '0.1',
    options: {hasCss: false},
    type: TYPES.MEDIA,
  },
  {name: 'amp-brid-player', version: '0.1', type: TYPES.MEDIA},
  {name: 'amp-brightcove', version: '0.1', type: TYPES.MEDIA},
  {
    name: 'amp-byside-content',
    version: '0.1',
    options: {hasCss: true},
    type: TYPES.MISC,
  },
  {name: 'amp-kaltura-player', version: '0.1', type: TYPES.MEDIA},
  {name: 'amp-call-tracking', version: '0.1', type: TYPES.MISC},
  {
    name: 'amp-carousel',
    version: '0.1',
    options: {hasCss: true},
    type: TYPES.MISC,
  },
  {name: 'amp-compare-slider', version: '0.1', type: TYPES.MISC},
  {
    name: 'amp-consent',
    version: '0.1',
    options: {hasCss: true},
    type: TYPES.MISC,
  },
  {name: 'amp-crypto-polyfill', version: '0.1', type: TYPES.MISC},
  {name: 'amp-dailymotion', version: '0.1', type: TYPES.MEDIA},
  {name: 'amp-date-countdown', version: '0.1', type: TYPES.MISC},
  {name: 'amp-google-document-embed', version: '0.1', type: TYPES.MISC},
  {name: 'amp-dynamic-css-classes', version: '0.1', type: TYPES.MISC},
  {name: 'amp-embedly-card', version: '0.1', type: TYPES.MISC},
  {name: 'amp-experiment', version: '0.1', type: TYPES.MISC},
  {name: 'amp-facebook', version: '0.1', type: TYPES.MISC},
  {name: 'amp-facebook-comments', version: '0.1', type: TYPES.MISC},
  {name: 'amp-facebook-like', version: '0.1', type: TYPES.MISC},
  {name: 'amp-facebook-page', version: '0.1', type: TYPES.MISC},
  {
    name: 'amp-fit-text',
    version: '0.1',
    options: {hasCss: true},
    type: TYPES.MISC,
  },
  {name: 'amp-font', version: '0.1', type: TYPES.MISC},
  {name: 'amp-form', version: '0.1', options: {hasCss: true}, type: TYPES.MISC},
  {name: 'amp-fx-collection', version: '0.1', type: TYPES.MISC},
  {
    name: 'amp-fx-flying-carpet',
    version: '0.1',
    options: {hasCss: true},
    type: TYPES.MISC,
  },
  {name: 'amp-geo', version: '0.1', type: TYPES.MISC},
  {name: 'amp-gfycat', version: '0.1', type: TYPES.MEDIA},
  {name: 'amp-gist', version: '0.1', type: TYPES.MISC},
  {
    name: 'amp-gwd-animation',
    version: '0.1',
    options: {hasCss: true},
    type: TYPES.MISC,
  },
  {name: 'amp-hulu', version: '0.1', type: TYPES.MEDIA},
  {name: 'amp-iframe', version: '0.1', type: TYPES.MISC},
  {name: 'amp-ima-video', version: '0.1', type: TYPES.MISC},
  {
    name: 'amp-image-lightbox',
    version: '0.1', options: {hasCss: true},
    type: TYPES.MISC,
  },
  {name: 'amp-imgur', version: '0.1', type: TYPES.MEDIA},
  {
    name: 'amp-instagram',
    version: '0.1',
    options: {hasCss: true},
    type: TYPES.MISC,
  },
  {name: 'amp-install-serviceworker', version: '0.1', type: TYPES.MISC},
  {name: 'amp-izlesene', version: '0.1', type: TYPES.MEDIA},
  {name: 'amp-jwplayer', version: '0.1', type: TYPES.MEDIA},
  {
    name: 'amp-lightbox',
    version: '0.1',
    options: {hasCss: true},
    type: TYPES.MISC,
  },
  {
    name: 'amp-lightbox-gallery',
    version: '0.1',
    options: {hasCss: true},
    type: TYPES.MISC,
  },
  {name: 'amp-list', version: '0.1', type: TYPES.MISC},
  {
    name: 'amp-live-list',
    version: '0.1',
    options: {hasCss: true},
    type: TYPES.MISC,
  },
  {
    name: 'amp-mathml',
    version: '0.1',
    options: {hasCss: true},
    type: TYPES.MISC,
  },
  {name: 'amp-mustache', version: ['0.1', '0.2'], type: TYPES.MISC},
  {
    name: 'amp-next-page',
    version: '0.1',
    options: {hasCss: true},
    type: TYPES.MISC,
  },
  {name: 'amp-nexxtv-player', version: '0.1', type: TYPES.MEDIA},
  {name: 'amp-o2-player', version: '0.1', type: TYPES.MEDIA},
  {name: 'amp-ooyala-player', version: '0.1', type: TYPES.MEDIA},
  {
    name: 'amp-pinterest',
    version: '0.1',
    options: {hasCss: true},
    type: TYPES.MISC,
  },
  {
    name: 'amp-playbuzz',
    version: '0.1',
    options: {hasCss: true},
    type: TYPES.MEDIA,
  },
  {name: 'amp-reach-player', version: '0.1', type: TYPES.MEDIA},
  {name: 'amp-reddit', version: '0.1', type: TYPES.MISC},
  {name: 'amp-riddle-quiz', version: '0.1', type: TYPES.MISC},
  {name: 'amp-share-tracking', version: '0.1', type: TYPES.MISC},
  {
    name: 'amp-sidebar',
    version: '0.1',
    options: {hasCss: true},
    type: TYPES.MISC,
  },
  {name: 'amp-soundcloud', version: '0.1', type: TYPES.MEDIA},
  {name: 'amp-springboard-player', version: '0.1', type: TYPES.MEDIA},
  {
    name: 'amp-sticky-ad',
    version: '1.0',
    options: {hasCss: true},
    type: TYPES.AD,
  },
  {
    name: 'amp-story',
    version: ['0.1', '1.0'],
    options: {
      hasCss: true,
      cssBinaries: [
        'amp-story-bookend',
        'amp-story-consent',
        'amp-story-hint',
        'amp-story-unsupported-browser-layer',
        'amp-story-viewport-warning-layer',
        'amp-story-info-dialog',
        'amp-story-share',
        'amp-story-share-menu',
        'amp-story-system-layer',
      ],
    },
    type: TYPES.MISC,
  },
  {
    name: 'amp-story-auto-ads',
    version: '0.1',
    options: {hasCss: true},
    type: TYPES.MISC,
  },
  {
    name: 'amp-selector',
    version: '0.1',
    options: {hasCss: true},
    type: TYPES.MISC,
  },
  {
    name: 'amp-web-push',
    version: '0.1',
    options: {hasCss: true},
    type: TYPES.MISC,
  },
  {name: 'amp-wistia-player', version: '0.1', type: TYPES.MEDIA},
  {name: 'amp-position-observer', version: '0.1', type: TYPES.MISC},
  {name: 'amp-orientation-observer', version: '0.1', type: TYPES.MISC},
  {
    name: 'amp-date-picker',
    version: '0.1',
    options: {hasCss: true},
    type: TYPES.MISC,
  },
  {
    name: 'amp-image-viewer',
    version: '0.1',
    options: {hasCss: true},
    type: TYPES.MISC,
  },
  {
    name: 'amp-subscriptions',
    version: '0.1',
    options: {hasCss: true},
    type: TYPES.MISC,
  },
  {
    name: 'amp-subscriptions-google',
    version: '0.1',
    options: {hasCss: true},
    type: TYPES.MISC,
  },
  {
    name: 'amp-pan-zoom',
    version: '0.1',
    options: {hasCss: true},
    type: TYPES.MISC,
  },
  /**
   * @deprecated `amp-slides` is deprecated and will be deleted before 1.0.
   * Please see {@link AmpCarousel} with `type=slides` attribute instead.
   */
  {name: 'amp-slides', version: '0.1', type: TYPES.MISC},
  {
    name: 'amp-social-share',
    version: '0.1',
    options: {hasCss: true},
    type: TYPES.MISC,
  },
  {name: 'amp-timeago', version: '0.1', type: TYPES.MISC},
  {name: 'amp-twitter', version: '0.1', type: TYPES.MISC},
  {
    name: 'amp-user-notification',
    version: '0.1',
    options: {hasCss: true},
    type: TYPES.MISC,
  },
  {name: 'amp-vimeo', version: '0.1', type: TYPES.MEDIA},
  {name: 'amp-vine', version: '0.1', type: TYPES.MISC},
  {
    name: 'amp-viz-vega',
    version: '0.1',
    options: {hasCss: true},
    type: TYPES.MISC,
  },
  {name: 'amp-google-vrview-image', version: '0.1', type: TYPES.MISC},
  {
    name: 'amp-viewer-integration',
    version: '0.1',
    options: {
      // The viewer integration code needs to run asap, so that viewers
      // can influence document state asap. Otherwise the document may take
      // a long time to learn that it should start process other extensions
      // faster.
      loadPriority: 'high',
    },
    type: TYPES.MISC,
  },
  {
    name: 'amp-video',
    version: '0.1',
    type: TYPES.MISC,
  },
  {
    name: 'amp-video-iframe',
    version: '0.1',
    type: TYPES.MISC,
  },
  {
    name: 'amp-video-service',
    version: '0.1',
    options: {
      // `amp-video-service` provides analytics and autoplay for all videos. We
      // need those to be available asap. This service replaces a runtime-level
      // provider, so loadPriority is set to high in lieu of delivering it as
      // part of the core binary.
      loadPriority: 'high',
    },
    type: TYPES.MISC,
  },
<<<<<<< HEAD
  {name: 'amp-viqeo-player', version: '0.1'},
  {name: 'amp-vk', version: '0.1'},
  {name: 'amp-yotpo', version: '0.1'},
  {name: 'amp-youtube', version: '0.1'},
=======
  {name: 'amp-vk', version: '0.1', type: TYPES.MISC},
  {name: 'amp-yotpo', version: '0.1', type: TYPES.MISC},
  {name: 'amp-youtube', version: '0.1', type: TYPES.MEDIA},
>>>>>>> 0cc179fa
];

exports.aliasBundles = [
  {
    name: 'amp-sticky-ad',
    version: '0.1',
    latestVersion: '1.0',
    options: {hasCss: true},
    type: 'ads',
  },
];

exports.extensionBundles.forEach(c => {
  const strRep = JSON.stringify(c);
  console./*OK*/assert('name' in c, `name key must exist. Found ${strRep}.`);
  console./*OK*/assert('version' in c, 'version key must exist. ' +
      `Found ${strRep}.`);
  console./*OK*/assert('type' in c, `type key must exist. Found ${strRep}.`);
  const validTypes = Object.keys(TYPES).map(x => TYPES[x]);
  console./*OK*/assert(validTypes.some(x => x === c.type),
      `type value must be one of ${validTypes.join(',')}. Found ${c.type} ` +
      `for ${strRep}.`);
});
exports.aliasBundles.forEach(c => {
  console./*OK*/assert('name' in c, 'name key must exist');
  console./*OK*/assert('version' in c, 'version key must exist');
  console./*OK*/assert('latestVersion' in c, 'latestVersion key must exist');
});<|MERGE_RESOLUTION|>--- conflicted
+++ resolved
@@ -356,16 +356,10 @@
     },
     type: TYPES.MISC,
   },
-<<<<<<< HEAD
   {name: 'amp-viqeo-player', version: '0.1'},
   {name: 'amp-vk', version: '0.1'},
   {name: 'amp-yotpo', version: '0.1'},
   {name: 'amp-youtube', version: '0.1'},
-=======
-  {name: 'amp-vk', version: '0.1', type: TYPES.MISC},
-  {name: 'amp-yotpo', version: '0.1', type: TYPES.MISC},
-  {name: 'amp-youtube', version: '0.1', type: TYPES.MEDIA},
->>>>>>> 0cc179fa
 ];
 
 exports.aliasBundles = [
