--- conflicted
+++ resolved
@@ -428,10 +428,7 @@
   {name: 'amp-yotpo', version: '0.1', type: TYPES.MISC},
   {name: 'amp-youtube', version: '0.1', type: TYPES.MEDIA},
   {name: 'amp-mowplayer', version: '0.1', type: TYPES.MEDIA},
-<<<<<<< HEAD
-=======
   {name: 'amp-powr-player', version: '0.1', type: TYPES.MEDIA},
->>>>>>> 33561f5c
 ];
 
 exports.aliasBundles = [
